name: GRPC on Linux
on:
  workflow_call:
    inputs:
      runner:
        description: 'The type of runner to use for this job'
        type: string
        required: false
        default: 'ubuntu-latest'
jobs:
  grpc_linux:
<<<<<<< HEAD
    if: ${{ (github.event_name == 'pull_request' && !github.event.pull_request.head.repo.fork) || (github.event_name == 'push' && github.ref == 'refs/heads/main') }}
    runs-on: ${{ inputs.runner }}
=======
    if: ${{ (github.event_name == 'pull_request' && !github.event.pull_request.head.repo.fork) || (github.event_name == 'push' && github.ref == 'refs/heads/v2') }}
    runs-on: ubuntu-latest
>>>>>>> dcff7547
    strategy:
      fail-fast: false
      matrix:
        app:
          - name: go-grpc
            path: go-grpc
            script_dir: go-grpc
        mode: [incoming, outgoing]
        config:
          - job: record_latest_replay_build
            record_src: latest
            replay_src: build
          - job: record_build_replay_latest
            record_src: build
            replay_src: latest
          - job: record_build_replay_build
            record_src: build
            replay_src: build
    name: ${{ matrix.mode }}-grpc (${{ matrix.config.job }})
    steps:
      - name: Checkout repository
        uses: actions/checkout@v4
        with:
          repository: keploy/keploy

      - name: Install lsof utility
        run: sudo apt-get update && sudo apt-get install -y lsof

      - name: Set up Go
        uses: actions/setup-go@v5
        with:
          go-version: '1.24.x'

      - id: record
        uses: ./.github/actions/download-binary
        with:
          src: ${{ matrix.config.record_src }}

      - id: replay
        uses: ./.github/actions/download-binary
        with:
          src: ${{ matrix.config.replay_src }}

      - name: Checkout samples-go repository
        uses: actions/checkout@v4
        with:
          repository: keploy/samples-go
          path: samples-go

      - name: Run the ${{ matrix.app.name }} app
        env:
          RECORD_BIN: ${{ steps.record.outputs.path }}
          REPLAY_BIN: ${{ steps.replay.outputs.path }}
        run: |
          cd samples-go/${{ matrix.app.path }}
          source $GITHUB_WORKSPACE/.github/workflows/test_workflow_scripts/golang/${{ matrix.app.script_dir }}/grpc-linux.sh ${{ matrix.mode }}<|MERGE_RESOLUTION|>--- conflicted
+++ resolved
@@ -9,13 +9,8 @@
         default: 'ubuntu-latest'
 jobs:
   grpc_linux:
-<<<<<<< HEAD
-    if: ${{ (github.event_name == 'pull_request' && !github.event.pull_request.head.repo.fork) || (github.event_name == 'push' && github.ref == 'refs/heads/main') }}
+    if: ${{ (github.event_name == 'pull_request' && !github.event.pull_request.head.repo.fork) || (github.event_name == 'push' && github.ref == 'refs/heads/v2') }}
     runs-on: ${{ inputs.runner }}
-=======
-    if: ${{ (github.event_name == 'pull_request' && !github.event.pull_request.head.repo.fork) || (github.event_name == 'push' && github.ref == 'refs/heads/v2') }}
-    runs-on: ubuntu-latest
->>>>>>> dcff7547
     strategy:
       fail-fast: false
       matrix:
