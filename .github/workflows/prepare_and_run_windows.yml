name: Prepare Binary and Run Workflows (Windows)
on:
  pull_request:
    branches: [main]
  push:
    branches: [main]

jobs:
  build-and-upload:
    if: ${{ (github.event_name == 'pull_request' && !github.event.pull_request.head.repo.fork) || (github.event_name == 'push' && github.ref == 'refs/heads/main') }}
    runs-on: [self-hosted, Windows, X64]
    steps:
      - name: Create workflow start lock
        shell: powershell
        run: |
          $lockDir = Join-Path $env:USERPROFILE '.github-workflow-locks'
          New-Item -Path $lockDir -ItemType Directory -Force | Out-Null
          $timestamp = (Get-Date -UFormat %s)
          $lockPath = Join-Path $lockDir "prepare-windows-workflow-$($env:GITHUB_RUN_ID).lock"
          Set-Content -Path $lockPath -Value "started-$timestamp"
          Write-Host "Created workflow start lock: $lockPath"

      - name: Clean up git config (ensure HTTPS for checkout)
        if: always()
        continue-on-error: true
        shell: powershell
        run: |
          git config --global --unset-all url."git@github.com:".insteadof  2>$null
          git config --global --unset-all url."ssh://git@github.com/".insteadof  2>$null
          git config --global --unset-all core.sshCommand  2>$null
          git config --global --list

      - name: Configure Git EOL on Windows
        shell: powershell
        run: |
          git config --global core.autocrlf false
          git config --global core.eol lf

      - name: Checkout Repository
        uses: actions/checkout@v4
        with:
          persist-credentials: false
          fetch-depth: 0
          clean: true

      - name: Build Keploy (PR) - Windows (windows/amd64)
        shell: powershell
        run: |
          $env:GOOS = "windows"
          $env:GOARCH = "amd64"
          $env:CGO_ENABLED = "0"
          go build -tags=viper_bind_struct -ldflags="-X main.version=${{ github.sha }}" -o keploy.exe ./main.go

      - name: Upload build artifact (Windows CLI)
        uses: actions/upload-artifact@v4
        with: 
          name: build
          path: keploy.exe

      - name: Clean up git config
        if: always()
        continue-on-error: true
        shell: powershell
        run: |
          git config --global --unset url."git@github.com:".insteadOf

  docker-image-build:
    if: ${{ (github.event_name == 'pull_request' && !github.event.pull_request.head.repo.fork) || (github.event_name == 'push' && github.ref == 'refs/heads/main') }}
    runs-on: ubuntu-latest
    outputs:
      image_tag: ${{ steps.tag.outputs.image_tag }}
    steps:
      - name: Checkout repository
        uses: actions/checkout@v4
        with:
          fetch-depth: 0
      
      - name: Add Private Parsers
        uses: ./.github/actions/setup-private-parsers
        with:
          ssh-private-key: ${{ secrets.INTEGRATIONS_REPO_DEPLOY_KEY_PRIVATE }}
          go-cache: true

      - name: Set PR image tag
        run: echo "PR_IMAGE_TAG=ttl.sh/keploy/keploy:${GITHUB_SHA::7}" >> $GITHUB_ENV

      - name: Set up Docker Buildx
        uses: docker/setup-buildx-action@v3

      - name: Build and push Docker image for PR
        run: |
          source ./.github/workflows/test_workflow_scripts/update-docker-mac.sh

      - name: Make unique tag for this run
        id: tag
        run: |
          IMAGE_TAG="ttl.sh/keploy/keploy:${GITHUB_SHA}-1h"
          echo "image_tag=$IMAGE_TAG" >> "$GITHUB_OUTPUT"
          docker image inspect ttl.sh/keploy/keploy:1h > /dev/null
          docker tag ttl.sh/keploy/keploy:1h "$IMAGE_TAG"

      - name: Push unique tag
        run: |
          docker push "${{ steps.tag.outputs.image_tag }}"
    
  pull-docker-image:
    needs: [docker-image-build]
    if: ${{ (github.event_name == 'pull_request' && !github.event.pull_request.head.repo.fork) || (github.event_name == 'push' && github.ref == 'refs/heads/main') }}
    runs-on: [self-hosted, Windows, X64]

    steps:

    - name: Checkout repository
      uses: actions/checkout@v4

    - name: Ensure Docker is running
      shell: powershell
      run: |
        $script = Join-Path $Env:GITHUB_WORKSPACE '.github/scripts/windows/ensure-docker.ps1'
        if (Test-Path $script) { & $script } else { Write-Error "Required helper script not found: $script"; exit 1 }

    - name: Pull Docker image
      shell: powershell
      run: |
        docker pull ${{ needs.docker-image-build.outputs.image_tag }}

  run_golang_docker_windows:
<<<<<<< HEAD
    needs: [build-and-upload, docker-image-build]
    uses: ./.github/workflows/golang_docker_windows.yml
=======
    needs: [build-and-upload, docker-image-build, pull-docker-image]
    uses: ./.github/workflows/golang_docker_windows.yml
    with:
      image_tag: ${{ needs.docker-image-build.outputs.image_tag }}

  cleanup:
    if: ${{ always() && ((github.event_name == 'pull_request' && !github.event.pull_request.head.repo.fork) || (github.event_name == 'push' && github.ref == 'refs/heads/main')) }}
    runs-on: [self-hosted, Windows, X64]
    needs: [run_golang_docker_windows]
    steps:

      - name: Checkout repository
        uses: actions/checkout@v4

      - name: Remove workflow start lock
        shell: powershell
        run: |
          $lockDir = Join-Path $env:USERPROFILE '.github-workflow-locks'
          $lockPath = Join-Path $lockDir "prepare-windows-workflow-$($env:GITHUB_RUN_ID).lock"
          Remove-Item -Path $lockPath -Force -ErrorAction SilentlyContinue
    
      - name: Check and cleanup long-running containers (Windows helper)
        id: count_stash
        continue-on-error: true
        shell: powershell
        run: |
          $script = Join-Path $Env:GITHUB_WORKSPACE '.github/scripts/windows/cleanup-windows.ps1'
          if (Test-Path $script) {
            & $script
          } else {
            Write-Error "Cleanup script not found at $script"
            exit 1
          }
      
>>>>>>> c1610704
<|MERGE_RESOLUTION|>--- conflicted
+++ resolved
@@ -125,10 +125,6 @@
         docker pull ${{ needs.docker-image-build.outputs.image_tag }}
 
   run_golang_docker_windows:
-<<<<<<< HEAD
-    needs: [build-and-upload, docker-image-build]
-    uses: ./.github/workflows/golang_docker_windows.yml
-=======
     needs: [build-and-upload, docker-image-build, pull-docker-image]
     uses: ./.github/workflows/golang_docker_windows.yml
     with:
@@ -163,4 +159,3 @@
             exit 1
           }
       
->>>>>>> c1610704
