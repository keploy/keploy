#!/bin/bash

# Load test scripts and start MongoDB container
source ./../../.github/workflows/test_workflow_scripts/test-iid.sh
docker run --name mongoDb --rm -p 27017:27017 -d mongo

# Prepare environment
npm install
sed -i "s/mongoDb:27017/localhost:27017/" "src/db/connection.js"
rm -rf keploy/

# Check if there is a keploy-config file, if there is, delete it.
if [ -f "./keploy.yml" ]; then
    rm ./keploy.yml
fi

# Generate the keploy-config file.
sudo ./../../keployv2 config --generate

# Update the global noise to ts.
config_file="./keploy.yml"
sed -i 's/global: {}/global: {"body": {"page":""}}/' "$config_file"

sudo ./../../keployv2 agent &

send_request(){
    sleep 10
    app_started=false
    while [ "$app_started" = false ]; do
        if curl -X GET http://localhost:8000/students; then
            app_started=true
        fi
        sleep 3 # wait for 3 seconds before checking again.
    done
    echo "App started"
    # Start making curl calls to record the testcases and mocks.
    curl --request POST --url http://localhost:8000/students --header 'content-type: application/json' --data '{"name":"John Doe","email":"john@xyiz.com","phone":"0123456799"}'
    curl --request POST --url http://localhost:8000/students --header 'content-type: application/json' --data '{"name":"Alice Green","email":"green@alice.com","phone":"3939201584"}'
    curl -X GET http://localhost:8000/students
    curl -X GET http://localhost:8000/get
    # Wait for 10 seconds for keploy to record the tcs and mocks.
    sleep 10
    pid=$(pgrep keploy)
    echo "$pid Keploy PID" 
    echo "Killing keploy"
    sudo kill $pid
}

# Record and test sessions in a loop
for i in {1..2}; do
    app_name="nodeApp_${i}"
    sleep 5
    send_request &
    sudo -E env PATH=$PATH ./../../keployv2 record -c 'npm start'    &> "${app_name}.txt"
    if grep "ERROR" "${app_name}.txt"; then
        echo "Error found in pipeline..."
        cat "${app_name}.txt"
        # exit 1
    fi
    if grep "WARNING: DATA RACE" "${app_name}.txt"; then
        echo "Race condition detected in recording, stopping pipeline..."
        cat "${app_name}.txt"
        # exit 1
    fi
    sleep 5
    wait
    echo "Recorded test case and mocks for iteration ${i}"
done

mocks_file="keploy/test-set-0/tests/test-5.yaml"
sed -i 's/"page":1/"page":4/' "$mocks_file"

<<<<<<< HEAD
=======
sleep 5
echo "Starting test sessions"
sudo ./../../keployv2 agent &
>>>>>>> 3e5fe46b
sleep 5
# Test modes and result checking
sudo -E env PATH=$PATH ./../../keployv2 test -c 'npm start' --delay 10    &> test_logs1.txt

if grep "ERROR" "test_logs1.txt"; then
    echo "Error found in pipeline..."
    cat "test_logs1.txt"
    # exit 1
fi
if grep "WARNING: DATA RACE" "test_logs1.txt"; then
    echo "Race condition detected in test, stopping pipeline..."
    cat "test_logs1.txt"
    # exit 1
fi

sleep 5
sudo -E env PATH=$PATH ./../../keployv2 test -c 'npm start' --delay 10 --testsets test-set-0    &> test_logs2.txt
if grep "ERROR" "test_logs2.txt"; then
    echo "Error found in pipeline..."
    cat "test_logs2.txt"
    # exit 1
fi
if grep "WARNING: DATA RACE" "test_logs2.txt"; then
    echo "Race condition detected in test, stopping pipeline..."
    cat "test_logs2.txt"
    # exit 1
fi

sed -i 's/selectedTests: {}/selectedTests: {"test-set-0": ["test-1", "test-2"]}/' "./keploy.yml"

sleep 5
sudo -E env PATH=$PATH ./../../keployv2 test -c 'npm start' --apiTimeout 30 --delay 10    &> test_logs3.txt
if grep "ERROR" "test_logs3.txt"; then
    echo "Error found in pipeline..."
    cat "test_logs3.txt"
    # exit 1
fi
if grep "WARNING: DATA RACE" "test_logs3.txt"; then
    echo "Race condition detected in test, stopping pipeline..."
    cat "test_logs3.txt"
    # exit 1
fi

all_passed=true

for i in {0..2}
do
    report_file="./keploy/reports/test-run-$i/test-set-0-report.yaml"
    # Extract the test status
    test_status=$(grep 'status:' "$report_file" | head -n 1 | awk '{print $2}')

    # Print the status for debugging
    echo "Test status for test-set-$i: $test_status"

    # Check if any test set did not pass
    if [ "$test_status" != "PASSED" ]; then
        all_passed=false
        echo "Test-set-$i did not pass."
        cat "test_logs${i+1}.txt"
        break # Exit the loop early as all tests need to pass
    fi
done


# Check the overall test status and exit accordingly
if [ "$all_passed" = true ]; then
    report_file="./keploy/reports/test-run-0/test-set-1-report.yaml"
    test_status=$(grep 'status:' "$report_file" | head -n 1 | awk '{print $2}')

    # Print the status for debugging
    echo "Test status for test-set-0: $test_status"

    # Check if any test set did not pass
    if [ "$test_status" != "PASSED" ]; then
        all_passed=false
        echo "Test-set-1 did not pass."
        cat "test_logs1.txt"
        exit 1
    fi
    pid=$(pgrep keploy)
    sudo kill $pid
    echo "All tests passed"
    exit 0
else
    pid=$(pgrep keploy)
    sudo kill $pid
    exit 1
fi<|MERGE_RESOLUTION|>--- conflicted
+++ resolved
@@ -70,12 +70,9 @@
 mocks_file="keploy/test-set-0/tests/test-5.yaml"
 sed -i 's/"page":1/"page":4/' "$mocks_file"
 
-<<<<<<< HEAD
-=======
 sleep 5
 echo "Starting test sessions"
 sudo ./../../keployv2 agent &
->>>>>>> 3e5fe46b
 sleep 5
 # Test modes and result checking
 sudo -E env PATH=$PATH ./../../keployv2 test -c 'npm start' --delay 10    &> test_logs1.txt
