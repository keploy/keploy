--- conflicted
+++ resolved
@@ -239,22 +239,12 @@
  sleep 10
 
 
-<<<<<<< HEAD
- pid=$(pgrep keploy || true)
- echo "$pid Keploy PID"
- if [ -n "${pid:-}" ]; then
-   echo "Killing keploy"
-   sudo kill "$pid" || true
- fi
- sleep 10
-=======
 REC_PID="$(pgrep -n -f 'keploy record' || true)"
 echo "$REC_PID Keploy PID"
 echo "Killing keploy"
 sudo kill -INT "$REC_PID" 2>/dev/null || true
 
  sleep 5
->>>>>>> 792a62bb
 
  echo "Ensuring fuzzer client is stopped..."
  sleep 10
