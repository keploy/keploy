#!/bin/bash

source ./../../../.github/workflows/test_workflow_scripts/test-iid.sh

# Creates a collapsible group in the GitHub Actions log
section() { echo "::group::$*"; }
endsec()  { echo "::endgroup::"; }

# Checkout to the specified branch
git fetch origin
git checkout native-linux

<<<<<<< HEAD
if [[ "${ENABLE_SSL:-false}" == "false" ]]; then
    echo "Starting Postgres without SSL/TLS"
    docker compose up postgres -d
  else
    echo "Starting postgres with SSL/TLS"
    git checkout enable-ssl-postgres
    docker compose up postgres_ssl -d
    export DB_SSLMODE="require"
 
    echo "Waiting for PostgreSQL to be ready..."
    # Wait for up to 2 minutes (120 seconds)
    for i in {1..120}; do
        # Use 'docker compose exec' to run 'pg_isready' inside the container
        if docker compose exec postgres_ssl pg_isready -U postgres -h localhost > /dev/null 2>&1; then
            echo "✅ PostgreSQL is ready."
            break
        fi
        
        if [ $i -eq 120 ]; then
            echo "::error::PostgreSQL database did not become ready in 120 seconds."
            docker compose logs postgres_ssl
            exit 1
        fi
        echo "Waiting for database... ($i/120)"
        sleep 1
    done
   
fi
=======
echo "root ALL=(ALL:ALL) ALL" | sudo tee -a /etc/sudoers

# Start the postgres database
docker compose up -d
>>>>>>> abba5016

# Install dependencies
pip3 install -r requirements.txt

# Setup environment
export PYTHON_PATH=./venv/lib/python3.10/site-packages/django

# Database migrations
python3 manage.py makemigrations
python3 manage.py migrate

# Configuration and cleanup
sudo $RECORD_BIN config --generate
sudo rm -rf keploy/  # Clean old test data
config_file="./keploy.yml"
sed -i 's/global: {}/global: {"header": {"Allow":[],}}/' "$config_file"
sleep 5  # Allow time for configuration changes

# Waits for an HTTP endpoint to become available
wait_for_http() {
  local host="localhost" # Assuming localhost
  local port="$1"
  echo "Waiting for application on port $port..."
  for i in {1..120}; do
    # Use netcat (nc) to check if the port is open without sending app-level data
    if nc -z "$host" "$port" >/dev/null 2>&1; then
      echo "✅ Application port $port is open."
      endsec
      return 0
    fi
    sleep 1
  done
  echo "::error::Application did not become available on port $port in time."
  return 1
}

send_request(){
    wait_for_http 8000

    # Start making curl calls to record the testcases and mocks.
    curl --location 'http://127.0.0.1:8000/user/' --header 'Content-Type: application/json' --data-raw '{
        "name": "Jane Smith",
        "email": "jane.smith@example.com",
        "password": "smith567",
        "website": "www.janesmith.com"
    }'
    curl --location 'http://127.0.0.1:8000/user/' --header 'Content-Type: application/json' --data-raw '{
        "name": "John Doe",
        "email": "john.doe@example.com",
        "password": "john567",
        "website": "www.johndoe.com"
    }'
    curl --location 'http://127.0.0.1:8000/user/'
}

# Validates the Keploy test report to ensure all test sets passed
check_test_report() {
    echo "Checking test reports..."
    if [ ! -d "./keploy/reports" ]; then
        echo "Test report directory not found!"
        return 1
    fi

    local latest_report_dir
    latest_report_dir=$(ls -td ./keploy/reports/test-run-* | head -n 1)
    if [ -z "$latest_report_dir" ]; then
        echo "No test run directory found in ./keploy/reports/"
        return 1
    fi
    
    local all_passed=true
    # Loop through all generated report files
    for report_file in "$latest_report_dir"/test-set-*-report.yaml; do
        [ -e "$report_file" ] || { echo "No report files found."; all_passed=false; break; }
        
        local test_set_name
        test_set_name=$(basename "$report_file" -report.yaml)
        local test_status
        test_status=$(grep 'status:' "$report_file" | head -n 1 | awk '{print $2}')
        
        echo "Status for ${test_set_name}: $test_status"
        if [ "$test_status" != "PASSED" ]; then
            all_passed=false
            echo "Test set ${test_set_name} did not pass."
        fi
    done

    if [ "$all_passed" = false ]; then
        echo "One or more test sets failed."
        return 1
    fi

    echo "All tests passed in reports."
    return 0
}

# Checks a log file for critical errors or data races
check_for_errors() {
  local logfile=$1
  echo "Checking for errors in $logfile..."
  if [ -f "$logfile" ]; then
    # Find critical Keploy errors, but exclude specific non-critical ones.
    if grep "ERROR" "$logfile" | grep "Keploy:" | grep -v "failed to read symbols, skipping coverage calculation"; then
      echo "::error::Critical error found in $logfile. Failing the build."
      # Print the specific errors that caused the failure
      echo "--- Failing Errors ---"
      grep "ERROR" "$logfile" | grep "Keploy:" | grep -v "failed to read symbols, skipping coverage calculation"
      echo "----------------------"
      exit 1
    fi
    if grep -q "WARNING: DATA RACE" "$logfile"; then
      echo "::error::Race condition detected in $logfile"
      exit 1
    fi
  fi
  echo "No critical errors found in $logfile."
}

# Record and Test cycles
for i in {1..2}; do
    section "Start Recording Server"
    app_name="flaskApp_${i}"
    sudo -E env PATH="$PATH" $RECORD_BIN record -c "python3 manage.py runserver" 2>&1 | tee "${app_name}.txt" &
    endsec

    section "Sending Requests for iteration ${i}..."
    send_request
    # allow some time for testcases to be formed
    sleep 10
    endsec

    section "Stop Recording for iteration ${i}..."
    REC_PID="$(pgrep -n -f 'keploy record' || true)"
    echo "$REC_PID Keploy PID"
    echo "Killing keploy"
    sudo kill -INT $REC_PID 2>/dev/null || true
    sleep 10
    check_for_errors "${app_name}.txt"
    echo "Recording stopped."
    endsec
    
    echo "Recorded test case and mocks for iteration ${i}"
done

# Shutdown postgres before test mode - Keploy should use mocks for database interactions
echo "Shutting down postgres before test mode..."
docker compose down -v
echo "Postgres stopped - Keploy should now use mocks for database interactions"

section "Testing phase"
sudo -E env PATH="$PATH" $REPLAY_BIN test -c "python3 manage.py runserver" --delay 10 2>&1 | tee test_logs.txt
check_for_errors "test_logs.txt"
check_test_report
endsec

echo "✅ All tests completed successfully."
exit 0<|MERGE_RESOLUTION|>--- conflicted
+++ resolved
@@ -10,7 +10,8 @@
 git fetch origin
 git checkout native-linux
 
-<<<<<<< HEAD
+echo "root ALL=(ALL:ALL) ALL" | sudo tee -a /etc/sudoers
+
 if [[ "${ENABLE_SSL:-false}" == "false" ]]; then
     echo "Starting Postgres without SSL/TLS"
     docker compose up postgres -d
@@ -39,12 +40,6 @@
     done
    
 fi
-=======
-echo "root ALL=(ALL:ALL) ALL" | sudo tee -a /etc/sudoers
-
-# Start the postgres database
-docker compose up -d
->>>>>>> abba5016
 
 # Install dependencies
 pip3 install -r requirements.txt
