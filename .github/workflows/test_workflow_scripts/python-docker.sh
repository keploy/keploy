--- conflicted
+++ resolved
@@ -53,15 +53,6 @@
 docker run --name keploy-v2 -p 16789:16789 --privileged --pid=host -v "$(pwd)":/files -v /sys/fs/cgroup:/sys/fs/cgroup -v /sys/kernel/debug:/sys/kernel/debug -v /sys/fs/bpf:/sys/fs/bpf -v /var/run/docker.sock:/var/run/docker.sock --rm keployv2 test -c "docker compose up" --containerName flask-app --buildDelay 40s --apiTimeout 60 --delay 20
 
 # Get the test results from the testReport file.
-<<<<<<< HEAD
-report_file="./keploy/testReports/test-report-0/report-1.yaml"
-test_status=$(grep 'status:' "$report_file" | head -n 1 | awk '{print $2}')
-
-# Get the test results from the testReport file.
-report_file="./keploy/testReports/test-report-0/report-1.yaml"
-test_status1=$(grep 'status:' "$report_file" | head -n 1 | awk '{print $2}')
-report_file2="./keploy/testReports/test-report-0/report-2.yaml"
-=======
 report_file="./keploy/testReports/test-run-1/report-1.yaml"
 test_status=$(grep 'status:' "$report_file" | head -n 1 | awk '{print $2}')
 
@@ -69,7 +60,6 @@
 report_file="./keploy/testReports/test-run-1/report-1.yaml"
 test_status1=$(grep 'status:' "$report_file" | head -n 1 | awk '{print $2}')
 report_file2="./keploy/testReports/test-run-1/report-2.yaml"
->>>>>>> 51f04571
 test_status2=$(grep 'status:' "$report_file2" | head -n 1 | awk '{print $2}')
 
 # Return the exit code according to the status.
@@ -77,4 +67,4 @@
     exit 0
 else
     exit 1
-fi
+fi