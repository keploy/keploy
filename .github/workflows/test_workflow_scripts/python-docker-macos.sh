#!/usr/bin/env bash

# macOS variant. Requires Docker Desktop for Mac running.
set -euo pipefail

# for the below shource make it such a way that if the file is not present or already present it does not error
source ./../../.github/workflows/test_workflow_scripts/test-iid-macos.sh

# Function to find available port
find_available_port() {
    local start_port=${1:-8080}
    local port=$start_port
    while lsof -i:$port >/dev/null 2>&1; do
        port=$((port + 1))
    done
    echo $port
}

# Find 4 available ports
APP_PORT=$(find_available_port 8080)
DB_PORT=$(find_available_port $((APP_PORT + 1)))
PROXY_PORT=$(find_available_port $((DB_PORT + 1)))
DNS_PORT=$(find_available_port $((PROXY_PORT + 1)))

# Generate unique container names with JOB_ID suffix
APP_CONTAINER="flaskApp_${JOB_ID}"
DB_CONTAINER="mongo_${JOB_ID}"
KEPLOY_CONTAINER="keploy_${JOB_ID}"
APP_IMAGE="flask-app_${JOB_ID}:1.0"

echo "Using ports - APP: $APP_PORT, DB: $DB_PORT, PROXY: $PROXY_PORT, DNS: $DNS_PORT"
echo "Using containers - APP: $APP_CONTAINER, DB: $DB_CONTAINER, KEPLOY: $KEPLOY_CONTAINER"

# Cleanup function to remove containers
cleanup() {
    echo "Cleaning up containers..."
    docker rm -f "$DB_CONTAINER" >/dev/null 2>&1 || true
    docker rm -f "$APP_CONTAINER" >/dev/null 2>&1 || true
    docker rm -f "${APP_CONTAINER}_1" >/dev/null 2>&1 || true
    docker rm -f "${APP_CONTAINER}_2" >/dev/null 2>&1 || true
    docker rm -f "$KEPLOY_CONTAINER" >/dev/null 2>&1 || true
    docker rm -f mongo >/dev/null 2>&1 || true
    echo "Cleanup completed"
}

# Set trap to run cleanup on script exit (success, failure, or interrupt)
trap cleanup EXIT INT TERM

# Replace ports and container names in all files in current directory
echo "Updating configuration files with dynamic ports and container names..."
for file in $(find . -maxdepth 1 -type f \( -name "*.yml" -o -name "*.yaml" -o -name "*.py" -o -name "*.json" -o -name "*.sh" -o -name "*.env" -o -name "*.md" \)); do
    if [ -f "$file" ] && [ "$file" != "./golang-docker-macos.sh" ]; then
        # Replace 6000 with APP_PORT
        sed -i '' "s/6000/${APP_PORT}/g" "$file" 2>/dev/null || true
        # Replace mongo:27017 with $DB_CONTAINER:27017
        sed -i '' "s/mongo:27017/${DB_CONTAINER}:27017/g" "$file" 2>/dev/null || true
        echo "Updated $file"
    fi
done

# --- Networking: create once, quietly ---
if ! docker network ls --format '{{.Name}}' | grep -q '^keploy-network$'; then
  docker network create keploy-network
fi

# --- Start fresh Mongo (force remove any stale one first) ---
docker rm -f mongo >/dev/null 2>&1 || true
docker run --name $DB_CONTAINER --rm --net keploy-network -p $DB_PORT:27017 -d mongo

# --- Prepare app image & keploy config ---
rm -rf keploy/  # Clean up old test data
rm ./keploy.yml >/dev/null 2>&1 || true

docker build -t $APP_IMAGE .


# Generate the keploy-config file.
$RECORD_BIN config --generate

# Update the global noise to ts in the config file.
config_file="./keploy.yml"
if [ -f "$config_file" ]; then
  sed -i '' 's/global: {}/global: {"body": {"ts":[]}}/' "$config_file" || true
else
  echo "⚠️ Config file $config_file not found, skipping sed replace."
fi

sleep 5


send_request_and_shutdown() {
  local container_name="${1:-}"
  # Wait for the app to be ready
  for i in {1..10}; do
    if curl --silent --fail http://localhost:$APP_PORT/students >/dev/null 2>&1; then
      echo "Application is up. Sending requests..."
      break
    fi
    echo "Waiting for application to start..."
    sleep 3
  done

  # Exercise endpoints to produce testcases & mocks
  curl -sS -X POST -H "Content-Type: application/json" \
    -d '{"student_id":"12345","name":"John Doe","age":20}' http://localhost:$APP_PORT/students >/dev/null
  curl -sS -X POST -H "Content-Type: application/json" \
    -d '{"student_id":"12346","name":"Alice Green","age":22}' http://localhost:$APP_PORT/students >/dev/null
  curl -sS http://localhost:$APP_PORT/students >/dev/null
  curl -sS -X PUT -H "Content-Type: application/json" \
    -d '{"name":"Jane Smith","age":21}' http://localhost:$APP_PORT/students/12345 >/dev/null
  curl -sS http://localhost:$APP_PORT/students >/dev/null
  curl -sS -X DELETE http://localhost:$APP_PORT/students/12345 >/dev/null


}

# --- Record sessions ---
for i in 1 2; do
  container_name="${APP_CONTAINER}_${i}"

  # Run the request and shutdown sequence in the background
  send_request_and_shutdown "$container_name" &
  
  # FIX #1: Added --generate-github-actions=false to prevent the read-only filesystem error.
  "$RECORD_BIN" record \
<<<<<<< HEAD
    -c "docker run -p 6000:6000 --net keploy-network --rm --name $container_name flask-app:1.0" \
=======
    -c "docker run -p $APP_PORT:$APP_PORT --net keploy-network --rm --name $container_name $APP_IMAGE" \
>>>>>>> 03896f71
    --container-name "$container_name" \
    --generate-github-actions=false \
    --proxy-port $PROXY_PORT \
    --dns-port $DNS_PORT \
    --keploy-container "$KEPLOY_CONTAINER" \
    --record-timer=40s 2>&1 | tee "${container_name}.txt"
     
  
  # cat "${container_name}.txt"  # For visibility in logs
  # The Keploy command will now exit naturally when the container stops. We don't need `|| true`.
  # If it fails, the script should fail.

<<<<<<< HEAD
  # if grep -q "ERROR" "${container_name}.txt"; then
  #   echo "Error found in pipeline during record (${container_name})"
  #   cat "${container_name}.txt"
  #   exit 1
  # fi
  # if grep -q "WARNING: DATA RACE" "${container_name}.txt"; then
  #   echo "Race condition detected during record (${container_name})"
  #   cat "${container_name}.txt"
  #   exit 1
  # fi
=======
  if grep -q "WARNING: DATA RACE" "${container_name}.txt"; then
    echo "Race condition detected during record (${container_name})"
    cat "${container_name}.txt"
    exit 1
  fi

  if grep "ERROR" "${container_name}.txt"; then
    echo "Error found in pipeline..."
    cat "${container_name}.txt"
    exit 1
  fi
>>>>>>> 03896f71

  echo "Successfully recorded test case and mocks for iteration ${i}"
done

# --- Stop Mongo before test ---
echo "Shutting down mongo before test mode..."
docker stop $DB_CONTAINER >/dev/null 2>&1 || true

# --- Test phase ---
test_container="${APP_CONTAINER}_test_1"
echo "Starting test mode..."
"$REPLAY_BIN" test \
<<<<<<< HEAD
  -c "docker run -p 6000:6000 --net keploy-network --name $test_container flask-app:1.0" \
=======
  -c "docker run -p $APP_PORT:$APP_PORT --net keploy-network --name $test_container $APP_IMAGE" \
>>>>>>> 03896f71
  --container-name "$test_container" \
  --apiTimeout 60 \
  --delay 12 \
  --proxy-port $PROXY_PORT \
  --dns-port $DNS_PORT \
  --keploy-container "$KEPLOY_CONTAINER" \
  --generate-github-actions=false 2>&1 | tee "${test_container}.txt"


if grep -q "WARNING: DATA RACE" "${test_container}.txt"; then
    echo "Race condition detected during test (${test_container})"
    cat "${test_container}.txt"
    exit 1
fi

if grep "ERROR" "${test_container}.txt"; then
  echo "Error found while running test pipeline..."
  cat "${test_container}.txt"
  exit 1
fi

# --- Verify reports ---
all_passed=true
sleep 2 # Give a moment for the report file to be written
for i in 0 1; do
  report_file="./keploy/reports/test-run-0/test-set-$i-report.yaml"
  if [ -f "$report_file" ]; then
    test_status="$(grep 'status:' "$report_file" | head -n 1 | awk '{print $2}')"
    echo "Test status for test-set-$i: $test_status"
    if [ "$test_status" != "PASSED" ]; then
      all_passed=false
      echo "Test-set-$i did not pass."
      break
    fi
  else
    all_passed=false
    echo "Report not found: $report_file"
    break
  fi
done

if $all_passed; then
  echo "All tests passed"
else
  echo "Some tests failed"
  exit 1
fi<|MERGE_RESOLUTION|>--- conflicted
+++ resolved
@@ -123,11 +123,7 @@
   
   # FIX #1: Added --generate-github-actions=false to prevent the read-only filesystem error.
   "$RECORD_BIN" record \
-<<<<<<< HEAD
-    -c "docker run -p 6000:6000 --net keploy-network --rm --name $container_name flask-app:1.0" \
-=======
     -c "docker run -p $APP_PORT:$APP_PORT --net keploy-network --rm --name $container_name $APP_IMAGE" \
->>>>>>> 03896f71
     --container-name "$container_name" \
     --generate-github-actions=false \
     --proxy-port $PROXY_PORT \
@@ -140,18 +136,6 @@
   # The Keploy command will now exit naturally when the container stops. We don't need `|| true`.
   # If it fails, the script should fail.
 
-<<<<<<< HEAD
-  # if grep -q "ERROR" "${container_name}.txt"; then
-  #   echo "Error found in pipeline during record (${container_name})"
-  #   cat "${container_name}.txt"
-  #   exit 1
-  # fi
-  # if grep -q "WARNING: DATA RACE" "${container_name}.txt"; then
-  #   echo "Race condition detected during record (${container_name})"
-  #   cat "${container_name}.txt"
-  #   exit 1
-  # fi
-=======
   if grep -q "WARNING: DATA RACE" "${container_name}.txt"; then
     echo "Race condition detected during record (${container_name})"
     cat "${container_name}.txt"
@@ -163,7 +147,6 @@
     cat "${container_name}.txt"
     exit 1
   fi
->>>>>>> 03896f71
 
   echo "Successfully recorded test case and mocks for iteration ${i}"
 done
@@ -176,11 +159,7 @@
 test_container="${APP_CONTAINER}_test_1"
 echo "Starting test mode..."
 "$REPLAY_BIN" test \
-<<<<<<< HEAD
-  -c "docker run -p 6000:6000 --net keploy-network --name $test_container flask-app:1.0" \
-=======
   -c "docker run -p $APP_PORT:$APP_PORT --net keploy-network --name $test_container $APP_IMAGE" \
->>>>>>> 03896f71
   --container-name "$test_container" \
   --apiTimeout 60 \
   --delay 12 \
