--- conflicted
+++ resolved
@@ -2,16 +2,6 @@
 # macOS variant for echo-sql (docker compose). Uses BSD sed.
 set -euo pipefail
 
-<<<<<<< HEAD
-# Safely source (don’t fail if missing)
-IID_FILE="./../../.github/workflows/test_workflow_scripts/test-iid-macos.sh"
-if [ -f "$IID_FILE" ]; then
-  # shellcheck source=/dev/null
-  source "$IID_FILE"
-else
-  echo "⚠️  $IID_FILE not found; continuing without it."
-fi
-=======
 # for the below source make it such a way that if the file is not present or already present it does not error
 source ./../../.github/workflows/test_workflow_scripts/test-iid-macos.sh
 
@@ -72,7 +62,6 @@
         echo "Updated $file"
     fi
 done
->>>>>>> b7e86ac3
 
 # Build Docker Image(s)
 docker compose build
@@ -92,55 +81,6 @@
   echo "⚠️  Config file $config_file not found, skipping sed replace."
 fi
 
-<<<<<<< HEAD
-send_request(){
-  echo "Sending requests to the application..."
-  sleep 10
-  local app_started=false
-  while [ "$app_started" = false ]; do
-    if curl -sS -X GET http://localhost:8082/health >/dev/null; then
-      app_started=true
-    else
-      sleep 3
-    fi
-  done
-  echo "App started"
-
-  curl -sS --request POST \
-    --url http://localhost:8082/url \
-    --header 'content-type: application/json' \
-    --data '{"url":"https://google.com"}' >/dev/null
-
-  curl -sS --request POST \
-    --url http://localhost:8082/url \
-    --header 'content-type: application/json' \
-    --data '{"url":"https://facebook.com"}' >/dev/null
-
-  curl -sS -X GET http://localhost:8082/health >/dev/null
-  sleep 3
-  echo "Requests sent successfully."
-}
-
-for i in {1..2}; do
-  container_name="echoApp"
-  send_request &
-
-  # Stream + save logs; no need to cat later
-  ("$RECORD_BIN" record -c "docker compose up" \
-     --container-name "$container_name" \
-     --generateGithubActions=false \
-     --record-timer=16s) 2>&1 | tee "${container_name}.txt"
-
-  if grep -q "WARNING: DATA RACE" "${container_name}.txt"; then
-    echo "❌ Data race detected in recording"; exit 1
-  fi
-  if grep -q "ERROR" "${container_name}.txt"; then
-    echo "❌ Error found in recording"; exit 1
-  fi
-
-  sleep 5
-  echo "✅ Recorded test case and mocks for iteration ${i}"
-=======
 container_kill() {
     pid=$(pgrep -n keploy)
     echo "$pid Keploy PID"
@@ -198,7 +138,6 @@
     sleep 5
 
     echo "Recorded test case and mocks for iteration ${i}"
->>>>>>> b7e86ac3
 done
 
 # Shutdown services before test mode - Keploy should use mocks for dependencies
@@ -206,19 +145,6 @@
 docker compose down
 echo "Services stopped - Keploy should now use mocks for dependency interactions"
 
-<<<<<<< HEAD
-# Start keploy in test mode (stream + save logs)
-test_container="echoApp"
-("$REPLAY_BIN" test \
-   -c 'docker compose up' \
-   --containerName "$test_container" \
-   --apiTimeout 60 \
-   --delay 10 \
-   --generate-github-actions=false || true) 2>&1 | tee "${test_container}.txt"
-
-if grep -q "ERROR" "${test_container}.txt"; then
-  echo "❌ Error found in test"; exit 1
-=======
 # Start keploy in test mode.
 test_container="${APP_CONTAINER}_test"
 $REPLAY_BIN test -c 'docker compose up' --containerName "$test_container" --apiTimeout 60 --delay 10 --generate-github-actions=false --proxy-port=$PROXY_PORT --dns-port=$DNS_PORT --keploy-container "$KEPLOY_CONTAINER" 2>&1 | tee "${test_container}.txt"
@@ -226,18 +152,12 @@
 if grep "ERROR" "${test_container}.txt"; then
     echo "Error found in pipeline..."
     exit 1
->>>>>>> b7e86ac3
 fi
 if grep -q "WARNING: DATA RACE" "${test_container}.txt"; then
   echo "❌ Data race detected in test"; exit 1
 fi
 
 all_passed=true
-<<<<<<< HEAD
-for i in {0..1}; do
-  report_file="./keploy/reports/test-run-0/test-set-$i-report.yaml"
-  i
-=======
 
 for i in {0..1}
 do
@@ -265,5 +185,4 @@
 else
     echo "Some tests failed"
     exit 1
-fi
->>>>>>> b7e86ac3
+fi