#!/bin/bash
set -Eeuo pipefail

DOCKERFILE_PATH="./Dockerfile"

ensure_dockerfile_syntax() {
    # Ensure BuildKit features (like --mount=type=ssh) are supported
    if ! head -n1 "$DOCKERFILE_PATH" | grep -q '^# syntax=docker/dockerfile:'; then
        echo "Prepending Dockerfile syntax directive for BuildKit mounts..."
        tmp="$(mktemp)" && {
          echo '# syntax=docker/dockerfile:1.6'
          cat "$DOCKERFILE_PATH"
        } >"$tmp" && mv "$tmp" "$DOCKERFILE_PATH"
    fi
}

<<<<<<< HEAD
add_race_flag() {
    echo "Adding -race to go build..."
    sed -i \
      's/^(RUN[[:space:]]\+go[[:space:]]\+build)\([[:space:]]\)/\1 -race\2/' \
      "$DOCKERFILE_PATH" 2>/dev/null || true
}
=======
# Function to build the Docker image
build_docker_image() {
    echo "Building Docker image..."
    cat "$DOCKERFILE_PATH"
>>>>>>> 5e3a2046

use_ssh_for_github_and_known_hosts() {
    echo "Injecting SSH config and known_hosts before go mod download..."
    # Ensure we rewrite https -> ssh and have known_hosts available
    # Insert just before the go mod download line (after we switch it to --mount=type=ssh)
    sed -i \
      '/^RUN --mount=type=ssh go mod download/i ENV GIT_SSH_COMMAND="ssh -o StrictHostKeyChecking=no"\nRUN git config --global url."ssh:\/\/git@github.com\/".insteadOf "https:\/\/github.com\/" \&\& mkdir -p -m 0700 ~\/\.ssh \&\& ssh-keyscan github.com >> ~\/\.ssh\/known_hosts' \
      "$DOCKERFILE_PATH" || true

    # Also try to add after the COPY go.mod go.sum if present (best-effort)
    sed -i \
      '/^COPY[[:space:]]\+go\.mod[[:space:]]\+go\.sum[[:space:]]\+\/app\/?[[:space:]]*$/a RUN git config --global url."ssh:\/\/git@github.com\/".insteadOf "https:\/\/github.com\/" \&\& mkdir -p -m 0700 ~\/\.ssh \&\& ssh-keyscan github.com >> ~\/\.ssh\/known_hosts' \
      "$DOCKERFILE_PATH" || true

    # Ensure GOPRIVATE skips proxy for keploy org
    sed -i \
      '/^RUN --mount=type=ssh go mod download/i ENV GOPRIVATE=github.com\/keploy\/*' \
      "$DOCKERFILE_PATH" || true
}

enable_ssh_mount_for_go_mod() {
    echo "Switching go mod download to use BuildKit SSH mount..."
    sed -i 's/^RUN[[:space:]]\+go[[:space:]]\+mod[[:space:]]\+download[[:space:]]*$/RUN --mount=type=ssh go mod download/' "$DOCKERFILE_PATH" || true
}

build_docker_image() {
    echo "Building Docker image with BuildKit and SSH forwarding..."
    DOCKER_BUILDKIT=1 docker build --ssh default -t ttl.sh/keploy/keploy:1h .
}

main() {
    ensure_dockerfile_syntax
    add_race_flag || true
    enable_ssh_mount_for_go_mod
    use_ssh_for_github_and_known_hosts
    build_docker_image
}

main<|MERGE_RESOLUTION|>--- conflicted
+++ resolved
@@ -14,19 +14,12 @@
     fi
 }
 
-<<<<<<< HEAD
 add_race_flag() {
     echo "Adding -race to go build..."
     sed -i \
       's/^(RUN[[:space:]]\+go[[:space:]]\+build)\([[:space:]]\)/\1 -race\2/' \
       "$DOCKERFILE_PATH" 2>/dev/null || true
 }
-=======
-# Function to build the Docker image
-build_docker_image() {
-    echo "Building Docker image..."
-    cat "$DOCKERFILE_PATH"
->>>>>>> 5e3a2046
 
 use_ssh_for_github_and_known_hosts() {
     echo "Injecting SSH config and known_hosts before go mod download..."
@@ -53,7 +46,10 @@
 }
 
 build_docker_image() {
-    echo "Building Docker image with BuildKit and SSH forwarding..."
+    echo "Building Docker image..."
+    cat "$DOCKERFILE_PATH"
+
+    # Enable Docker BuildKit and build the image, forwarding the SSH agent
     DOCKER_BUILDKIT=1 docker build --ssh default -t ttl.sh/keploy/keploy:1h .
 }
 
