--- conflicted
+++ resolved
@@ -72,15 +72,9 @@
 sudo -E env PATH="$PATH" ./../../keployv2 test -c "./ginApp" --delay 7
 
 # Get the test results from the testReport file.
-<<<<<<< HEAD
-report_file="./keploy/testReports/test-report-0/report-1.yaml"
-test_status1=$(grep 'status:' "$report_file" | head -n 1 | awk '{print $2}')
-report_file2="./keploy/testReports/test-report-0/report-1.yaml"
-=======
 report_file="./keploy/testReports/test-run-1/report-1.yaml"
 test_status1=$(grep 'status:' "$report_file" | head -n 1 | awk '{print $2}')
 report_file2="./keploy/testReports/test-run-1/report-1.yaml"
->>>>>>> 23896cb7
 test_status2=$(grep 'status:' "$report_file2" | head -n 1 | awk '{print $2}')
 
 # Return the exit code according to the status.
