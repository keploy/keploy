name: Prepare Binary and Run Workflows (macOS)
on:
  pull_request:
    branches: [main]
  # push:
  #   branches: [ main ]

concurrency:
  group: ${{ github.workflow }}-${{ github.event.pull_request.number || github.ref }}
  cancel-in-progress: true

jobs:
  build-and-upload:
    runs-on: [self-hosted, macOS, native]
    steps:
      - name: Clean up git config
        if: always()
        continue-on-error: true
        run: |
          rm -rf ~/.gitconfig
      
      - name: Checkout Repository
        uses: actions/checkout@v4
        with:
          persist-credentials: false
    
      - name: Add Private Parsers
        uses: ./.github/actions/setup-private-parsers
        with:
          ssh-private-key: ${{ secrets.INTEGRATIONS_REPO_DEPLOY_KEY_PRIVATE }}
          go-cache: false

      - name: Build Keploy (PR) - macOS (darwin/arm64)
        run: |
          GOOS=darwin GOARCH=arm64 go build -tags=viper_bind_struct -ldflags="-X main.version=${{ github.event.pull_request.number }}-${{ github.sha }}" -o keploy
      - uses: actions/upload-artifact@v4
        with: { name: build, path: keploy }

  # upload-latest:
  #   runs-on: [self-hosted, macOS, native]
  #   steps:
  #     - name: Download latest release (macOS)
  #       run: |
  #         LATEST=$(curl -s https://api.github.com/repos/keploy/keploy/releases/latest | jq -r .tag_name)
  #         URL="https://github.com/keploy/keploy/releases/download/${LATEST}/keploy_darwin_all.tar.gz"
  #         curl -L "$URL" -o keploy.tar.gz
  #         tar -xzf keploy.tar.gz
  #         chmod +x keploy

  #     - uses: actions/upload-artifact@v4
  #       with: { name: latest, path: keploy }

  #     - name: Clean up git config
  #       if: always() # This ensures the step runs even if previous steps fail
  #       continue-on-error: true
  #       run: |
  #         git config --global --unset url."git@github.com:".insteadOf

  # Build docker image on Ubuntu and push to registry
  build-docker-image:
    runs-on: ubuntu-24.04-arm
    outputs:
      image_tag: ${{ steps.tag.outputs.image_tag }}
      image_digest: ${{ steps.digest.outputs.image_digest }}
    steps:
      - uses: actions/checkout@v4

      - name: Clear docker images and cache
        run: |
          docker builder prune --all -f
          docker volume prune -f

      - name: Unlock keychain
        if: runner.os == 'macOS'
        run: |
          security unlock-keychain -p $KEYCHAIN_PASSWORD
        env:
          KEYCHAIN_PASSWORD: "keploy@123"

      - name: Add Private Parsers
        uses: ./.github/actions/setup-private-parsers
        with:
          ssh-private-key: ${{ secrets.INTEGRATIONS_REPO_DEPLOY_KEY_PRIVATE }}
<<<<<<< HEAD

      - name: Build image
        run: |
          source ./.github/workflows/test_workflow_scripts/update-docker-mac.sh
          
      - name: Push image
=======
          go-cache: true
      
      - name: Build and push Docker image
        run: |
          source ./.github/workflows/test_workflow_scripts/update-docker-mac.sh

      - name: Make unique tag for this run
        id: tag
        env:
          PRNUM: ${{ github.event.pull_request.number }}
>>>>>>> 03896f71
        run: |
          IMAGE_TAG="ttl.sh/keploy/keploy:${PRNUM}-${GITHUB_SHA}-1h"
          echo "image_tag=$IMAGE_TAG" >> "$GITHUB_OUTPUT"
          docker image inspect ttl.sh/keploy/keploy:1h > /dev/null
          docker tag ttl.sh/keploy/keploy:1h "$IMAGE_TAG"

      - name: Push unique tag
        run: |
          docker push "${{ steps.tag.outputs.image_tag }}"
          
      - name: Clean up git config
        if: always() # This ensures the step runs even if previous steps fail
        continue-on-error: true
        run: |
          git config --global --unset url."git@github.com:".insteadOf

  pull-docker-image:
    runs-on: [self-hosted, macOS, native]
    needs: [build-docker-image]
    
    steps:
      - name: Unlock keychain
        if: runner.os == 'macOS'
        run: |
          security unlock-keychain -p $KEYCHAIN_PASSWORD
        env:
          KEYCHAIN_PASSWORD: ${{ secrets.MAC_RUNNER_USER_PASSWORD }}
          
      - name: Pull Docker image
        run: |
          docker pull ${{ needs.build-docker-image.outputs.image_tag }}

  run_python_docker_macos:
<<<<<<< HEAD
    needs: [build-and-upload, build-docker-image]
=======
    needs: [build-and-upload, pull-docker-image, build-docker-image]
>>>>>>> 03896f71
    uses: ./.github/workflows/python_docker_macos.yml
    with:
      image_tag: ${{ needs.build-docker-image.outputs.image_tag }}
    secrets:
      MAC_RUNNER_USER_PASSWORD: ${{ secrets.MAC_RUNNER_USER_PASSWORD }}

  run_golang_docker_macos:
<<<<<<< HEAD
    needs: [build-and-upload, build-docker-image]
    uses: ./.github/workflows/golang_docker_macos.yml
=======
    needs: [build-and-upload, pull-docker-image, build-docker-image]
    uses: ./.github/workflows/golang_docker_macos.yml
    with:
      image_tag: ${{ needs.build-docker-image.outputs.image_tag }}
    secrets:
      MAC_RUNNER_USER_PASSWORD: ${{ secrets.MAC_RUNNER_USER_PASSWORD }}
  
  clean_up_docker_macos:
    runs-on: [self-hosted, macOS, native]
    needs: [run_python_docker_macos, run_golang_docker_macos]
    if: always()
    steps:
      - name: Unlock keychain
        if: runner.os == 'macOS'
        run: |
          security unlock-keychain -p $KEYCHAIN_PASSWORD
        env:
          KEYCHAIN_PASSWORD: ${{ secrets.MAC_RUNNER_USER_PASSWORD }}

      - name: Docker Image Prune (unused only, wait if locked)
        run: |
          # Wait if another prune is running (lock file /var/lib/docker/tmp/docker-prune.lock may exist)
          while lsof /var/lib/docker/tmp/docker-prune.lock >/dev/null 2>&1; do
            echo "Waiting for existing docker prune operation to finish..."
            sleep 5
          done
          # Prune only dangling (untagged) images not in use
          docker image prune -a -f
          # Prune dangling (unused) volumes as well
          docker volume prune -a -f
>>>>>>> 03896f71
<|MERGE_RESOLUTION|>--- conflicted
+++ resolved
@@ -81,14 +81,6 @@
         uses: ./.github/actions/setup-private-parsers
         with:
           ssh-private-key: ${{ secrets.INTEGRATIONS_REPO_DEPLOY_KEY_PRIVATE }}
-<<<<<<< HEAD
-
-      - name: Build image
-        run: |
-          source ./.github/workflows/test_workflow_scripts/update-docker-mac.sh
-          
-      - name: Push image
-=======
           go-cache: true
       
       - name: Build and push Docker image
@@ -99,7 +91,6 @@
         id: tag
         env:
           PRNUM: ${{ github.event.pull_request.number }}
->>>>>>> 03896f71
         run: |
           IMAGE_TAG="ttl.sh/keploy/keploy:${PRNUM}-${GITHUB_SHA}-1h"
           echo "image_tag=$IMAGE_TAG" >> "$GITHUB_OUTPUT"
@@ -133,11 +124,7 @@
           docker pull ${{ needs.build-docker-image.outputs.image_tag }}
 
   run_python_docker_macos:
-<<<<<<< HEAD
-    needs: [build-and-upload, build-docker-image]
-=======
     needs: [build-and-upload, pull-docker-image, build-docker-image]
->>>>>>> 03896f71
     uses: ./.github/workflows/python_docker_macos.yml
     with:
       image_tag: ${{ needs.build-docker-image.outputs.image_tag }}
@@ -145,10 +132,6 @@
       MAC_RUNNER_USER_PASSWORD: ${{ secrets.MAC_RUNNER_USER_PASSWORD }}
 
   run_golang_docker_macos:
-<<<<<<< HEAD
-    needs: [build-and-upload, build-docker-image]
-    uses: ./.github/workflows/golang_docker_macos.yml
-=======
     needs: [build-and-upload, pull-docker-image, build-docker-image]
     uses: ./.github/workflows/golang_docker_macos.yml
     with:
@@ -178,5 +161,4 @@
           # Prune only dangling (untagged) images not in use
           docker image prune -a -f
           # Prune dangling (unused) volumes as well
-          docker volume prune -a -f
->>>>>>> 03896f71
+          docker volume prune -a -f