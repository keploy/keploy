name: Prepare Binary and Run Workflows (macOS)
on:
  pull_request:
    branches: [main]
<<<<<<< HEAD
  push:
    branches: [main]
=======
  # push:
  #   branches: [ main ]

concurrency:
  group: ${{ github.workflow }}-${{ github.event.pull_request.number || github.ref }}
  cancel-in-progress: true

>>>>>>> 2515ac57
jobs:
  build-and-upload:
    runs-on: [self-hosted, macOS, native]
    if: ${{ (github.event_name == 'pull_request' && !github.event.pull_request.head.repo.fork) || (github.event_name == 'push' && github.ref == 'refs/heads/main') }}
    steps:
      - name: Clean up git config
        if: always()
        continue-on-error: true
        run: |
          rm -rf ~/.gitconfig
      
      - name: Checkout Repository
        uses: actions/checkout@v4
        with:
          persist-credentials: false
    
      - name: Add Private Parsers
        uses: ./.github/actions/setup-private-parsers
        with:
          ssh-private-key: ${{ secrets.INTEGRATIONS_REPO_DEPLOY_KEY_PRIVATE }}
          go-cache: false

      - name: Build Keploy (PR) - macOS (darwin/arm64)
        run: |
          GOOS=darwin GOARCH=arm64 go build -tags=viper_bind_struct -ldflags="-X main.version=${{ github.event.pull_request.number }}-${{ github.sha }}" -o keploy
      - uses: actions/upload-artifact@v4
        with: { name: build, path: keploy }

  # upload-latest:
  #   runs-on: [self-hosted, macOS, native]
  #   steps:
  #     - name: Download latest release (macOS)
  #       run: |
  #         LATEST=$(curl -s https://api.github.com/repos/keploy/keploy/releases/latest | jq -r .tag_name)
  #         URL="https://github.com/keploy/keploy/releases/download/${LATEST}/keploy_darwin_all.tar.gz"
  #         curl -L "$URL" -o keploy.tar.gz
  #         tar -xzf keploy.tar.gz
  #         chmod +x keploy

  #     - uses: actions/upload-artifact@v4
  #       with: { name: latest, path: keploy }

  #     - name: Clean up git config
  #       if: always() # This ensures the step runs even if previous steps fail
  #       continue-on-error: true
  #       run: |
  #         git config --global --unset url."git@github.com:".insteadOf

  # Build docker image on Ubuntu and push to registry
  build-docker-image:
<<<<<<< HEAD
    if: ${{ (github.event_name == 'pull_request' && !github.event.pull_request.head.repo.fork) || (github.event_name == 'push' && github.ref == 'refs/heads/main') }}
    runs-on: [self-hosted, macOS, native]
=======
    runs-on: ubuntu-24.04-arm
    outputs:
      image_tag: ${{ steps.tag.outputs.image_tag }}
      image_digest: ${{ steps.digest.outputs.image_digest }}
>>>>>>> 2515ac57
    steps:
      - uses: actions/checkout@v4

      - name: Add Private Parsers
        uses: ./.github/actions/setup-private-parsers
        with:
          ssh-private-key: ${{ secrets.INTEGRATIONS_REPO_DEPLOY_KEY_PRIVATE }}
<<<<<<< HEAD

      - name: Build image
=======
          go-cache: true
      
      - name: Build and push Docker image
>>>>>>> 2515ac57
        run: |
          source ./.github/workflows/test_workflow_scripts/update-docker-mac.sh

      - name: Make unique tag for this run
        id: tag
        env:
          PRNUM: ${{ github.event.pull_request.number }}
        run: |
          IMAGE_TAG="ttl.sh/keploy/keploy:${PRNUM}-${GITHUB_SHA}-1h"
          echo "image_tag=$IMAGE_TAG" >> "$GITHUB_OUTPUT"
          docker image inspect ttl.sh/keploy/keploy:1h > /dev/null
          docker tag ttl.sh/keploy/keploy:1h "$IMAGE_TAG"

      - name: Push unique tag
        run: |
          docker push "${{ steps.tag.outputs.image_tag }}"
          
      - name: Clean up git config
        if: always() # This ensures the step runs even if previous steps fail
        continue-on-error: true
        run: |
          git config --global --unset url."git@github.com:".insteadOf

  pull-docker-image:
    runs-on: [self-hosted, macOS, native]
    needs: [build-docker-image]
    
    steps:
      - name: Unlock keychain
        if: runner.os == 'macOS'
        run: |
          security unlock-keychain -p $KEYCHAIN_PASSWORD
        env:
          KEYCHAIN_PASSWORD: ${{ secrets.MAC_RUNNER_USER_PASSWORD }}
          
      - name: Pull Docker image
        run: |
          docker pull ${{ needs.build-docker-image.outputs.image_tag }}

  run_python_docker_macos:
    needs: [build-and-upload, pull-docker-image, build-docker-image]
    uses: ./.github/workflows/python_docker_macos.yml
    with:
      image_tag: ${{ needs.build-docker-image.outputs.image_tag }}
    secrets:
      MAC_RUNNER_USER_PASSWORD: ${{ secrets.MAC_RUNNER_USER_PASSWORD }}

  run_golang_docker_macos:
    needs: [build-and-upload, pull-docker-image, build-docker-image]
    uses: ./.github/workflows/golang_docker_macos.yml
    with:
      image_tag: ${{ needs.build-docker-image.outputs.image_tag }}
    secrets:
      MAC_RUNNER_USER_PASSWORD: ${{ secrets.MAC_RUNNER_USER_PASSWORD }}
  
  clean_up_docker_macos:
    runs-on: [self-hosted, macOS, native]
    needs: [run_python_docker_macos, run_golang_docker_macos]
    if: always()
    steps:
      - name: Unlock keychain
        if: runner.os == 'macOS'
        run: |
          security unlock-keychain -p $KEYCHAIN_PASSWORD
        env:
          KEYCHAIN_PASSWORD: ${{ secrets.MAC_RUNNER_USER_PASSWORD }}

      - name: Docker Image Prune (unused only, wait if locked)
        run: |
          # Wait if another prune is running (lock file /var/lib/docker/tmp/docker-prune.lock may exist)
          while lsof /var/lib/docker/tmp/docker-prune.lock >/dev/null 2>&1; do
            echo "Waiting for existing docker prune operation to finish..."
            sleep 5
          done
          # Prune only dangling (untagged) images not in use
          docker image prune -a -f
          # Prune dangling (unused) volumes as well
          docker volume prune -a -f<|MERGE_RESOLUTION|>--- conflicted
+++ resolved
@@ -2,10 +2,8 @@
 on:
   pull_request:
     branches: [main]
-<<<<<<< HEAD
   push:
     branches: [main]
-=======
   # push:
   #   branches: [ main ]
 
@@ -13,7 +11,6 @@
   group: ${{ github.workflow }}-${{ github.event.pull_request.number || github.ref }}
   cancel-in-progress: true
 
->>>>>>> 2515ac57
 jobs:
   build-and-upload:
     runs-on: [self-hosted, macOS, native]
@@ -64,15 +61,11 @@
 
   # Build docker image on Ubuntu and push to registry
   build-docker-image:
-<<<<<<< HEAD
     if: ${{ (github.event_name == 'pull_request' && !github.event.pull_request.head.repo.fork) || (github.event_name == 'push' && github.ref == 'refs/heads/main') }}
-    runs-on: [self-hosted, macOS, native]
-=======
     runs-on: ubuntu-24.04-arm
     outputs:
       image_tag: ${{ steps.tag.outputs.image_tag }}
       image_digest: ${{ steps.digest.outputs.image_digest }}
->>>>>>> 2515ac57
     steps:
       - uses: actions/checkout@v4
 
@@ -80,14 +73,9 @@
         uses: ./.github/actions/setup-private-parsers
         with:
           ssh-private-key: ${{ secrets.INTEGRATIONS_REPO_DEPLOY_KEY_PRIVATE }}
-<<<<<<< HEAD
-
-      - name: Build image
-=======
           go-cache: true
       
       - name: Build and push Docker image
->>>>>>> 2515ac57
         run: |
           source ./.github/workflows/test_workflow_scripts/update-docker-mac.sh
 
@@ -112,6 +100,7 @@
           git config --global --unset url."git@github.com:".insteadOf
 
   pull-docker-image:
+    if: ${{ (github.event_name == 'pull_request' && !github.event.pull_request.head.repo.fork) || (github.event_name == 'push' && github.ref == 'refs/heads/main') }}
     runs-on: [self-hosted, macOS, native]
     needs: [build-docker-image]
     
