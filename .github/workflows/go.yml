name: Go

on:
  push:
    branches: [ main ]
  pull_request:
    branches: [ main ]
#   pull_request_target:
#     types: [assigned, opened, synchronize, reopened]

jobs:

  build:
    runs-on: ubuntu-latest
    steps:
      - uses: actions/checkout@v2

      - name: Set up Go
        uses: actions/setup-go@v2
        with:
          go-version: 1.17

      - name: Build
        run: go build -v ./...

      - name: Test
        run: |
          go test -coverpkg=./... -coverprofile=coverage.tmp.txt -covermode=atomic ./...
          cat coverage.tmp.txt | grep -v -e "generated.go" -e "_gen.go" > coverage.txt
        env:
          KEPLOY_API_KEY: 81f83aeeedddf453966347dc136c66
<<<<<<< HEAD
          ENABLE_DEDUP: true
=======
          KEPLOY_ENABLE_DEDUP: true
>>>>>>> e2aeac12
#       - uses: codecov/codecov-action@v2
#         with:
#           files: ./coverage.txt
      - name: Install goveralls
        run: go install github.com/mattn/goveralls@latest
      - name: Send coverage
        env:
          COVERALLS_TOKEN: ${{ secrets.GITHUB_TOKEN }}
        run: goveralls -coverprofile=coverage.txt -service=github<|MERGE_RESOLUTION|>--- conflicted
+++ resolved
@@ -29,11 +29,8 @@
           cat coverage.tmp.txt | grep -v -e "generated.go" -e "_gen.go" > coverage.txt
         env:
           KEPLOY_API_KEY: 81f83aeeedddf453966347dc136c66
-<<<<<<< HEAD
-          ENABLE_DEDUP: true
-=======
           KEPLOY_ENABLE_DEDUP: true
->>>>>>> e2aeac12
+
 #       - uses: codecov/codecov-action@v2
 #         with:
 #           files: ./coverage.txt
