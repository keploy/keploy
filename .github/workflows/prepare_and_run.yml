name: Prepare Binary and Run Workflows
on:
  pull_request:
    branches: [main]
<<<<<<< HEAD
  push:
    branches: [main]
=======

>>>>>>> b7e86ac3
jobs:
  build-and-upload:
    runs-on: ubuntu-latest
    steps:
      - uses: actions/checkout@v4

      - name: Add Private Parsers
        if: ${{ (github.event_name == 'pull_request' && !github.event.pull_request.head.repo.fork) || (github.event_name == 'push' && github.ref == 'refs/heads/main') }}
        uses: ./.github/actions/setup-private-parsers
        with:
          ssh-private-key: ${{ secrets.INTEGRATIONS_REPO_DEPLOY_KEY_PRIVATE }}
          go-cache: true

      - name: Build Keploy (non-race)
        run: |
          mkdir -p out/build-no-race
          go build -tags=viper_bind_struct -o out/build-no-race/keploy
      - uses: actions/upload-artifact@v4
        with:
          name: build-no-race
          path: out/build-no-race/keploy

      - name: Build Keploy (race)
        env:
          CGO_ENABLED: "1"   # race requires cgo; on ubuntu-latest it's fine
        run: |
          mkdir -p out/build
          go build -race -tags=viper_bind_struct -o out/build/keploy
      - uses: actions/upload-artifact@v4
        with:
          name: build
          path: out/build/keploy


  upload-latest:
    runs-on: ubuntu-latest
    steps:
      - name: Upload latest release
        run: |
          LATEST=$(curl -s https://api.github.com/repos/keploy/keploy/releases/latest | jq -r .tag_name)
          URL="https://github.com/keploy/keploy/releases/download/${LATEST}/keploy_linux_amd64.tar.gz"
          curl -L "$URL" -o keploy.tar.gz
          tar -xzf keploy.tar.gz
          chmod +x keploy
      - uses: actions/upload-artifact@v4
        with: { name: latest, path: keploy }

  build-docker-image:
    runs-on: ubuntu-latest
    outputs:
      image_tag: ${{ steps.tag.outputs.image_tag }}
      image_digest: ${{ steps.digest.outputs.image_digest }}
    steps:
      - uses: actions/checkout@v4

      - name: Add Private Parsers
        if: ${{ (github.event_name == 'pull_request' && !github.event.pull_request.head.repo.fork) || (github.event_name == 'push' && github.ref == 'refs/heads/main') }}
        uses: ./.github/actions/setup-private-parsers
        with:
          ssh-private-key: ${{ secrets.INTEGRATIONS_REPO_DEPLOY_KEY_PRIVATE }}
          go-cache: true

      - name: Build image
        run: |
          source ./.github/workflows/test_workflow_scripts/update-docker.sh
      
      - name: Make unique tag for this run
        id: tag
        env:
          PRNUM: ${{ github.event.pull_request.number }}
        run: |
          IMAGE_TAG="ttl.sh/keploy/keploy:${GITHUB_RUN_ID}-${GITHUB_SHA}-1h"
          echo "image_tag=$IMAGE_TAG" >> "$GITHUB_OUTPUT"
          docker image inspect ttl.sh/keploy/keploy:1h > /dev/null
          docker tag ttl.sh/keploy/keploy:1h "$IMAGE_TAG"

      - name: Push unique tag
        run: |
          docker push "${{ steps.tag.outputs.image_tag }}"

  run_golang_linux:
    needs: [build-and-upload, upload-latest]
    uses: ./.github/workflows/golang_linux.yml
  run_golang_wsl:
    needs: [build-and-upload, upload-latest]
    uses: ./.github/workflows/golang_wsl.yml
  run_java_linux:
    needs: [build-and-upload, upload-latest]
    uses: ./.github/workflows/java_linux.yml
  run_node_linux:
    needs: [build-and-upload, upload-latest]
    uses: ./.github/workflows/node_linux.yml
  run_node_docker:
    needs: [build-and-upload, upload-latest, build-docker-image]
    with:
      image_tag: ${{ needs.build-docker-image.outputs.image_tag }}
    uses: ./.github/workflows/node_docker.yml
  run_python_docker:
    needs: [build-and-upload, upload-latest, build-docker-image]
    with:
      image_tag: ${{ needs.build-docker-image.outputs.image_tag }}
    uses: ./.github/workflows/python_docker.yml
  run_python_linux:
    needs: [build-and-upload, upload-latest]
    uses: ./.github/workflows/python_linux.yml
  run_golang_docker:
    needs: [build-and-upload, upload-latest,build-docker-image]
    with:
      image_tag: ${{ needs.build-docker-image.outputs.image_tag }}
    uses: ./.github/workflows/golang_docker.yml
  run_fuzzer_linux:
    if: ${{ (github.event_name == 'pull_request' && !github.event.pull_request.head.repo.fork) || (github.event_name == 'push' && github.ref == 'refs/heads/main') }}
    needs: [build-and-upload, upload-latest]
    uses: ./.github/workflows/fuzzer_linux.yml
    secrets:
      AWS_SECRET_ACCESS_KEY: ${{ secrets.AWS_SECRET_ACCESS_KEY }}
  run_node_mapping:
    needs: [build-and-upload, upload-latest]
    uses: ./.github/workflows/node_mapping.yml
  run_grpc_linux:
    needs: [build-and-upload, upload-latest]
    uses: ./.github/workflows/grpc_linux.yml<|MERGE_RESOLUTION|>--- conflicted
+++ resolved
@@ -2,12 +2,9 @@
 on:
   pull_request:
     branches: [main]
-<<<<<<< HEAD
   push:
     branches: [main]
-=======
 
->>>>>>> b7e86ac3
 jobs:
   build-and-upload:
     runs-on: ubuntu-latest
