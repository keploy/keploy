--- conflicted
+++ resolved
@@ -1,116 +1,102 @@
 #! /bin/bash
 
-source ./../../.github/workflows/test_workflow_scripts/test-iid.sh
+# Checkout a different branch
+git fetch origin
+git checkout native-linux
 
-# Start the docker container.
-docker run --name mongoDb --rm -p 27017:27017 -d mongo
+# Start the postgres database.
+docker-compose up -d
 
-# Install the required node dependencies.
-npm install
+# Install the dependencies.
+pip3 install -r requirements.txt
 
-# Edit the connection.js file to connect to local mongodb.
-file_path="src/db/connection.js"
-sed -i "s/mongoDb:27017/localhost:27017/" "$file_path"
+# Set the environment variable for the app to run correctly.
+export PYTHON_PATH=./venv/lib/python3.10/site-packages/django
 
-# Remove any preexisting keploy tests.
-rm -rf keploy/
+# Make the required migrations.
+python3 manage.py makemigrations
+python3 manage.py migrate
+
+# Generate the keploy-config file.
+./../../../keployv2 generate-config
+
+#Clean any keploy folders.
+sudo rm -rf keploy/
+
+# Update the global noise to ignore the Allow header.
+config_file="./keploy-config.yaml"
+sed -i 's/header: {}/header: {"Allow":[]}/' "$config_file"
+
+# Wait for 5 seconds for it to complete
+sleep 5
 
 for i in {1..2}; do
-# Start keploy in record mode.
-sudo -E env PATH=$PATH ./../../keployv2 record -c 'npm start' &
+# Start the django-postgres app in record mode and record testcases and mocks.
+sudo -E env PATH="$PATH" ./../../../keployv2 record -c "python3 manage.py runserver" &
 
 # Wait for the application to start.
 app_started=false
 while [ "$app_started" = false ]; do
-    if curl -X GET http://localhost:8000/students; then
+    if curl --location 'http://127.0.0.1:8000/'; then
         app_started=true
     fi
     sleep 3 # wait for 3 seconds before checking again.
 done
 
-# Get the pid of the application.
+# Get the pid of keploy.
 pid=$(pgrep keploy)
 
 # Start making curl calls to record the testcases and mocks.
-curl --request POST \
---url http://localhost:8000/students \
-   --header 'content-type: application/json' \
-   --data '{
-    "name":"John Do",
-    "email":"john@xyiz.com",
-    "phone":"0123456799"
+curl --location 'http://127.0.0.1:8000/user/' \
+--header 'Content-Type: application/json' \
+--data-raw '    {
+        "name": "Jane Smith",
+        "email": "jane.smith@example.com",
+        "password": "smith567",
+        "website": "www.janesmith.com"
     }'
 
-curl --request POST \
---url http://localhost:8000/students \
-   --header 'content-type: application/json' \
-   --data '{
-    "name":"Alice Green",
-    "email":"green@alice.com",
-    "phone":"3939201584"
+curl --location 'http://127.0.0.1:8000/user/' \
+--header 'Content-Type: application/json' \
+--data-raw '    {
+        "name": "John Doe",
+        "email": "john.doe@example.com",
+        "password": "john567",
+        "website": "www.johndoe.com"
     }'
 
-curl -X GET http://localhost:8000/students
+curl --location 'http://127.0.0.1:8000/user/'
+
+curl --location 'http://127.0.0.1:8000/user/' \
+--header 'Content-Type: application/json' \
+--data-raw '    {
+        "name": "John Doe",
+        "email": "john.doe@example.com",
+        "password": "john567",
+        "website": "www.johndoe.com"
+    }'
 
 # Wait for 5 seconds for keploy to record the tcs and mocks.
 sleep 5
 
-# Stop keploy.
+# Stop the gin-mongo app.
 sudo kill $pid
 
 # Wait for 5 seconds for keploy to stop.
 sleep 5
 done
 
-# Start keploy in test mode.
-sudo -E env PATH=$PATH ./../../keployv2 test -c 'npm start' --delay 10
-
-sudo -E env PATH=$PATH ./../../keployv2 serve -c "npm test" --delay 5
-
-sudo -E env PATH=$PATH ./../../keployv2 test -c 'npm start' --delay 10 --testsets test-set-0
-
-# Generate the keploy-config file.
-./../../keployv2 generate-config
-
-# Update the global noise to ts.
-config_file="./keploy-config.yaml"
-sed -i '/tests:/a \        "test-set-0": ["test-1", "test-2"]' "$config_file"
-
-
-sudo -E env PATH=$PATH ./../../keployv2 test -c 'npm start' --apiTimeout 30 --delay 10
+# Start the app in test mode.
+sudo -E env PATH="$PATH" ./../../../keployv2 test -c "python3 manage.py runserver" --delay 10
 
 # Get the test results from the testReport file.
-<<<<<<< HEAD
-report_file="./keploy/testReports/test-report-0/report-1.yaml"
-test_status1=$(grep 'status:' "$report_file" | head -n 1 | awk '{print $2}')
-report_file2="./keploy/testReports/test-report-0/report-2.yaml"
-test_status2=$(grep 'status:' "$report_file2" | head -n 1 | awk '{print $2}')
-report_file3="./keploy/testReports/test-report-0/report-3.yaml"
-test_status3=$(grep 'status:' "$report_file3" | head -n 1 | awk '{print $2}')
-report_file4="./keploy/testReports/test-report-0/report-4.yaml"
-test_status4=$(grep 'status:' "$report_file4" | head -n 1 | awk '{print $2}')
-report_file5="./keploy/testReports/test-report-0/report-5.yaml"
-test_status5=$(grep 'status:' "$report_file5" | head -n 1 | awk '{print $2}')
-report_file6="./keploy/testReports/test-report-0/report-6.yaml"
-=======
 report_file="./keploy/testReports/test-run-1/report-1.yaml"
 test_status1=$(grep 'status:' "$report_file" | head -n 1 | awk '{print $2}')
 report_file2="./keploy/testReports/test-run-1/report-2.yaml"
 test_status2=$(grep 'status:' "$report_file2" | head -n 1 | awk '{print $2}')
-report_file3="./keploy/testReports/test-run-2/report-1.yaml"
-test_status3=$(grep 'status:' "$report_file3" | head -n 1 | awk '{print $2}')
-report_file4="./keploy/testReports/test-run-2/report-2.yaml"
-test_status4=$(grep 'status:' "$report_file4" | head -n 1 | awk '{print $2}')
-report_file5="./keploy/testReports/test-run-3/report-1.yaml"
-test_status5=$(grep 'status:' "$report_file5" | head -n 1 | awk '{print $2}')
-report_file6="./keploy/testReports/test-run-4/report-1.yaml"
->>>>>>> 51f04571
-test_status6=$(grep 'status:' "$report_file6" | head -n 1 | awk '{print $2}')
-test_total6=$(grep 'total:' "$report_file6" | head -n 1 | awk '{print $2}')
-test_failure=$(grep 'failure:' "$report_file6" | head -n 1 | awk '{print $2}')
 
 # Return the exit code according to the status.
-if [ "$test_status1" = "PASSED" ] && [ "$test_status2" = "PASSED" ] && [ "$test_status3" = "PASSED" ] && [ "$test_status4" = "PASSED" ] && [ "$test_status5" = "PASSED" ] && [ "$test_status6" = "PASSED" ] && [ "$test_total6" = "2" ] && [ "$test_failure" = "0" ]; then
+if [ "$test_status1" = "PASSED" ] && [ "$test_status2" = "PASSED" ]; then
     exit 0
 else
     exit 1
