--- conflicted
+++ resolved
@@ -17,15 +17,12 @@
           - name: http-pokeapi
             path: http-pokeapi
             script_dir: http_pokeapi
-<<<<<<< HEAD
           - name: grpc-mongo
             path: grpc-mongo
             script_dir: grpc-mongo
-=======
           - name: risk-profile
             path: risk-profile
             script_dir: risk_profile
->>>>>>> d1d1c5c7
         config:
           - job: record_latest_replay_build
             record_src: latest
