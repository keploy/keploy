name: Golang On Linux
on:
  workflow_call:
jobs:
  golang_linux:
    runs-on: ubuntu-latest
    strategy:
      fail-fast: false
      matrix:
        app:
          - name: gin-mongo
            path: gin-mongo
            script_dir: gin_mongo
          - name: echo-mysql
            path: echo-mysql
            script_dir: echo_mysql
          - name: http-pokeapi
            path: http-pokeapi
            script_dir: http_pokeapi
<<<<<<< HEAD
          - name: tls-dadjoke
            path: tls-dadjoke
            script_dir: tls_dadjoke
=======
          - name: risk-profile
            path: risk-profile
            script_dir: risk_profile
>>>>>>> d1d1c5c7
        config:
          - job: record_latest_replay_build
            record_src: latest
            replay_src: build
          - job: record_build_replay_latest
            record_src: build
            replay_src: latest
          - job: record_build_replay_build
            record_src: build
            replay_src: build
    name: ${{ matrix.app.name }} (${{ matrix.config.job }})
    steps:
      - name: Checkout repository
        uses: actions/checkout@v4

      - id: record
        uses: ./.github/actions/download-binary
        with:
          src: ${{ matrix.config.record_src }}

      - id: replay
        uses: ./.github/actions/download-binary
        with:
          src: ${{ matrix.config.replay_src }}

      - name: Checkout the samples-go repository
        uses: actions/checkout@v4
        with:
          repository: keploy/samples-go
          path: samples-go
<<<<<<< HEAD
          ref: add-tls-app
=======
          ref: risk-profile
>>>>>>> d1d1c5c7
      - name: Run ${{ matrix.app.name }} application
        env:
          RECORD_BIN: ${{ steps.record.outputs.path }}
          REPLAY_BIN: ${{ steps.replay.outputs.path }}
        run: |
          cd samples-go/${{ matrix.app.path }}
          source $GITHUB_WORKSPACE/.github/workflows/test_workflow_scripts/golang/${{ matrix.app.script_dir }}/golang-linux.sh<|MERGE_RESOLUTION|>--- conflicted
+++ resolved
@@ -17,15 +17,12 @@
           - name: http-pokeapi
             path: http-pokeapi
             script_dir: http_pokeapi
-<<<<<<< HEAD
           - name: tls-dadjoke
             path: tls-dadjoke
             script_dir: tls_dadjoke
-=======
           - name: risk-profile
             path: risk-profile
             script_dir: risk_profile
->>>>>>> d1d1c5c7
         config:
           - job: record_latest_replay_build
             record_src: latest
@@ -56,11 +53,7 @@
         with:
           repository: keploy/samples-go
           path: samples-go
-<<<<<<< HEAD
           ref: add-tls-app
-=======
-          ref: risk-profile
->>>>>>> d1d1c5c7
       - name: Run ${{ matrix.app.name }} application
         env:
           RECORD_BIN: ${{ steps.record.outputs.path }}
