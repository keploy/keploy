--- conflicted
+++ resolved
@@ -44,13 +44,9 @@
         INTEGRATION_REF: ${{ inputs.integration-ref }}
         PACKAGE_PATH: ${{ inputs.package-path }}
       run: |
-<<<<<<< HEAD
         echo "INTEGRATION_REF: $INTEGRATION_REF"
         echo "PACKAGE_PATH: $PACKAGE_PATH"
         
-=======
-        set -euo pipefail
->>>>>>> 0fac6f2d
         git config --global url."git@github.com:".insteadOf "https://github.com/"
         
         echo "Fetching latest commit hash from v2 branch..."
@@ -62,11 +58,7 @@
         echo "Latest commit hash: $LATEST_COMMIT"
         
         echo "Fetching private integrations dependency via SSH..."
-<<<<<<< HEAD
         GOPRIVATE=github.com/keploy/integrations go get github.com/keploy/integrations@$INTEGRATION_REF
-=======
-        GOPRIVATE=github.com/keploy/integrations go get github.com/keploy/integrations@$LATEST_COMMIT
->>>>>>> 0fac6f2d
         
         echo "Creating extraparsers.go in $PACKAGE_PATH/proxy..."
         mkdir -p $PACKAGE_PATH/proxy
