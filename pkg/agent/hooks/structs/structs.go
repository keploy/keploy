//go:build linux

// Package structs provides data structures for hooks.
package structs

type BpfSpinLock struct{ Val uint32 }

type DestInfo struct {
	IPVersion uint32
	DestIP4   uint32
	DestIP6   [4]uint32
	DestPort  uint32
	KernelPid uint32
	ClientID  uint64
}

type ProxyInfo struct {
	IP4  uint32
	IP6  [4]uint32
	Port uint32
}

type DockerAppInfo struct {
	AppInode uint64
	ClientID uint64
}

type ClientInfo struct {
	KeployClientInode        uint64
	KeployClientNsPid        uint32
	Mode                     uint32
	IsDockerApp              uint32
	IsKeployClientRegistered uint32
	PassThroughPorts         [10]int32
	AppInode                 uint64
}

type AgentInfo struct {
	KeployAgentNsPid uint32
	DNSPort          int32
	KeployAgentInode uint64
}

type TestBenchInfo struct {
<<<<<<< HEAD
	KTestClientPID  uint32
	KTestAgentPID   uint32
	KRecordAgentPID uint32
=======
	KTestClientPID     uint32 
	KTestAgentPID      uint32 
	KRecordAgentPID    uint32 
	KTestAgentClientId uint64 
	_                  uint32 // Padding to ensure total size is 24 bytes
>>>>>>> 83faed5e
}<|MERGE_RESOLUTION|>--- conflicted
+++ resolved
@@ -42,15 +42,9 @@
 }
 
 type TestBenchInfo struct {
-<<<<<<< HEAD
-	KTestClientPID  uint32
-	KTestAgentPID   uint32
-	KRecordAgentPID uint32
-=======
 	KTestClientPID     uint32 
 	KTestAgentPID      uint32 
 	KRecordAgentPID    uint32 
 	KTestAgentClientId uint64 
 	_                  uint32 // Padding to ensure total size is 24 bytes
->>>>>>> 83faed5e
 }