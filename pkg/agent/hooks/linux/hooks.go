--- conflicted
+++ resolved
@@ -362,17 +362,6 @@
 		clientInfo.Mode = uint32(0)
 	}
 
-<<<<<<< HEAD
-	//sending keploy pid to kernel to get filtered
-	inode, err := GetSelfInodeNumber()
-	if err != nil {
-		utils.LogError(h.Logger, err, "failed to get inode of the keploy process")
-		return err
-	}
-
-	clientInfo.KeployClientInode = inode
-=======
->>>>>>> 4058d41f
 	clientInfo.KeployClientNsPid = uint32(os.Getpid())
 	if opts.E2E {
 		pid, err := utils.GetPIDFromPort(ctx, h.Logger, int(opts.Port))
@@ -412,17 +401,13 @@
 	var agentInfo = structs.AgentInfo{}
 	// agentInfo.KeployAgentNsPid = uint32(opts.KeployContainerPID)
 	agentInfo.KeployAgentNsPid = uint32(os.Getpid())
-<<<<<<< HEAD
+	// agentInfo.KeployAgentInode, err = GetInodeForPID(opts.KeployContainerPID)
 	agentInfo.KeployAgentInode, err = GetSelfInodeNumber()
-=======
-	// agentInfo.KeployAgentInode, err = GetInodeForPID(opts.KeployContainerPID)
-	agentInfo.KeployAgentInode, err = agent.GetSelfInodeNumber()
 	agentInfo.IsDocker = 0
 	if opts.IsDocker {
 		agentInfo.IsDocker = 1
 	}
 	fmt.Println("here is clients pid : ", uint32(os.Getpid()))
->>>>>>> 4058d41f
 	if err != nil {
 		utils.LogError(h.Logger, err, "failed to get inode of the keploy process")
 		// return err
