//go:build linux

// Package hooks provides functionality for managing hooks.
package linux

import (
	"context"
	"encoding/binary"
	"errors"
	"fmt"
	"net"
	"os"
	"strings"
	"sync"

	"golang.org/x/sync/errgroup"

	"go.keploy.io/server/v2/config"
	"go.keploy.io/server/v2/utils"

	"github.com/cilium/ebpf"
	"github.com/cilium/ebpf/link"
	"github.com/cilium/ebpf/rlimit"

	"go.keploy.io/server/v2/pkg/agent"
	"go.keploy.io/server/v2/pkg/agent/hooks/structs"
	"go.keploy.io/server/v2/pkg/models"
	"go.uber.org/zap"
)

func NewHooks(logger *zap.Logger, cfg *config.Config) *Hooks {
	return &Hooks{
		logger:          logger,
		sess:            agent.NewSessions(),
		m:               sync.Mutex{},
		proxyIP4:        "127.0.0.1",
		proxyIP6:        [4]uint32{0000, 0000, 0000, 0001},
		proxyPort:       cfg.ProxyPort,
		dnsPort:         cfg.DNSPort,
		conf:            cfg,
		unloadDone:      make(chan struct{}),
		unloadDoneMutex: sync.Mutex{},
		objectsMutex:    sync.RWMutex{},
	}
}

type Hooks struct {
	// Common fields shared across all platforms
	logger          *zap.Logger
	sess            *agent.Sessions
	proxyIP4        string
	proxyIP6        [4]uint32
	proxyPort       uint32
	dnsPort         uint32
	conf            *config.Config
	m               sync.Mutex
	unloadDone      chan struct{}
	unloadDoneMutex sync.Mutex

	// Linux-specific fields
	objectsMutex sync.RWMutex // Protects eBPF objects during load/unload operations
	// eBPF C shared maps
	clientRegistrationMap *ebpf.Map
	agentRegistartionMap  *ebpf.Map
	redirectProxyMap      *ebpf.Map

	// eBPF C shared objectsobjects
	// ebpf objects and events
	socket     link.Link
	connect4   link.Link
	gp4        link.Link
	udpp4      link.Link
	tcpv4      link.Link
	tcpv4Ret   link.Link
	connect6   link.Link
	gp6        link.Link
	tcpv6      link.Link
	tcpv6Ret   link.Link
	objects    bpfObjects
	cgBind4    link.Link
	cgBind6    link.Link
	bindEnter  link.Link
	BindEvents *ebpf.Map
}

func (h *Hooks) Load(ctx context.Context, opts agent.HookCfg, setupOpts models.SetupOptions) error {

	h.sess.Set(uint64(0), &agent.Session{
		ID: uint64(0), // need to check this one
	})

	// Reset the unload done channel for this new load
	h.unloadDoneMutex.Lock()
	h.unloadDone = make(chan struct{})
	h.unloadDoneMutex.Unlock()

	err := h.load(ctx, opts, setupOpts)
	if err != nil {
		return err
	}

	g, ok := ctx.Value(models.ErrGroupKey).(*errgroup.Group)
	if !ok {
		return errors.New("failed to get the error group from the context")
	}

	g.Go(func() error {
		defer utils.Recover(h.logger)
		<-ctx.Done()
		h.unLoad(ctx, opts)

		//deleting in order to free the memory in case of rerecord.
		h.sess.Delete(uint64(0))

		// Signal that unload is complete
		h.unloadDoneMutex.Lock()
		close(h.unloadDone)
		h.unloadDoneMutex.Unlock()
		return nil
	})

	return nil
}

func (h *Hooks) load(ctx context.Context, opts agent.HookCfg, setupOpts models.SetupOptions) error {
	// Allow the current process to lock memory for eBPF resources.
	if err := rlimit.RemoveMemlock(); err != nil {
		utils.LogError(h.logger, err, "failed to lock memory for eBPF resources")
		return err
	}

	// Load pre-compiled programs and maps into the kernel.
	objs := bpfObjects{}
	if err := loadBpfObjects(&objs, nil); err != nil {
		var ve *ebpf.VerifierError
		if errors.As(err, &ve) {
			errString := strings.Join(ve.Log, "\n")
			h.logger.Debug("verifier log: ", zap.String("err", errString))
		}
		utils.LogError(h.logger, err, "failed to load eBPF objects")
		return err
	}

	//getting all the ebpf maps with proper synchronization
	h.objectsMutex.Lock()
	h.clientRegistrationMap = objs.KeployClientRegistrationMap
	h.agentRegistartionMap = objs.KeployAgentRegistrationMap
	h.objects = objs
	h.objectsMutex.Unlock()
	// ---------------

	// ----- used in case of wsl -----
	socket, err := link.Kprobe("sys_socket", objs.SyscallProbeEntrySocket, nil)
	if err != nil {
		utils.LogError(h.logger, err, "failed to attach the kprobe hook on sys_socket")
		return err
	}
	h.socket = socket

	h.redirectProxyMap = objs.RedirectProxyMap
	h.objects = objs

<<<<<<< HEAD
		tcpC4, err := link.Kprobe("tcp_v4_connect", objs.SyscallProbeEntryTcpV4Connect, nil)
		if err != nil {
			utils.LogError(h.logger, err, "failed to attach the kprobe hook on tcp_v4_connect")
			return err
		}
		h.tcpv4 = tcpC4

		tcpRC4, err := link.Kretprobe("tcp_v4_connect", objs.SyscallProbeRetTcpV4Connect, &link.KprobeOptions{})
		if err != nil {
			utils.LogError(h.logger, err, "failed to attach the kretprobe hook on tcp_v4_connect")
			return err
		}
		h.tcpv4Ret = tcpRC4

		// Get the first-mounted cgroupv2 path.
		cGroupPath, err := agent.DetectCgroupPath(h.logger)
		if err != nil {
			utils.LogError(h.logger, err, "failed to detect the cgroup path")
			return err
		}
		if opts.Mode == models.MODE_RECORD {

			h.BindEvents = objs.BindEvents
			cg4, err := link.AttachCgroup(link.CgroupOptions{
				Path:    cGroupPath,
				Attach:  ebpf.AttachCGroupInet4Bind,
				Program: objs.K_bind4,
			})
			if err != nil {
				utils.LogError(h.logger, err, "failed to attach the bind4 cgroup hook")
				return err
			}
			h.cgBind4 = cg4

			cg6, err := link.AttachCgroup(link.CgroupOptions{
				Path:    cGroupPath,
				Attach:  ebpf.AttachCGroupInet6Bind,
				Program: objs.K_bind6,
			})
			if err != nil {
				utils.LogError(h.logger, err, "failed to attach the bind6 cgroup hook")
				return err
			}
			h.cgBind6 = cg6
			h.logger.Debug("Attached ingress redirection hooks.")
		}
=======
	tcpC4, err := link.Kprobe("tcp_v4_connect", objs.SyscallProbeEntryTcpV4Connect, nil)
	if err != nil {
		utils.LogError(h.Logger, err, "failed to attach the kprobe hook on tcp_v4_connect")
		return err
	}
	h.tcpv4 = tcpC4

	tcpRC4, err := link.Kretprobe("tcp_v4_connect", objs.SyscallProbeRetTcpV4Connect, &link.KprobeOptions{})
	if err != nil {
		utils.LogError(h.Logger, err, "failed to attach the kretprobe hook on tcp_v4_connect")
		return err
	}
	h.tcpv4Ret = tcpRC4

	// Get the first-mounted cgroupv2 path.
	cGroupPath, err := agent.DetectCgroupPath(h.Logger)
	if err != nil {
		utils.LogError(h.Logger, err, "failed to detect the cgroup path")
		return err
	}
	if opts.Mode == models.MODE_RECORD {
>>>>>>> 82a87e8b

		h.BindEvents = objs.BindEvents
		cg4, err := link.AttachCgroup(link.CgroupOptions{
			Path:    cGroupPath,
			Attach:  ebpf.AttachCGroupInet4Bind,
			Program: objs.K_bind4,
		})
		if err != nil {
<<<<<<< HEAD
			utils.LogError(h.logger, err, "failed to attach the connect4 cgroup hook")
=======
			utils.LogError(h.Logger, err, "failed to attach the bind4 cgroup hook")
>>>>>>> 82a87e8b
			return err
		}
		h.cgBind4 = cg4

		cg6, err := link.AttachCgroup(link.CgroupOptions{
			Path:    cGroupPath,
			Attach:  ebpf.AttachCGroupInet6Bind,
			Program: objs.K_bind6,
		})
		if err != nil {
<<<<<<< HEAD
			utils.LogError(h.logger, err, "failed to attach the GetPeername4 cgroup hook")
=======
			utils.LogError(h.Logger, err, "failed to attach the bind6 cgroup hook")
>>>>>>> 82a87e8b
			return err
		}
		h.cgBind6 = cg6
		h.Logger.Debug("Attached ingress redirection hooks.")
	}

<<<<<<< HEAD
		tcpC6, err := link.Kprobe("tcp_v6_connect", objs.SyscallProbeEntryTcpV6Connect, nil)
		if err != nil {
			utils.LogError(h.logger, err, "failed to attach the kprobe hook on tcp_v6_connect")
			return err
		}
		h.tcpv6 = tcpC6

		tcpRC6, err := link.Kretprobe("tcp_v6_connect", objs.SyscallProbeRetTcpV6Connect, &link.KprobeOptions{})
		if err != nil {
			utils.LogError(h.logger, err, "failed to attach the kretprobe hook on tcp_v6_connect")
			return err
		}
		h.tcpv6Ret = tcpRC6
=======
	c4, err := link.AttachCgroup(link.CgroupOptions{
		Path:    cGroupPath,
		Attach:  ebpf.AttachCGroupInet4Connect,
		Program: objs.K_connect4,
	})

	if err != nil {
		utils.LogError(h.Logger, err, "failed to attach the connect4 cgroup hook")
		return err
	}
	h.connect4 = c4
>>>>>>> 82a87e8b

	gp4, err := link.AttachCgroup(link.CgroupOptions{
		Path:    cGroupPath,
		Attach:  ebpf.AttachCgroupInet4GetPeername,
		Program: objs.K_getpeername4,
	})

<<<<<<< HEAD
		if err != nil {
			utils.LogError(h.logger, err, "failed to attach the connect6 cgroup hook")
			return err
		}
		h.connect6 = c6
=======
	if err != nil {
		utils.LogError(h.Logger, err, "failed to attach the GetPeername4 cgroup hook")
		return err
	}
	h.gp4 = gp4
>>>>>>> 82a87e8b

	tcpC6, err := link.Kprobe("tcp_v6_connect", objs.SyscallProbeEntryTcpV6Connect, nil)
	if err != nil {
		utils.LogError(h.Logger, err, "failed to attach the kprobe hook on tcp_v6_connect")
		return err
	}
	h.tcpv6 = tcpC6

<<<<<<< HEAD
		if err != nil {
			utils.LogError(h.logger, err, "failed to attach the GetPeername6 cgroup hook")
			return err
		}
		h.gp6 = gp6
=======
	tcpRC6, err := link.Kretprobe("tcp_v6_connect", objs.SyscallProbeRetTcpV6Connect, &link.KprobeOptions{})
	if err != nil {
		utils.LogError(h.Logger, err, "failed to attach the kretprobe hook on tcp_v6_connect")
		return err
	}
	h.tcpv6Ret = tcpRC6

	c6, err := link.AttachCgroup(link.CgroupOptions{
		Path:    cGroupPath,
		Attach:  ebpf.AttachCGroupInet6Connect,
		Program: objs.K_connect6,
	})

	if err != nil {
		utils.LogError(h.Logger, err, "failed to attach the connect6 cgroup hook")
		return err
	}
	h.connect6 = c6

	gp6, err := link.AttachCgroup(link.CgroupOptions{
		Path:    cGroupPath,
		Attach:  ebpf.AttachCgroupInet6GetPeername,
		Program: objs.K_getpeername6,
	})

	if err != nil {
		utils.LogError(h.Logger, err, "failed to attach the GetPeername6 cgroup hook")
		return err
>>>>>>> 82a87e8b
	}
	h.gp6 = gp6

	h.logger.Debug("keploy initialized and probes added to the kernel.")

	var agentInfo = structs.AgentInfo{}
	agentInfo.KeployAgentNsPid = uint32(os.Getpid())
	agentInfo.KeployAgentInode, err = GetSelfInodeNumber()
	if err != nil {
		h.logger.Error("failed to get the inode number of the keploy process", zap.Error(err))
		return err
	}
	agentInfo.IsDocker = 0
	if opts.IsDocker {
		agentInfo.IsDocker = 1
	}
	agentInfo.DNSPort = int32(h.dnsPort)

	err = h.RegisterClient(ctx, setupOpts, opts.Rules)
	if err != nil {
		h.logger.Debug("Failed to register Client")
	}
	proxyInfo, err := h.GetProxyInfo(ctx, setupOpts)
	if err != nil {
		return err
	}

	if opts.IsDocker {
		h.proxyIP4, err = utils.GetContainerIP()
		if err != nil {
			h.logger.Error("Failed to get the container IP", zap.Error(err))
			return err
		}
		ipv6, err := ToIPv4MappedIPv6(h.proxyIP4)
		if err != nil {
			return fmt.Errorf("failed to convert ipv4:%v to ipv4 mapped ipv6 in docker env:%v", h.proxyIP4, err)
		}
		h.logger.Debug(fmt.Sprintf("IPv4-mapped IPv6 for %s is: %08x:%08x:%08x:%08x\n", h.proxyIP4, ipv6[0], ipv6[1], ipv6[2], ipv6[3]))
		h.proxyIP6 = ipv6
	}
	h.logger.Debug("proxy ips", zap.String("ipv4", h.proxyIP4), zap.Any("ipv6", h.proxyIP6))

	agentInfo.Proxy = proxyInfo
	err = h.SendAgentInfo(agentInfo)
	if err != nil {
		h.logger.Error("failed to send agent info to the ebpf program", zap.Error(err))
		return err
	}

	return nil
}

func (h *Hooks) unLoad(_ context.Context, opts agent.HookCfg) {
	// closing all events
	//other
	if err := h.socket.Close(); err != nil {
		utils.LogError(h.logger, err, "failed to close the socket")
	}

<<<<<<< HEAD
	if !opts.E2E {
		if err := h.udpp4.Close(); err != nil {
			utils.LogError(h.logger, err, "failed to close the udpp4")
		}

		if err := h.connect4.Close(); err != nil {
			utils.LogError(h.logger, err, "failed to close the connect4")
		}

		if err := h.gp4.Close(); err != nil {
			utils.LogError(h.logger, err, "failed to close the gp4")
		}

		if err := h.tcpv4.Close(); err != nil {
			utils.LogError(h.logger, err, "failed to close the tcpv4")
		}

		if err := h.tcpv4Ret.Close(); err != nil {
			utils.LogError(h.logger, err, "failed to close the tcpv4Ret")
		}

		if err := h.connect6.Close(); err != nil {
			utils.LogError(h.logger, err, "failed to close the connect6")
		}
		if err := h.gp6.Close(); err != nil {
			utils.LogError(h.logger, err, "failed to close the gp6")
		}

		if err := h.tcpv6.Close(); err != nil {
			utils.LogError(h.logger, err, "failed to close the tcpv6")
		}
		if err := h.tcpv6Ret.Close(); err != nil {
			utils.LogError(h.logger, err, "failed to close the tcpv6Ret")
		}
=======
	if err := h.udpp4.Close(); err != nil {
		utils.LogError(h.Logger, err, "failed to close the udpp4")
	}

	if err := h.connect4.Close(); err != nil {
		utils.LogError(h.Logger, err, "failed to close the connect4")
	}

	if err := h.gp4.Close(); err != nil {
		utils.LogError(h.Logger, err, "failed to close the gp4")
	}

	if err := h.tcpv4.Close(); err != nil {
		utils.LogError(h.Logger, err, "failed to close the tcpv4")
	}

	if err := h.tcpv4Ret.Close(); err != nil {
		utils.LogError(h.Logger, err, "failed to close the tcpv4Ret")
	}

	if err := h.connect6.Close(); err != nil {
		utils.LogError(h.Logger, err, "failed to close the connect6")
	}
	if err := h.gp6.Close(); err != nil {
		utils.LogError(h.Logger, err, "failed to close the gp6")
	}

	if err := h.tcpv6.Close(); err != nil {
		utils.LogError(h.Logger, err, "failed to close the tcpv6")
	}
	if err := h.tcpv6Ret.Close(); err != nil {
		utils.LogError(h.Logger, err, "failed to close the tcpv6Ret")
>>>>>>> 82a87e8b
	}

	// Close eBPF objects with proper synchronization
	h.objectsMutex.Lock()
	if err := h.objects.Close(); err != nil {
		utils.LogError(h.logger, err, "failed to close the objects")
	}
	h.objectsMutex.Unlock()

	if opts.Mode == models.MODE_RECORD {
		if h.cgBind4 != nil {
			if err := h.cgBind4.Close(); err != nil {
				utils.LogError(h.logger, err, "failed to close the cgBind4")
			}
		}
		if h.cgBind6 != nil {
			if err := h.cgBind6.Close(); err != nil {
				utils.LogError(h.logger, err, "failed to close the cgBind6")
			}
		}
		if h.bindEnter != nil {
			if err := h.bindEnter.Close(); err != nil {
				utils.LogError(h.logger, err, "failed to close the bind enter kprobe")
			}
		}
	}
	h.logger.Info("eBPF resources released successfully...")
}

func (h *Hooks) RegisterClient(ctx context.Context, opts models.SetupOptions, rules []models.BypassRule) error {
	h.logger.Info("Registering the client Info with keploy")
	// Register the client and start processing

	clientInfo := structs.ClientInfo{}

	switch opts.Mode {
	case models.MODE_RECORD:
		clientInfo.Mode = uint32(1)
	case models.MODE_TEST:
		clientInfo.Mode = uint32(2)
	default:
		clientInfo.Mode = uint32(0)
	}

	ports := agent.GetPortToSendToKernel(ctx, rules)
	for i := 0; i < 10; i++ {
		if len(ports) <= i {
			clientInfo.PassThroughPorts[i] = -1
			continue
		}
		clientInfo.PassThroughPorts[i] = int32(ports[i])
	}
	clientInfo.ClientNSPID = opts.ClientNSPID
	return h.SendClientInfo(clientInfo)
}

func (h *Hooks) GetProxyInfo(ctx context.Context, opts models.SetupOptions) (structs.ProxyInfo, error) {
	if !opts.IsDocker {
		proxyIP, err := IPv4ToUint32("127.0.0.1")
		if err != nil {
			return structs.ProxyInfo{}, err
		}
		proxyInfo := structs.ProxyInfo{
			IP4:  proxyIP,
			IP6:  [4]uint32{0, 0, 0, 0},
			Port: opts.ProxyPort,
		}

		return proxyInfo, nil
	}
	AgentIP, err := utils.GetContainerIP() // in case of docker we will get the container's IP fron within the container
	if err != nil {
		return structs.ProxyInfo{}, err
	}
	ipv4, err := IPv4ToUint32(AgentIP)
	if err != nil {
		return structs.ProxyInfo{}, err
	}

	var ipv6 [4]uint32
	if opts.IsDocker {
		ipv6, err := ToIPv4MappedIPv6(AgentIP)
		if err != nil {
			return structs.ProxyInfo{}, fmt.Errorf("failed to convert ipv4:%v to ipv4 mapped ipv6 in docker env:%v", ipv4, err)
		}
		h.logger.Debug(fmt.Sprintf("IPv4-mapped IPv6 for %s is: %08x:%08x:%08x:%08x\n", AgentIP, ipv6[0], ipv6[1], ipv6[2], ipv6[3]))

	}

	proxyInfo := structs.ProxyInfo{
		IP4:  ipv4,
		IP6:  ipv6,
		Port: opts.ProxyPort,
	}

	return proxyInfo, nil
}

// IPv4ToUint32 converts a string representation of an IPv4 address to a 32-bit integer.
func IPv4ToUint32(ipStr string) (uint32, error) {
	ipAddr := net.ParseIP(ipStr)
	if ipAddr != nil {
		ipAddr = ipAddr.To4()
		if ipAddr != nil {
			return binary.BigEndian.Uint32(ipAddr), nil
		}
		return 0, errors.New("not a valid IPv4 address")
	}
	return 0, errors.New("failed to parse IP address")
}

// ToIPv4MappedIPv6 converts an IPv4 address to an IPv4-mapped IPv6 address.
func ToIPv4MappedIPv6(ipv4 string) ([4]uint32, error) {
	var result [4]uint32

	// Parse the input IPv4 address
	ip := net.ParseIP(ipv4)
	if ip == nil {
		return result, errors.New("invalid IPv4 address")
	}

	// Check if the input is an IPv4 address
	ip = ip.To4()
	if ip == nil {
		return result, errors.New("not a valid IPv4 address")
	}

	// Convert IPv4 address to IPv4-mapped IPv6 address
	// IPv4-mapped IPv6 address is ::ffff:a.b.c.d
	ipv6 := "::ffff:" + ipv4

	// Parse the resulting IPv6 address
	ip6 := net.ParseIP(ipv6)
	if ip6 == nil {
		return result, errors.New("failed to parse IPv4-mapped IPv6 address")
	}

	// Convert the IPv6 address to a 16-byte representation
	ip6Bytes := ip6.To16()
	if ip6Bytes == nil {
		return result, errors.New("failed to convert IPv6 address to bytes")
	}

	// Populate the result array
	for i := 0; i < 4; i++ {
		result[i] = uint32(ip6Bytes[i*4])<<24 | uint32(ip6Bytes[i*4+1])<<16 | uint32(ip6Bytes[i*4+2])<<8 | uint32(ip6Bytes[i*4+3])
	}

	return result, nil
}<|MERGE_RESOLUTION|>--- conflicted
+++ resolved
@@ -160,76 +160,27 @@
 	h.redirectProxyMap = objs.RedirectProxyMap
 	h.objects = objs
 
-<<<<<<< HEAD
-		tcpC4, err := link.Kprobe("tcp_v4_connect", objs.SyscallProbeEntryTcpV4Connect, nil)
-		if err != nil {
-			utils.LogError(h.logger, err, "failed to attach the kprobe hook on tcp_v4_connect")
-			return err
-		}
-		h.tcpv4 = tcpC4
-
-		tcpRC4, err := link.Kretprobe("tcp_v4_connect", objs.SyscallProbeRetTcpV4Connect, &link.KprobeOptions{})
-		if err != nil {
-			utils.LogError(h.logger, err, "failed to attach the kretprobe hook on tcp_v4_connect")
-			return err
-		}
-		h.tcpv4Ret = tcpRC4
-
-		// Get the first-mounted cgroupv2 path.
-		cGroupPath, err := agent.DetectCgroupPath(h.logger)
-		if err != nil {
-			utils.LogError(h.logger, err, "failed to detect the cgroup path")
-			return err
-		}
-		if opts.Mode == models.MODE_RECORD {
-
-			h.BindEvents = objs.BindEvents
-			cg4, err := link.AttachCgroup(link.CgroupOptions{
-				Path:    cGroupPath,
-				Attach:  ebpf.AttachCGroupInet4Bind,
-				Program: objs.K_bind4,
-			})
-			if err != nil {
-				utils.LogError(h.logger, err, "failed to attach the bind4 cgroup hook")
-				return err
-			}
-			h.cgBind4 = cg4
-
-			cg6, err := link.AttachCgroup(link.CgroupOptions{
-				Path:    cGroupPath,
-				Attach:  ebpf.AttachCGroupInet6Bind,
-				Program: objs.K_bind6,
-			})
-			if err != nil {
-				utils.LogError(h.logger, err, "failed to attach the bind6 cgroup hook")
-				return err
-			}
-			h.cgBind6 = cg6
-			h.logger.Debug("Attached ingress redirection hooks.")
-		}
-=======
 	tcpC4, err := link.Kprobe("tcp_v4_connect", objs.SyscallProbeEntryTcpV4Connect, nil)
 	if err != nil {
-		utils.LogError(h.Logger, err, "failed to attach the kprobe hook on tcp_v4_connect")
+		utils.LogError(h.logger, err, "failed to attach the kprobe hook on tcp_v4_connect")
 		return err
 	}
 	h.tcpv4 = tcpC4
 
 	tcpRC4, err := link.Kretprobe("tcp_v4_connect", objs.SyscallProbeRetTcpV4Connect, &link.KprobeOptions{})
 	if err != nil {
-		utils.LogError(h.Logger, err, "failed to attach the kretprobe hook on tcp_v4_connect")
+		utils.LogError(h.logger, err, "failed to attach the kretprobe hook on tcp_v4_connect")
 		return err
 	}
 	h.tcpv4Ret = tcpRC4
 
 	// Get the first-mounted cgroupv2 path.
-	cGroupPath, err := agent.DetectCgroupPath(h.Logger)
-	if err != nil {
-		utils.LogError(h.Logger, err, "failed to detect the cgroup path")
+	cGroupPath, err := agent.DetectCgroupPath(h.logger)
+	if err != nil {
+		utils.LogError(h.logger, err, "failed to detect the cgroup path")
 		return err
 	}
 	if opts.Mode == models.MODE_RECORD {
->>>>>>> 82a87e8b
 
 		h.BindEvents = objs.BindEvents
 		cg4, err := link.AttachCgroup(link.CgroupOptions{
@@ -238,11 +189,7 @@
 			Program: objs.K_bind4,
 		})
 		if err != nil {
-<<<<<<< HEAD
-			utils.LogError(h.logger, err, "failed to attach the connect4 cgroup hook")
-=======
-			utils.LogError(h.Logger, err, "failed to attach the bind4 cgroup hook")
->>>>>>> 82a87e8b
+			utils.LogError(h.logger, err, "failed to attach the bind4 cgroup hook")
 			return err
 		}
 		h.cgBind4 = cg4
@@ -253,32 +200,13 @@
 			Program: objs.K_bind6,
 		})
 		if err != nil {
-<<<<<<< HEAD
-			utils.LogError(h.logger, err, "failed to attach the GetPeername4 cgroup hook")
-=======
-			utils.LogError(h.Logger, err, "failed to attach the bind6 cgroup hook")
->>>>>>> 82a87e8b
+			utils.LogError(h.logger, err, "failed to attach the bind6 cgroup hook")
 			return err
 		}
 		h.cgBind6 = cg6
-		h.Logger.Debug("Attached ingress redirection hooks.")
-	}
-
-<<<<<<< HEAD
-		tcpC6, err := link.Kprobe("tcp_v6_connect", objs.SyscallProbeEntryTcpV6Connect, nil)
-		if err != nil {
-			utils.LogError(h.logger, err, "failed to attach the kprobe hook on tcp_v6_connect")
-			return err
-		}
-		h.tcpv6 = tcpC6
-
-		tcpRC6, err := link.Kretprobe("tcp_v6_connect", objs.SyscallProbeRetTcpV6Connect, &link.KprobeOptions{})
-		if err != nil {
-			utils.LogError(h.logger, err, "failed to attach the kretprobe hook on tcp_v6_connect")
-			return err
-		}
-		h.tcpv6Ret = tcpRC6
-=======
+		h.logger.Debug("Attached ingress redirection hooks.")
+	}
+
 	c4, err := link.AttachCgroup(link.CgroupOptions{
 		Path:    cGroupPath,
 		Attach:  ebpf.AttachCGroupInet4Connect,
@@ -286,11 +214,10 @@
 	})
 
 	if err != nil {
-		utils.LogError(h.Logger, err, "failed to attach the connect4 cgroup hook")
+		utils.LogError(h.logger, err, "failed to attach the connect4 cgroup hook")
 		return err
 	}
 	h.connect4 = c4
->>>>>>> 82a87e8b
 
 	gp4, err := link.AttachCgroup(link.CgroupOptions{
 		Path:    cGroupPath,
@@ -298,37 +225,22 @@
 		Program: objs.K_getpeername4,
 	})
 
-<<<<<<< HEAD
-		if err != nil {
-			utils.LogError(h.logger, err, "failed to attach the connect6 cgroup hook")
-			return err
-		}
-		h.connect6 = c6
-=======
-	if err != nil {
-		utils.LogError(h.Logger, err, "failed to attach the GetPeername4 cgroup hook")
+	if err != nil {
+		utils.LogError(h.logger, err, "failed to attach the GetPeername4 cgroup hook")
 		return err
 	}
 	h.gp4 = gp4
->>>>>>> 82a87e8b
 
 	tcpC6, err := link.Kprobe("tcp_v6_connect", objs.SyscallProbeEntryTcpV6Connect, nil)
 	if err != nil {
-		utils.LogError(h.Logger, err, "failed to attach the kprobe hook on tcp_v6_connect")
+		utils.LogError(h.logger, err, "failed to attach the kprobe hook on tcp_v6_connect")
 		return err
 	}
 	h.tcpv6 = tcpC6
 
-<<<<<<< HEAD
-		if err != nil {
-			utils.LogError(h.logger, err, "failed to attach the GetPeername6 cgroup hook")
-			return err
-		}
-		h.gp6 = gp6
-=======
 	tcpRC6, err := link.Kretprobe("tcp_v6_connect", objs.SyscallProbeRetTcpV6Connect, &link.KprobeOptions{})
 	if err != nil {
-		utils.LogError(h.Logger, err, "failed to attach the kretprobe hook on tcp_v6_connect")
+		utils.LogError(h.logger, err, "failed to attach the kretprobe hook on tcp_v6_connect")
 		return err
 	}
 	h.tcpv6Ret = tcpRC6
@@ -340,7 +252,7 @@
 	})
 
 	if err != nil {
-		utils.LogError(h.Logger, err, "failed to attach the connect6 cgroup hook")
+		utils.LogError(h.logger, err, "failed to attach the connect6 cgroup hook")
 		return err
 	}
 	h.connect6 = c6
@@ -352,9 +264,8 @@
 	})
 
 	if err != nil {
-		utils.LogError(h.Logger, err, "failed to attach the GetPeername6 cgroup hook")
-		return err
->>>>>>> 82a87e8b
+		utils.LogError(h.logger, err, "failed to attach the GetPeername6 cgroup hook")
+		return err
 	}
 	h.gp6 = gp6
 
@@ -414,75 +325,38 @@
 		utils.LogError(h.logger, err, "failed to close the socket")
 	}
 
-<<<<<<< HEAD
-	if !opts.E2E {
-		if err := h.udpp4.Close(); err != nil {
-			utils.LogError(h.logger, err, "failed to close the udpp4")
-		}
-
-		if err := h.connect4.Close(); err != nil {
-			utils.LogError(h.logger, err, "failed to close the connect4")
-		}
-
-		if err := h.gp4.Close(); err != nil {
-			utils.LogError(h.logger, err, "failed to close the gp4")
-		}
-
-		if err := h.tcpv4.Close(); err != nil {
-			utils.LogError(h.logger, err, "failed to close the tcpv4")
-		}
-
-		if err := h.tcpv4Ret.Close(); err != nil {
-			utils.LogError(h.logger, err, "failed to close the tcpv4Ret")
-		}
-
-		if err := h.connect6.Close(); err != nil {
-			utils.LogError(h.logger, err, "failed to close the connect6")
-		}
-		if err := h.gp6.Close(); err != nil {
-			utils.LogError(h.logger, err, "failed to close the gp6")
-		}
-
-		if err := h.tcpv6.Close(); err != nil {
-			utils.LogError(h.logger, err, "failed to close the tcpv6")
-		}
-		if err := h.tcpv6Ret.Close(); err != nil {
-			utils.LogError(h.logger, err, "failed to close the tcpv6Ret")
-		}
-=======
 	if err := h.udpp4.Close(); err != nil {
-		utils.LogError(h.Logger, err, "failed to close the udpp4")
+		utils.LogError(h.logger, err, "failed to close the udpp4")
 	}
 
 	if err := h.connect4.Close(); err != nil {
-		utils.LogError(h.Logger, err, "failed to close the connect4")
+		utils.LogError(h.logger, err, "failed to close the connect4")
 	}
 
 	if err := h.gp4.Close(); err != nil {
-		utils.LogError(h.Logger, err, "failed to close the gp4")
+		utils.LogError(h.logger, err, "failed to close the gp4")
 	}
 
 	if err := h.tcpv4.Close(); err != nil {
-		utils.LogError(h.Logger, err, "failed to close the tcpv4")
+		utils.LogError(h.logger, err, "failed to close the tcpv4")
 	}
 
 	if err := h.tcpv4Ret.Close(); err != nil {
-		utils.LogError(h.Logger, err, "failed to close the tcpv4Ret")
+		utils.LogError(h.logger, err, "failed to close the tcpv4Ret")
 	}
 
 	if err := h.connect6.Close(); err != nil {
-		utils.LogError(h.Logger, err, "failed to close the connect6")
+		utils.LogError(h.logger, err, "failed to close the connect6")
 	}
 	if err := h.gp6.Close(); err != nil {
-		utils.LogError(h.Logger, err, "failed to close the gp6")
+		utils.LogError(h.logger, err, "failed to close the gp6")
 	}
 
 	if err := h.tcpv6.Close(); err != nil {
-		utils.LogError(h.Logger, err, "failed to close the tcpv6")
+		utils.LogError(h.logger, err, "failed to close the tcpv6")
 	}
 	if err := h.tcpv6Ret.Close(); err != nil {
-		utils.LogError(h.Logger, err, "failed to close the tcpv6Ret")
->>>>>>> 82a87e8b
+		utils.LogError(h.logger, err, "failed to close the tcpv6Ret")
 	}
 
 	// Close eBPF objects with proper synchronization
