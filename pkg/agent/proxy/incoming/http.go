--- conflicted
+++ resolved
@@ -74,17 +74,14 @@
 			logger.Debug("Detected chunked request. Releasing lock.")
 			releaseLock()
 			chunked = true
-<<<<<<< HEAD
+
 		} else if pm.synchronous {
-=======
-		} else if synchronous {
 
 			mgr := syncMock.Get()
 			if !mgr.GetFirstReqSeen() {
 				mgr.SetFirstRequestSignaled()
 			}
 
->>>>>>> 37af12c1
 			// we will close connection in case of keep alive (to allow multiple clients to make connections)
 			// if we don't close a connection in pm.synchronous mode, the next request from other client will be blocked
 			req.Close = true
@@ -152,11 +149,10 @@
 		go func() {
 			defer parsedHTTPReq.Body.Close()
 			defer parsedHTTPRes.Body.Close()
-<<<<<<< HEAD
-			hooksUtils.CaptureHook(ctx, logger, t, parsedHTTPReq, parsedHTTPRes, reqTimestamp, respTimestamp, pm.incomingOpts)
-=======
-			hooksUtils.CaptureHook(ctx, logger, t, parsedHTTPReq, parsedHTTPRes, reqTimestamp, respTimestamp, opts, synchronous)
->>>>>>> 37af12c1
+			
+			hooksUtils.CaptureHook(ctx, logger, t, parsedHTTPReq, parsedHTTPRes, reqTimestamp, respTimestamp, pm.incomingOpts, pm.synchronous)
+
+
 		}()
 
 		if pm.synchronous {
