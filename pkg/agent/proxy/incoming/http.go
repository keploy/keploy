package proxy

import (
	"bufio"
	"context"
	"errors"
	"io"
	"net"
	"net/http"
	"net/http/httputil"
	"time"

	"go.keploy.io/server/v3/pkg"
	hooksUtils "go.keploy.io/server/v3/pkg/agent/hooks/conn"

	"go.keploy.io/server/v3/pkg/models"
	"go.uber.org/zap"
)

func (pm *IngressProxyManager) handleHttp1Connection(ctx context.Context, clientConn net.Conn, newAppAddr string, logger *zap.Logger, t chan *models.TestCase) {
	// Get the actual destination address (handles Windows vs others platform logic)
	finalAppAddr := pm.getActualDestination(clientConn, newAppAddr, logger)

	upConn, err := net.DialTimeout("tcp4", finalAppAddr, 3*time.Second)
	clientReader := bufio.NewReader(clientConn)
	if err != nil {
		logger.Warn("Failed to dial upstream app port", zap.String("Final_App_Port", finalAppAddr), zap.Error(err))
		return
	}
	defer upConn.Close()

	upstreamReader := bufio.NewReader(upConn)

	for {
		reqTimestamp := time.Now()

		req, err := http.ReadRequest(clientReader)
		if err != nil {
			if errors.Is(err, io.EOF) {
				logger.Debug("Client closed the keep-alive connection.", zap.String("client", clientConn.RemoteAddr().String()))
			} else {
				logger.Warn("Failed to read client request", zap.Error(err))
			}
			return // Exit the loop and close the connection.
		}
		defer req.Body.Close()
		reqData, err := httputil.DumpRequest(req, true)
		if err != nil {
			logger.Error("Failed to dump request for capturing", zap.Error(err))
			return
		}
		if err := req.Write(upConn); err != nil {
			logger.Error("Failed to forward request to upstream", zap.Error(err))
			return
		}

		resp, err := http.ReadResponse(upstreamReader, req)
		if err != nil {
			logger.Error("Failed to read upstream response", zap.Error(err))
			return
		}
		defer resp.Body.Close()
		respTimestamp := time.Now()

		respData, err := httputil.DumpResponse(resp, true)
		if err != nil {
			logger.Error("Failed to dump response for capturing", zap.Error(err))
			return
		}
		if err := resp.Write(clientConn); err != nil {
			logger.Error("Failed to forward response to client", zap.Error(err))
			return
		}

		// Now we create New HTTPRequest and New HTTPResponse from the dumped data
		// Since we have already read the body in the write calls for forwarding traffic
		parsedHTTPReq, err := pkg.ParseHTTPRequest(reqData)
		if err != nil {
			return
		}
		parsedHTTPRes, err := pkg.ParseHTTPResponse(respData, parsedHTTPReq)
		if err != nil {
			return
		}

		go func() {
			defer parsedHTTPReq.Body.Close()
			defer parsedHTTPRes.Body.Close()
<<<<<<< HEAD
			hooksUtils.Capture(ctx, logger, t, parsedHTTPReq, parsedHTTPRes, reqTimestamp, respTimestamp, pm.incomingOpts)
=======
			hooksUtils.CaptureHook(ctx, logger, t, parsedHTTPReq, parsedHTTPRes, reqTimestamp, respTimestamp, opts)
>>>>>>> d157c5d0
		}()
	}
}<|MERGE_RESOLUTION|>--- conflicted
+++ resolved
@@ -86,11 +86,7 @@
 		go func() {
 			defer parsedHTTPReq.Body.Close()
 			defer parsedHTTPRes.Body.Close()
-<<<<<<< HEAD
-			hooksUtils.Capture(ctx, logger, t, parsedHTTPReq, parsedHTTPRes, reqTimestamp, respTimestamp, pm.incomingOpts)
-=======
 			hooksUtils.CaptureHook(ctx, logger, t, parsedHTTPReq, parsedHTTPRes, reqTimestamp, respTimestamp, opts)
->>>>>>> d157c5d0
 		}()
 	}
 }