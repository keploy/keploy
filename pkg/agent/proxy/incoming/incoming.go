--- conflicted
+++ resolved
@@ -142,22 +142,9 @@
 				return
 			}
 
-<<<<<<< HEAD
-			if pm.synchronous {
-				go func(cc net.Conn) {
-					processMu.Lock()
-					defer processMu.Unlock()
-					pm.handleConnection(ctx, cc, newAppAddr, logger, pm.tcChan)
-				}(clientConn)
-			} else {
-				go pm.handleConnection(ctx, clientConn, newAppAddr, logger, pm.tcChan)
-			}
-
-=======
 			go func(cc net.Conn) {
-				handleConnection(ctx, cc, newAppAddr, logger, pm.tcChan, opts, pm.synchronous, sem)
+				pm.handleConnection(ctx, cc, newAppAddr, logger, pm.tcChan, sem)
 			}(clientConn)
->>>>>>> 51ff0e5f
 		}
 	}()
 	return func() error {
@@ -170,11 +157,7 @@
 
 const clientPreface = "PRI * HTTP/2.0\r\n\r\nSM\r\n\r\n"
 
-<<<<<<< HEAD
-func (pm *IngressProxyManager) handleConnection(ctx context.Context, clientConn net.Conn, newAppAddr string, logger *zap.Logger, t chan *models.TestCase) {
-=======
-func handleConnection(ctx context.Context, clientConn net.Conn, newAppAddr string, logger *zap.Logger, t chan *models.TestCase, opts models.IncomingOptions, synchronous bool, sem chan struct{}) {
->>>>>>> 51ff0e5f
+func (pm *IngressProxyManager) handleConnection(ctx context.Context, clientConn net.Conn, newAppAddr string, logger *zap.Logger, t chan *models.TestCase, sem chan struct{}) {
 	defer clientConn.Close()
 	logger.Debug("Accepted ingress connection", zap.String("client", clientConn.RemoteAddr().String()))
 
@@ -201,11 +184,7 @@
 		grpc.RecordIncoming(ctx, logger, newReplayConn(preface, clientConn), upConn, t)
 	} else {
 		logger.Debug("Detected HTTP/1.x connection")
-<<<<<<< HEAD
-		pm.handleHttp1Connection(ctx, newReplayConn(preface, clientConn), newAppAddr, logger, t)
-=======
-		handleHttp1Connection(ctx, newReplayConn(preface, clientConn), newAppAddr, logger, t, opts, synchronous, sem)
->>>>>>> 51ff0e5f
+		pm.handleHttp1Connection(ctx, newReplayConn(preface, clientConn), newAppAddr, logger, t, sem)
 	}
 }
 
