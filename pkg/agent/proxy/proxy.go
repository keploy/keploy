// Package proxy handles all the outgoing network calls and captures/forwards the request and response messages.
// It also handles the DNS resolution mechanism.
package proxy

import (
	"bufio"
	"bytes"
	"context"
	"crypto/tls"
	"errors"
	"fmt"
	"io"
	"net"
	"sort"
	"strings"
	"sync"
	"time"

	"github.com/miekg/dns"
	"go.keploy.io/server/v3/config"
	"go.keploy.io/server/v3/pkg/agent"
	"golang.org/x/sync/errgroup"

	"go.keploy.io/server/v3/pkg/agent/proxy/integrations"
	pTls "go.keploy.io/server/v3/pkg/agent/proxy/tls"
	"go.keploy.io/server/v3/pkg/agent/proxy/util"
	"go.keploy.io/server/v3/pkg/models"
	"go.keploy.io/server/v3/utils"
	"go.uber.org/zap"
)

type ParserPriority struct {
	Priority   int
	ParserType integrations.IntegrationType
}

type Proxy struct {
	logger *zap.Logger

	IP4     string
	IP6     string
	Port    uint32
	DNSPort uint32

	DestInfo     agent.DestInfo
	Integrations map[integrations.IntegrationType]integrations.Integrations

	MockManagers         sync.Map
	integrationsPriority []ParserPriority
	errChannel           chan error

	sessions *agent.Sessions

	connMutex *sync.Mutex
	ipMutex   *sync.Mutex
	// channel to mark client connection as closed
	clientClose       chan bool
	clientConnections []net.Conn

	Listener net.Listener

	//to store the nsswitch.conf file data
	nsswitchData      []byte // in test mode we change the configuration of "hosts" in nsswitch.conf file to disable resolution over unix socket
	UDPDNSServer      *dns.Server
	TCPDNSServer      *dns.Server
	GlobalPassthrough bool
}

func New(logger *zap.Logger, info agent.DestInfo, opts *config.Config) *Proxy {
	return &Proxy{
		logger:            logger,
		Port:              opts.ProxyPort,
		DNSPort:           opts.DNSPort, // default: 26789
		IP4:               "127.0.0.1",  // default: "127.0.0.1" <-> (2130706433)
		IP6:               "::1",        //default: "::1" <-> ([4]uint32{0000, 0000, 0000, 0001})
		ipMutex:           &sync.Mutex{},
		connMutex:         &sync.Mutex{},
		DestInfo:          info,
		sessions:          agent.NewSessions(),
		MockManagers:      sync.Map{},
		clientClose:       make(chan bool, 1),
		Integrations:      make(map[integrations.IntegrationType]integrations.Integrations),
		GlobalPassthrough: opts.Agent.GlobalPassthrough,
		errChannel:        make(chan error, 100), // buffered channel to prevent blocking
	}
}

func (p *Proxy) InitIntegrations(_ context.Context) error {
	// initialize the integrations
	for parserType, parser := range integrations.Registered {
		logger := p.logger.With(zap.Any("Type", parserType))
		prs := parser.Initializer(logger)
		p.Integrations[parserType] = prs
		p.integrationsPriority = append(p.integrationsPriority, ParserPriority{Priority: parser.Priority, ParserType: parserType})
	}
	sort.Slice(p.integrationsPriority, func(i, j int) bool {
		return p.integrationsPriority[i].Priority > p.integrationsPriority[j].Priority
	})
	return nil
}

// In proxy.go
func (p *Proxy) StartProxy(ctx context.Context, opts agent.ProxyOptions) error {

	//first initialize the integrations
	err := p.InitIntegrations(ctx)
	if err != nil {
		utils.LogError(p.logger, err, "failed to initialize the integrations")
		return err
	}

	// set up the CA for tls connections
	err = pTls.SetupCA(ctx, p.logger)
	if err != nil {
		// log the error and continue
		p.logger.Warn("failed to setup CA", zap.Error(err))
	}
	g, ok := ctx.Value(models.ErrGroupKey).(*errgroup.Group)
	if !ok {
		return errors.New("failed to get the error group from the context")
	}
	// Create a channel to signal readiness of each server
	readyChan := make(chan error, 1)

	// start the proxy server
	g.Go(func() error {
		defer utils.Recover(p.logger)
		err := p.start(ctx, readyChan)
		readyChan <- err
		if err != nil {
			utils.LogError(p.logger, err, "error while running the proxy server")
			return err
		}
		return nil
	})

	//change the ip4 and ip6 if provided in the opts in case of docker environment
	if len(opts.DNSIPv4Addr) != 0 {
		p.IP4 = opts.DNSIPv4Addr
	}

	if len(opts.DNSIPv6Addr) != 0 {
		p.IP6 = opts.DNSIPv6Addr
	}

	// start the TCP DNS server
	p.logger.Debug("Starting Tcp Dns Server for handling Dns queries over TCP")
	g.Go(func() error {
		defer utils.Recover(p.logger)
		errCh := make(chan error, 1)
		go func(errCh chan error) {
			defer utils.Recover(p.logger)
			err := p.startTCPDNSServer(ctx)
			if err != nil {
				errCh <- err
			}
		}(errCh)

		select {
		case <-ctx.Done():
			if p.TCPDNSServer != nil {
				err := p.TCPDNSServer.Shutdown()
				if err != nil {
					utils.LogError(p.logger, err, "failed to shutdown tcp dns server")
					return err
				}
			}
			return nil
		case err := <-errCh:
			return err
		}
	})

	// start the UDP DNS server
	p.logger.Debug("Starting Udp Dns Server for handling Dns queries over UDP")
	g.Go(func() error {
		defer utils.Recover(p.logger)
		errCh := make(chan error, 1)
		go func(errCh chan error) {
			defer utils.Recover(p.logger)
			err := p.startUDPDNSServer(ctx)
			if err != nil {
				errCh <- err
			}
		}(errCh)

		select {
		case <-ctx.Done():
			if p.UDPDNSServer != nil {
				err := p.UDPDNSServer.Shutdown()
				if err != nil {
					utils.LogError(p.logger, err, "failed to shutdown tcp dns server")
					return err
				}
			}
			return nil
		case err := <-errCh:
			return err
		}
	})

	// Wait for the proxy server to be ready or fail
	if err := <-readyChan; err != nil {
		return err
	}

	p.logger.Info("Keploy has taken control of the DNS resolution mechanism, your application may misbehave if you have provided wrong domain name in your application code.")

	p.logger.Info(fmt.Sprintf("Proxy started at port:%v", p.Port))
	return nil
}

// start function starts the proxy server on the idle local port
func (p *Proxy) start(ctx context.Context, readyChan chan<- error) error {

	// It will listen on all the interfaces
	listener, err := net.Listen("tcp", fmt.Sprintf(":%v", p.Port))
	if err != nil {
		utils.LogError(p.logger, err, fmt.Sprintf("failed to start proxy on port:%v", p.Port))
		// Notify failure
		readyChan <- err
		return err
	}
	p.Listener = listener
	p.logger.Debug(fmt.Sprintf("Proxy server is listening on %s", fmt.Sprintf(":%v", listener.Addr())))
	// Signal that the server is ready
	readyChan <- nil
	defer func(listener net.Listener) {
		err := listener.Close()

		if err != nil {
			p.logger.Error("failed to close the listener", zap.Error(err))
		}
		p.logger.Info("proxy stopped...")
	}(listener)

	clientConnCtx, clientConnCancel := context.WithCancel(ctx)
	clientConnErrGrp, _ := errgroup.WithContext(clientConnCtx)
	defer func() {
		clientConnCancel()
		err := clientConnErrGrp.Wait()
		if err != nil {
			p.logger.Debug("failed to handle the client connection", zap.Error(err))
		}
		//closing all the mock channels (if any in record mode)
		for _, mc := range p.sessions.GetAllMC() {
			if mc != nil {
				close(mc)
			}
		}

		if string(p.nsswitchData) != "" {
			// reset the hosts config in nsswitch.conf of the system (in test mode)
			err = p.resetNsSwitchConfig()
			if err != nil {
				utils.LogError(p.logger, err, "failed to reset the nsswitch config")
			}
		}
	}()

	for {
		clientConnCh := make(chan net.Conn, 1)
		errCh := make(chan error, 1)
		go func() {
			defer utils.Recover(p.logger)
			conn, err := listener.Accept()
			if err != nil {
				if strings.Contains(err.Error(), "use of closed network connection") {
					errCh <- nil
					return
				}
				utils.LogError(p.logger, err, "failed to accept connection to the proxy")
				errCh <- err
				return
			}
			clientConnCh <- conn
		}()
		select {
		case <-ctx.Done():
			return nil
		case err := <-errCh:
			return err
		// handle the client connection
		case clientConn := <-clientConnCh:
			clientConnErrGrp.Go(func() error {
				defer util.Recover(p.logger, clientConn, nil)
				err := p.handleConnection(clientConnCtx, clientConn)
				if err != nil && err != io.EOF {
					utils.LogError(p.logger, err, "failed to handle the client connection")
				}
				return nil
			})
		}
	}
}

func (p *Proxy) MakeClientDeRegisterd(_ context.Context) error {
	p.logger.Info("Inside MakeClientDeregisterd of proxyServer")
	p.clientClose <- true
	return nil
}

// handleConnection function executes the actual outgoing network call and captures/forwards the request and response messages.
func (p *Proxy) handleConnection(ctx context.Context, srcConn net.Conn) error {
	//checking how much time proxy takes to execute the flow.
	start := time.Now()

	// making a new client connection id for each client connection
	clientConnID := util.GetNextID()
	defer func(start time.Time) {
		duration := time.Since(start)
		p.logger.Debug("time taken by proxy to execute the flow", zap.Any("Client ConnectionID", clientConnID), zap.Int64("Duration(ms)", duration.Milliseconds()))
	}(start)

	// dstConn stores conn with actual destination for the outgoing network call
	var dstConn net.Conn

	//Dialing for tls conn
	destConnID := util.GetNextID()

	remoteAddr := srcConn.RemoteAddr().(*net.TCPAddr)
	sourcePort := remoteAddr.Port

	p.logger.Debug("Inside handleConnection of proxyServer", zap.Int("source port", sourcePort), zap.Int64("Time", time.Now().Unix()))
	destInfo, err := p.DestInfo.Get(ctx, uint16(sourcePort))
	if err != nil {
		utils.LogError(p.logger, err, "failed to fetch the destination info", zap.Int("Source port", sourcePort))
		return err
	}

	// releases the occupied source port when done fetching the destination info
	err = p.DestInfo.Delete(ctx, uint16(sourcePort))
	if err != nil {
		utils.LogError(p.logger, err, "failed to delete the destination info", zap.Int("Source port", sourcePort))
		return err
	}

	//get the session rule
	// TODO: to remove this sessions concept because it was meant for multiple clients-apps.
	rule, ok := p.sessions.Get(uint64(0))
	if !ok {
		utils.LogError(p.logger, nil, "failed to fetch the session rule")
		return err
	}

	var dstAddr string

	switch destInfo.Version {
	case 4:
		p.logger.Debug("the destination is ipv4")
		dstAddr = fmt.Sprintf("%v:%v", util.ToIP4AddressStr(destInfo.IPv4Addr), destInfo.Port)
		p.logger.Debug("", zap.Uint32("DestIp4", destInfo.IPv4Addr), zap.Uint32("DestPort", destInfo.Port))
	case 6:
		p.logger.Debug("the destination is ipv6")
		dstAddr = fmt.Sprintf("[%v]:%v", util.ToIPv6AddressStr(destInfo.IPv6Addr), destInfo.Port)
		p.logger.Debug("", zap.Any("DestIp6", destInfo.IPv6Addr), zap.Uint32("DestPort", destInfo.Port))
	}

	// This is used to handle the parser errors
	parserErrGrp, parserCtx := errgroup.WithContext(ctx)
	parserCtx = context.WithValue(parserCtx, models.ErrGroupKey, parserErrGrp)
	parserCtx = context.WithValue(parserCtx, models.ClientConnectionIDKey, fmt.Sprint(clientConnID))
	parserCtx = context.WithValue(parserCtx, models.DestConnectionIDKey, fmt.Sprint(destConnID))
	parserCtx, parserCtxCancel := context.WithCancel(parserCtx)
	defer func() {
		parserCtxCancel()

		if srcConn != nil {
			err := srcConn.Close()
			if err != nil {
				if !strings.Contains(err.Error(), "use of closed network connection") {
					utils.LogError(p.logger, err, "failed to close the source connection", zap.Any("clientConnID", clientConnID))
				}
			}
		}

		if dstConn != nil {
			err = dstConn.Close()
			if err != nil {
				// Use string matching as a last resort to check for the specific error
				if !strings.Contains(err.Error(), "use of closed network connection") {
					// Log other errors
					utils.LogError(p.logger, err, "failed to close the destination connection")
				}
			}
		}

		err = parserErrGrp.Wait()
		if err != nil {
			utils.LogError(p.logger, err, "failed to handle the parser cleanUp")
		}
	}()

	//check for global passthrough in test mode
	if p.GlobalPassthrough || (!rule.Mocking && (rule.Mode == models.MODE_TEST)) {
		dstConn, err = net.Dial("tcp", dstAddr)
		if err != nil {
			utils.LogError(p.logger, err, "failed to dial the conn to destination server", zap.Uint32("proxy port", p.Port), zap.String("server address", dstAddr))
			return err
		}

		err = p.globalPassThrough(parserCtx, srcConn, dstConn)
		if err != nil {
			utils.LogError(p.logger, err, "failed to handle the global pass through")
			return err
		}
		return nil
	}

	//checking for the destination port of "mysql"
	if destInfo.Port == 3306 {
		if rule.Mode != models.MODE_TEST {
			dstConn, err = net.Dial("tcp", dstAddr)
			if err != nil {
				utils.LogError(p.logger, err, "failed to dial the conn to destination server", zap.Uint32("proxy port", p.Port), zap.String("server address", dstAddr))
				return err
			}

			dstCfg := &models.ConditionalDstCfg{
				Port: uint(destInfo.Port),
			}
			rule.DstCfg = dstCfg

			// Record the outgoing message into a mock
			err := p.Integrations[integrations.MYSQL].RecordOutgoing(parserCtx, srcConn, dstConn, rule.MC, p.clientClose, rule.OutgoingOptions)
			if err != nil {
				utils.LogError(p.logger, err, "failed to record the outgoing message")
				return err
			}
			return nil
		}

		// TODO: We have to remove the 0 key maps, since it was meant for appID keys maps for multiple clients-apps.
		m, ok := p.MockManagers.Load(uint64(0))
		if !ok {
			utils.LogError(p.logger, nil, "failed to fetch the mock manager")
			return err
		}

		//mock the outgoing message
		err := p.Integrations[integrations.MYSQL].MockOutgoing(parserCtx, srcConn, &models.ConditionalDstCfg{Addr: dstAddr}, m.(*MockManager), rule.OutgoingOptions)
		if err != nil && err != io.EOF && !errors.Is(err, context.Canceled) {
			utils.LogError(p.logger, err, "failed to mock the outgoing message")
			// Send specific error type to error channel for external monitoring
			proxyErr := models.ParserError{
				ParserErrorType: models.ErrMockNotFound,
				Err:             err,
			}
			p.SendError(proxyErr)
			return err
		}
		return nil
	}

	reader := bufio.NewReader(srcConn)
	initialData := make([]byte, 5)
	// reading the initial data from the client connection to determine if the connection is a TLS handshake
	testBuffer, err := reader.Peek(len(initialData))
	if err != nil {
		if err == io.EOF && len(testBuffer) == 0 {
			p.logger.Debug("received EOF, closing conn", zap.Any("connectionID", clientConnID), zap.Error(err))
			return nil
		}
		utils.LogError(p.logger, err, "failed to peek the request message in proxy", zap.Uint32("proxy port", p.Port))
		return err
	}

	multiReader := io.MultiReader(reader, srcConn)
	srcConn = &util.Conn{
		Conn:   srcConn,
		Reader: multiReader,
		Logger: p.logger,
	}

	isTLS := pTls.IsTLSHandshake(testBuffer)
	if isTLS {
		srcConn, err = pTls.HandleTLSConnection(ctx, p.logger, srcConn, rule.Backdate)
		if err != nil {
			utils.LogError(p.logger, err, "failed to handle TLS conn")
			return err
		}
	}

	clientID, ok := parserCtx.Value(models.ClientConnectionIDKey).(string)
	if !ok {
		utils.LogError(p.logger, err, "failed to fetch the client connection id")
		return err
	}

	destID, ok := parserCtx.Value(models.DestConnectionIDKey).(string)
	if !ok {
		utils.LogError(p.logger, err, "failed to fetch the destination connection id")
		return err
	}

	logger := p.logger.With(zap.String("Client ConnectionID", clientID), zap.String("Destination ConnectionID", destID), zap.String("Destination IP Address", dstAddr), zap.String("Client IP Address", srcConn.RemoteAddr().String()))

	var initialBuf []byte
	// attempt to read conn until buffer is either filled or conn is closed
	initialBuf, err = util.ReadInitialBuf(parserCtx, p.logger, srcConn)
	if err != nil {
		utils.LogError(logger, err, "failed to read the initial buffer")
		return err
	}

	if util.IsHTTPReq(initialBuf) && !util.HasCompleteHTTPHeaders(initialBuf) {
		// HTTP headers are never chunked according to the HTTP protocol,
		// but at the TCP layer, we cannot be sure if we have received the entire
		// header in the first buffer chunk. This is why we check if the headers are complete
		// and read more data if needed.

		// Some HTTP requests, like AWS SQS, may require special handling in Keploy Enterprise.
		// These cases may send partial headers in multiple chunks, so we need to read until
		// we get the complete headers.

		logger.Debug("Partial HTTP headers detected, reading more data to get complete headers")

		// Read more data from the TCP connection to get the complete HTTP headers.
		headerBuf, err := util.ReadHTTPHeadersUntilEnd(parserCtx, p.logger, srcConn)
		if err != nil {
			// Log the error if we fail to read the complete HTTP headers.
			utils.LogError(logger, err, "failed to read the complete HTTP headers from client")
			return err
		}
		// Append the additional data to the initial buffer.
		initialBuf = append(initialBuf, headerBuf...)
	}

	//update the src connection to have the initial buffer
	srcConn = &util.Conn{
		Conn:   srcConn,
		Reader: io.MultiReader(bytes.NewReader(initialBuf), srcConn),
		Logger: p.logger,
	}

	dstCfg := &models.ConditionalDstCfg{
		Port: uint(destInfo.Port),
	}

	//make new connection to the destination server
	if isTLS {

		// get the destinationUrl from the map for the tls connection
		url, ok := pTls.SrcPortToDstURL.Load(sourcePort)
		if !ok {
			utils.LogError(logger, err, "failed to fetch the destination url")
			return err
		}
		//type case the dstUrl to string
		dstURL, ok := url.(string)
		if !ok {
			utils.LogError(logger, err, "failed to type cast the destination url")
			return err
		}

		logger.Debug("the external call is tls-encrypted", zap.Bool("isTLS", isTLS))
		cfg := &tls.Config{
			InsecureSkipVerify: true,
			ServerName:         dstURL,
		}

		addr := fmt.Sprintf("%v:%v", dstURL, destInfo.Port)
		if rule.Mode != models.MODE_TEST {
			dstConn, err = tls.Dial("tcp", addr, cfg)
			if err != nil {
				utils.LogError(logger, err, "failed to dial the conn to destination server", zap.Uint32("proxy port", p.Port), zap.String("server address", dstAddr))
				return err
			}
		}

		dstCfg.TLSCfg = cfg
		dstCfg.Addr = addr

	} else {
		if rule.Mode != models.MODE_TEST {
			dstConn, err = net.Dial("tcp", dstAddr)
			if err != nil {
				utils.LogError(logger, err, "failed to dial the conn to destination server", zap.Uint32("proxy port", p.Port), zap.String("server address", dstAddr))
				return err
			}
		}
		dstCfg.Addr = dstAddr
	}

	// get the mock manager for the current app
	m, ok := p.MockManagers.Load(uint64(0))
	if !ok {
		utils.LogError(logger, err, "failed to fetch the mock manager")
		return err
	}

	generic := true

	var matchedParser integrations.Integrations
	var parserType integrations.IntegrationType

	//Checking for all the parsers according to their priority.
	for _, parserPair := range p.integrationsPriority { // Iterate over ordered priority list
		parser, exists := p.Integrations[parserPair.ParserType]
		if !exists {
			continue // Skip if parser not found
		}

		p.logger.Debug("Checking for the parser", zap.String("ParserType", string(parserPair.ParserType)))
		if parser.MatchType(parserCtx, initialBuf) {
			matchedParser = parser
			parserType = parserPair.ParserType
			generic = false
			break
		}
	}

	if !generic {
		p.logger.Info("The external dependency is supported. Hence using the parser", zap.String("ParserType", string(parserType)))
		switch rule.Mode {
		case models.MODE_RECORD:
			err := matchedParser.RecordOutgoing(parserCtx, srcConn, dstConn, rule.MC, p.clientClose, rule.OutgoingOptions)
			if err != nil {
				utils.LogError(logger, err, "failed to record the outgoing message")
				return err
			}
		case models.MODE_TEST:
			err := matchedParser.MockOutgoing(parserCtx, srcConn, dstCfg, m.(*MockManager), rule.OutgoingOptions)
			if err != nil && err != io.EOF && !errors.Is(err, context.Canceled) {
				utils.LogError(logger, err, "failed to mock the outgoing message")
				// Send specific error type to error channel for external monitoring
				proxyErr := models.ParserError{
					ParserErrorType: models.ErrMockNotFound,
					Err:             err,
				}
				p.SendError(proxyErr)
				return err
			}
		}
	}

	if generic {
		logger.Debug("The external dependency is not supported. Hence using generic parser")
		if rule.Mode == models.MODE_RECORD {
			err := p.Integrations[integrations.GENERIC].RecordOutgoing(parserCtx, srcConn, dstConn, rule.MC, p.clientClose, rule.OutgoingOptions)
			if err != nil {
				utils.LogError(logger, err, "failed to record the outgoing message")
				return err
			}
		} else {
			err := p.Integrations[integrations.GENERIC].MockOutgoing(parserCtx, srcConn, dstCfg, m.(*MockManager), rule.OutgoingOptions)
			if err != nil && err != io.EOF && !errors.Is(err, context.Canceled) {
				utils.LogError(logger, err, "failed to mock the outgoing message")
				// Send specific error type to error channel for external monitoring
				proxyErr := models.ParserError{
					ParserErrorType: models.ErrMockNotFound,
					Err:             err,
				}
				p.SendError(proxyErr)
				return err
			}
		}
	}
	return nil
}

func (p *Proxy) StopProxyServer(ctx context.Context) {
	cleanupCtx, cancel := context.WithTimeout(context.WithoutCancel(ctx), 30*time.Second)
	defer cancel()

<<<<<<< HEAD
	<-cleanupCtx.Done()

	p.logger.Info("stopping proxy server...")
	var cleanupErrors []error
	p.connMutex.Lock()
	if p.clientConnections != nil {
		for _, clientConn := range p.clientConnections {
			if clientConn != nil {
				if err := clientConn.Close(); err != nil {
					cleanupErrors = append(cleanupErrors, fmt.Errorf("failed to close client connection: %w", err))

				}
			}
=======
	p.logger.Info("stopping proxy server...")
	var cleanupErrors []error
	p.connMutex.Lock()
	for _, clientConn := range p.clientConnections {
		if err := clientConn.Close(); err != nil {
			cleanupErrors = append(cleanupErrors, fmt.Errorf("failed to close client connection: %w", err))

>>>>>>> 138ae96d
		}
		p.clientConnections = nil
	}
	p.clientConnections = nil
	p.connMutex.Unlock()
<<<<<<< HEAD

	p.connMutex.Lock()
=======
>>>>>>> 138ae96d
	if p.Listener != nil {
		if err := p.Listener.Close(); err != nil {
			cleanupErrors = append(cleanupErrors, fmt.Errorf("failed to close listener: %w", err))
		}
		p.Listener = nil
	}
<<<<<<< HEAD
	p.connMutex.Unlock()

	if p.UDPDNSServer != nil || p.TCPDNSServer != nil {
		if err := p.stopDNSServers(ctx); err != nil {
			cleanupErrors = append(cleanupErrors, fmt.Errorf("failed to stop DNS servers: %w", err))
		}
		p.UDPDNSServer = nil
		p.TCPDNSServer = nil
=======
	if p.UDPDNSServer != nil || p.TCPDNSServer != nil {
		if err := p.stopDNSServers(ctx); err != nil {
			cleanupErrors = append(cleanupErrors, fmt.Errorf("failed to stop DNS servers: %w", err))

		}
>>>>>>> 138ae96d
	}

	p.CloseErrorChannel()
	if len(cleanupErrors) > 0 {
<<<<<<< HEAD
		fmt.Errorf("proxy stopped with %d errors: %v", len(cleanupErrors), cleanupErrors)
=======
		for _, err := range cleanupErrors {
			utils.LogError(p.logger, err, "cleanup error in StopProxyServer")
		}
		p.logger.Warn("proxy stopped with cleanup errors", zap.Int("error_count", len(cleanupErrors)))
>>>>>>> 138ae96d
	} else {
		p.logger.Info("proxy stopped cleanly...")
	}
}

func (p *Proxy) Record(_ context.Context, mocks chan<- *models.Mock, opts models.OutgoingOptions) error {
	p.sessions.Set(uint64(0), &agent.Session{
		ID:              uint64(0),
		Mode:            models.MODE_RECORD,
		MC:              mocks,
		OutgoingOptions: opts,
	})

	p.MockManagers.Store(uint64(0), NewMockManager(NewTreeDb(customComparator), NewTreeDb(customComparator), p.logger))

	return nil
}

func (p *Proxy) Mock(_ context.Context, opts models.OutgoingOptions) error {
	p.sessions.Set(uint64(0), &agent.Session{
		ID:              uint64(0),
		Mode:            models.MODE_TEST,
		OutgoingOptions: opts,
	})
	p.MockManagers.Store(uint64(0), NewMockManager(NewTreeDb(customComparator), NewTreeDb(customComparator), p.logger))

	if !opts.Mocking {
		p.logger.Info("🔀 Mocking is disabled, the response will be fetched from the actual service")
	}

	if string(p.nsswitchData) == "" {
		// setup the nsswitch config to redirect the DNS queries to the proxy
		err := p.setupNsswitchConfig()
		if err != nil {
			utils.LogError(p.logger, err, "failed to setup nsswitch config")
			return errors.New("failed to mock the outgoing message")
		}
	}
	return nil
}

func (p *Proxy) SetMocks(_ context.Context, filtered []*models.Mock, unFiltered []*models.Mock) error {
	m, ok := p.MockManagers.Load(uint64(0))
	if ok {
		m.(*MockManager).SetFilteredMocks(filtered)
		m.(*MockManager).SetUnFilteredMocks(unFiltered)
	}

	return nil
}

// GetConsumedMocks returns the consumed filtered mocks for a given app id
func (p *Proxy) GetConsumedMocks(_ context.Context) ([]models.MockState, error) {
	m, ok := p.MockManagers.Load(uint64(0))
	if !ok {
		return nil, fmt.Errorf("mock manager not found to get consumed filtered mocks")
	}
	return m.(*MockManager).GetConsumedMocks(), nil
}

// GetErrorChannel returns the error channel for external monitoring
func (p *Proxy) GetErrorChannel() <-chan error {
	return p.errChannel
}

// SendError sends an error to the error channel for external monitoring
func (p *Proxy) SendError(err error) {
	select {
	case p.errChannel <- err:
		// Error sent successfully
	default:
		// Channel is full, log the error instead
		p.logger.Warn("Error channel is full, dropping error", zap.Error(err))
	}
}

// CloseErrorChannel closes the error channel
func (p *Proxy) CloseErrorChannel() {
	close(p.errChannel)
}<|MERGE_RESOLUTION|>--- conflicted
+++ resolved
@@ -663,7 +663,6 @@
 	cleanupCtx, cancel := context.WithTimeout(context.WithoutCancel(ctx), 30*time.Second)
 	defer cancel()
 
-<<<<<<< HEAD
 	<-cleanupCtx.Done()
 
 	p.logger.Info("stopping proxy server...")
@@ -677,32 +676,19 @@
 
 				}
 			}
-=======
-	p.logger.Info("stopping proxy server...")
-	var cleanupErrors []error
-	p.connMutex.Lock()
-	for _, clientConn := range p.clientConnections {
-		if err := clientConn.Close(); err != nil {
-			cleanupErrors = append(cleanupErrors, fmt.Errorf("failed to close client connection: %w", err))
-
->>>>>>> 138ae96d
 		}
 		p.clientConnections = nil
 	}
 	p.clientConnections = nil
 	p.connMutex.Unlock()
-<<<<<<< HEAD
 
 	p.connMutex.Lock()
-=======
->>>>>>> 138ae96d
 	if p.Listener != nil {
 		if err := p.Listener.Close(); err != nil {
 			cleanupErrors = append(cleanupErrors, fmt.Errorf("failed to close listener: %w", err))
 		}
 		p.Listener = nil
 	}
-<<<<<<< HEAD
 	p.connMutex.Unlock()
 
 	if p.UDPDNSServer != nil || p.TCPDNSServer != nil {
@@ -711,25 +697,11 @@
 		}
 		p.UDPDNSServer = nil
 		p.TCPDNSServer = nil
-=======
-	if p.UDPDNSServer != nil || p.TCPDNSServer != nil {
-		if err := p.stopDNSServers(ctx); err != nil {
-			cleanupErrors = append(cleanupErrors, fmt.Errorf("failed to stop DNS servers: %w", err))
-
-		}
->>>>>>> 138ae96d
 	}
 
 	p.CloseErrorChannel()
 	if len(cleanupErrors) > 0 {
-<<<<<<< HEAD
 		fmt.Errorf("proxy stopped with %d errors: %v", len(cleanupErrors), cleanupErrors)
-=======
-		for _, err := range cleanupErrors {
-			utils.LogError(p.logger, err, "cleanup error in StopProxyServer")
-		}
-		p.logger.Warn("proxy stopped with cleanup errors", zap.Int("error_count", len(cleanupErrors)))
->>>>>>> 138ae96d
 	} else {
 		p.logger.Info("proxy stopped cleanly...")
 	}
