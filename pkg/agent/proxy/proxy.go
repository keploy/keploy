// Package proxy handles all the outgoing network calls and captures/forwards the request and response messages.
// It also handles the DNS resolution mechanism.
package proxy

import (
	"bufio"
	"bytes"
	"context"
	"crypto/tls"
	"errors"
	"fmt"
	"io"
	"net"
	"sort"
	"strings"
	"sync"
	"time"

	"github.com/miekg/dns"
	"go.keploy.io/server/v3/config"
	"go.keploy.io/server/v3/pkg/agent"
	"golang.org/x/sync/errgroup"

	"go.keploy.io/server/v3/pkg/agent/proxy/integrations"
	syncMock "go.keploy.io/server/v3/pkg/agent/proxy/syncMock"
	pTls "go.keploy.io/server/v3/pkg/agent/proxy/tls"
	"go.keploy.io/server/v3/pkg/agent/proxy/util"
	"go.keploy.io/server/v3/pkg/models"
	"go.keploy.io/server/v3/utils"
	"go.uber.org/zap"
)

type ParserPriority struct {
	Priority   int
	ParserType integrations.IntegrationType
}

type Proxy struct {
	logger *zap.Logger

	IP4     string
	IP6     string
	Port    uint32
	DNSPort uint32

	DestInfo     agent.DestInfo
	Integrations map[integrations.IntegrationType]integrations.Integrations

	MockManagers         sync.Map
	integrationsPriority []ParserPriority
	errChannel           chan error

	sessions    *agent.Sessions
	synchronous bool

	connMutex *sync.Mutex
	ipMutex   *sync.Mutex
	// channel to mark client connection as closed
	clientClose       chan bool
	clientConnections []net.Conn

	Listener net.Listener

	//to store the nsswitch.conf file data
	nsswitchData      []byte // in test mode we change the configuration of "hosts" in nsswitch.conf file to disable resolution over unix socket
	UDPDNSServer      *dns.Server
	TCPDNSServer      *dns.Server
	GlobalPassthrough bool
}

func New(logger *zap.Logger, info agent.DestInfo, opts *config.Config) *Proxy {
	return &Proxy{
		logger:            logger,
		Port:              opts.ProxyPort,
		DNSPort:           opts.DNSPort, // default: 26789
		synchronous:       opts.Agent.Synchronous,
		IP4:               "127.0.0.1", // default: "127.0.0.1" <-> (2130706433)
		IP6:               "::1",       //default: "::1" <-> ([4]uint32{0000, 0000, 0000, 0001})
		ipMutex:           &sync.Mutex{},
		connMutex:         &sync.Mutex{},
		DestInfo:          info,
		sessions:          agent.NewSessions(),
		MockManagers:      sync.Map{},
		clientClose:       make(chan bool, 1),
		Integrations:      make(map[integrations.IntegrationType]integrations.Integrations),
		GlobalPassthrough: opts.Agent.GlobalPassthrough,
		errChannel:        make(chan error, 100), // buffered channel to prevent blocking
	}
}

func (p *Proxy) InitIntegrations(_ context.Context) error {
	// initialize the integrations
	for parserType, parser := range integrations.Registered {
		logger := p.logger.With(zap.Any("Type", parserType))
		prs := parser.Initializer(logger)
		p.Integrations[parserType] = prs
		p.integrationsPriority = append(p.integrationsPriority, ParserPriority{Priority: parser.Priority, ParserType: parserType})
	}
	sort.Slice(p.integrationsPriority, func(i, j int) bool {
		return p.integrationsPriority[i].Priority > p.integrationsPriority[j].Priority
	})
	return nil
}

// In proxy.go
func (p *Proxy) StartProxy(ctx context.Context, opts agent.ProxyOptions) error {

	//first initialize the integrations
	err := p.InitIntegrations(ctx)
	if err != nil {
		utils.LogError(p.logger, err, "failed to initialize the integrations")
		return err
	}

	// set up the CA for tls connections
	err = pTls.SetupCA(ctx, p.logger)
	if err != nil {
		// log the error and continue
		p.logger.Warn("failed to setup CA", zap.Error(err))
	}
	g, ok := ctx.Value(models.ErrGroupKey).(*errgroup.Group)
	if !ok {
		return errors.New("failed to get the error group from the context")
	}
	// Create a channel to signal readiness of each server
	readyChan := make(chan error, 1)

	// start the proxy server
	g.Go(func() error {
		defer utils.Recover(p.logger)
		err := p.start(ctx, readyChan)
		readyChan <- err
		if err != nil {
			utils.LogError(p.logger, err, "error while running the proxy server")
			return err
		}
		return nil
	})

	//change the ip4 and ip6 if provided in the opts in case of docker environment
	if len(opts.DNSIPv4Addr) != 0 {
		p.IP4 = opts.DNSIPv4Addr
	}

	if len(opts.DNSIPv6Addr) != 0 {
		p.IP6 = opts.DNSIPv6Addr
	}

	// start the TCP DNS server
	p.logger.Debug("Starting Tcp Dns Server for handling Dns queries over TCP")
	g.Go(func() error {
		defer utils.Recover(p.logger)
		errCh := make(chan error, 1)
		go func(errCh chan error) {
			defer utils.Recover(p.logger)
			err := p.startTCPDNSServer(ctx)
			if err != nil {
				errCh <- err
			}
		}(errCh)

		select {
		case <-ctx.Done():
			if p.TCPDNSServer != nil {
				err := p.TCPDNSServer.Shutdown()
				if err != nil {
					utils.LogError(p.logger, err, "failed to shutdown tcp dns server")
					return err
				}
			}
			return nil
		case err := <-errCh:
			return err
		}
	})

	// start the UDP DNS server
	p.logger.Debug("Starting Udp Dns Server for handling Dns queries over UDP")
	g.Go(func() error {
		defer utils.Recover(p.logger)
		errCh := make(chan error, 1)
		go func(errCh chan error) {
			defer utils.Recover(p.logger)
			err := p.startUDPDNSServer(ctx)
			if err != nil {
				errCh <- err
			}
		}(errCh)

		select {
		case <-ctx.Done():
			if p.UDPDNSServer != nil {
				err := p.UDPDNSServer.Shutdown()
				if err != nil {
					utils.LogError(p.logger, err, "failed to shutdown tcp dns server")
					return err
				}
			}
			return nil
		case err := <-errCh:
			return err
		}
	})

	// Wait for the proxy server to be ready or fail
	if err := <-readyChan; err != nil {
		return err
	}

	p.logger.Info("Keploy has taken control of the DNS resolution mechanism, your application may misbehave if you have provided wrong domain name in your application code.")

	p.logger.Info(fmt.Sprintf("Proxy started at port:%v", p.Port))
	return nil
}

// start function starts the proxy server on the idle local port
func (p *Proxy) start(ctx context.Context, readyChan chan<- error) error {

	// It will listen on all the interfaces
	listener, err := net.Listen("tcp", fmt.Sprintf(":%v", p.Port))
	if err != nil {
		utils.LogError(p.logger, err, fmt.Sprintf("failed to start proxy on port:%v", p.Port))
		// Notify failure
		readyChan <- err
		return err
	}
	p.Listener = listener
	p.logger.Debug(fmt.Sprintf("Proxy server is listening on %s", fmt.Sprintf(":%v", listener.Addr())))
	// Signal that the server is ready
	readyChan <- nil
	defer func(listener net.Listener) {
		err := listener.Close()

		if err != nil {
			p.logger.Error("failed to close the listener", zap.Error(err))
		}
		p.logger.Info("proxy stopped...")
	}(listener)

	clientConnCtx, clientConnCancel := context.WithCancel(ctx)
	clientConnErrGrp, _ := errgroup.WithContext(clientConnCtx)
	defer func() {
		clientConnCancel()
		err := clientConnErrGrp.Wait()
		if err != nil {
			p.logger.Debug("failed to handle the client connection", zap.Error(err))
		}
		//closing all the mock channels (if any in record mode)
		for _, mc := range p.sessions.GetAllMC() {
			if mc != nil {
				close(mc)
			}
		}

		if string(p.nsswitchData) != "" {
			// reset the hosts config in nsswitch.conf of the system (in test mode)
			err = p.resetNsSwitchConfig()
			if err != nil {
				utils.LogError(p.logger, err, "failed to reset the nsswitch config")
			}
		}
	}()

	for {
		clientConnCh := make(chan net.Conn, 1)
		errCh := make(chan error, 1)
		go func() {
			defer utils.Recover(p.logger)
			conn, err := listener.Accept()
			if err != nil {
				if strings.Contains(err.Error(), "use of closed network connection") {
					errCh <- nil
					return
				}
				utils.LogError(p.logger, err, "failed to accept connection to the proxy")
				errCh <- err
				return
			}
			clientConnCh <- conn
		}()
		select {
		case <-ctx.Done():
			return nil
		case err := <-errCh:
			return err
		// handle the client connection
		case clientConn := <-clientConnCh:
			clientConnErrGrp.Go(func() error {
				defer util.Recover(p.logger, clientConn, nil)
				err := p.handleConnection(clientConnCtx, clientConn)
				if err != nil && err != io.EOF {
					utils.LogError(p.logger, err, "failed to handle the client connection")
				}
				return nil
			})
		}
	}
}

func (p *Proxy) MakeClientDeRegisterd(_ context.Context) error {
	p.logger.Info("Inside MakeClientDeregisterd of proxyServer")
	p.clientClose <- true
	return nil
}

// handleConnection function executes the actual outgoing network call and captures/forwards the request and response messages.
func (p *Proxy) handleConnection(ctx context.Context, srcConn net.Conn) error {
	//checking how much time proxy takes to execute the flow.
	start := time.Now()

	// making a new client connection id for each client connection
	clientConnID := util.GetNextID()
	defer func(start time.Time) {
		duration := time.Since(start)
		p.logger.Debug("time taken by proxy to execute the flow", zap.Any("Client ConnectionID", clientConnID), zap.Int64("Duration(ms)", duration.Milliseconds()))
	}(start)

	// dstConn stores conn with actual destination for the outgoing network call
	var dstConn net.Conn

	//Dialing for tls conn
	destConnID := util.GetNextID()

	remoteAddr := srcConn.RemoteAddr().(*net.TCPAddr)
	sourcePort := remoteAddr.Port

	p.logger.Debug("Inside handleConnection of proxyServer", zap.Int("source port", sourcePort), zap.Int64("Time", time.Now().Unix()))
	destInfo, err := p.DestInfo.Get(ctx, uint16(sourcePort))
	if err != nil {
		utils.LogError(p.logger, err, "failed to fetch the destination info", zap.Int("Source port", sourcePort))
		return err
	}

<<<<<<< HEAD
=======
	p.logger.Info("🟢 Handling outgoing connection to destination port", zap.Uint32("Destination port", destInfo.Port))
>>>>>>> 37af12c1

	// releases the occupied source port when done fetching the destination info
	err = p.DestInfo.Delete(ctx, uint16(sourcePort))
	if err != nil {
		utils.LogError(p.logger, err, "failed to delete the destination info", zap.Int("Source port", sourcePort))
		return err
	}

	//get the session rule
	// TODO: to remove this sessions concept because it was meant for multiple clients-apps.
	rule, ok := p.sessions.Get(uint64(0))
	if !ok {
		utils.LogError(p.logger, nil, "failed to fetch the session rule")
		return err
	}

	mgr := syncMock.Get()
	mgr.SetOutputChannel(rule.MC)
	var dstAddr string

	switch destInfo.Version {
	case 4:
		p.logger.Debug("the destination is ipv4")
		dstAddr = fmt.Sprintf("%v:%v", util.ToIP4AddressStr(destInfo.IPv4Addr), destInfo.Port)
		p.logger.Debug("", zap.Uint32("DestIp4", destInfo.IPv4Addr), zap.Uint32("DestPort", destInfo.Port))
	case 6:
		p.logger.Debug("the destination is ipv6")
		dstAddr = fmt.Sprintf("[%v]:%v", util.ToIPv6AddressStr(destInfo.IPv6Addr), destInfo.Port)
		p.logger.Debug("", zap.Any("DestIp6", destInfo.IPv6Addr), zap.Uint32("DestPort", destInfo.Port))
	}

	// This is used to handle the parser errors
	parserErrGrp, parserCtx := errgroup.WithContext(ctx)
	parserCtx = context.WithValue(parserCtx, models.ErrGroupKey, parserErrGrp)
	parserCtx = context.WithValue(parserCtx, models.ClientConnectionIDKey, fmt.Sprint(clientConnID))
	parserCtx = context.WithValue(parserCtx, models.DestConnectionIDKey, fmt.Sprint(destConnID))
	parserCtx, parserCtxCancel := context.WithCancel(parserCtx)
	defer func() {
		parserCtxCancel()

		if srcConn != nil {
			err := srcConn.Close()
			if err != nil {
				if !strings.Contains(err.Error(), "use of closed network connection") {
					utils.LogError(p.logger, err, "failed to close the source connection", zap.Any("clientConnID", clientConnID))
				}
			}
		}

		if dstConn != nil {
			err = dstConn.Close()
			if err != nil {
				// Use string matching as a last resort to check for the specific error
				if !strings.Contains(err.Error(), "use of closed network connection") {
					// Log other errors
					utils.LogError(p.logger, err, "failed to close the destination connection")
				}
			}
		}

		err = parserErrGrp.Wait()
		if err != nil {
			utils.LogError(p.logger, err, "failed to handle the parser cleanUp")
		}
	}()

	//check for global passthrough in test mode
	if p.GlobalPassthrough || (!rule.Mocking && (rule.Mode == models.MODE_TEST)) {
		dstConn, err = net.Dial("tcp", dstAddr)
		if err != nil {
			utils.LogError(p.logger, err, "failed to dial the conn to destination server", zap.Uint32("proxy port", p.Port), zap.String("server address", dstAddr))
			return err
		}

		err = p.globalPassThrough(parserCtx, srcConn, dstConn)
		if err != nil {
			utils.LogError(p.logger, err, "failed to handle the global pass through")
			return err
		}
		return nil
	}
	if p.synchronous {
		rule.OutgoingOptions.Synchronous = true
	}

	//checking for the destination port of "mysql"
	if destInfo.Port == 3306 {
		if rule.Mode != models.MODE_TEST {
			dstConn, err = net.Dial("tcp", dstAddr)
			if err != nil {
				utils.LogError(p.logger, err, "failed to dial the conn to destination server", zap.Uint32("proxy port", p.Port), zap.String("server address", dstAddr))
				return err
			}

			dstCfg := &models.ConditionalDstCfg{
				Port: uint(destInfo.Port),
			}
			rule.DstCfg = dstCfg

			// Record the outgoing message into a mock
			err := p.Integrations[integrations.MYSQL].RecordOutgoing(parserCtx, srcConn, dstConn, rule.MC, p.clientClose, rule.OutgoingOptions)
			if err != nil {
				utils.LogError(p.logger, err, "failed to record the outgoing message")
				return err
			}
			return nil
		}

		// TODO: We have to remove the 0 key maps, since it was meant for appID keys maps for multiple clients-apps.
		m, ok := p.MockManagers.Load(uint64(0))
		if !ok {
			utils.LogError(p.logger, nil, "failed to fetch the mock manager")
			return err
		}

		//mock the outgoing message
		err := p.Integrations[integrations.MYSQL].MockOutgoing(parserCtx, srcConn, &models.ConditionalDstCfg{Addr: dstAddr}, m.(*MockManager), rule.OutgoingOptions)
		if err != nil && err != io.EOF && !errors.Is(err, context.Canceled) {
			utils.LogError(p.logger, err, "failed to mock the outgoing message")
			// Send specific error type to error channel for external monitoring
			proxyErr := models.ParserError{
				ParserErrorType: models.ErrMockNotFound,
				Err:             err,
			}
			p.SendError(proxyErr)
			return err
		}
		return nil
	}

	reader := bufio.NewReader(srcConn)
	initialData := make([]byte, 5)
	// reading the initial data from the client connection to determine if the connection is a TLS handshake
	testBuffer, err := reader.Peek(len(initialData))
	if err != nil {
		if err == io.EOF && len(testBuffer) == 0 {
			p.logger.Debug("received EOF, closing conn", zap.Any("connectionID", clientConnID), zap.Error(err))
			return nil
		}
		utils.LogError(p.logger, err, "failed to peek the request message in proxy", zap.Uint32("proxy port", p.Port))
		return err
	}

	multiReader := io.MultiReader(reader, srcConn)
	srcConn = &util.Conn{
		Conn:   srcConn,
		Reader: multiReader,
		Logger: p.logger,
	}

	isTLS := pTls.IsTLSHandshake(testBuffer)
	if isTLS {
		srcConn, err = pTls.HandleTLSConnection(ctx, p.logger, srcConn, rule.Backdate)
		if err != nil {
			utils.LogError(p.logger, err, "failed to handle TLS conn")
			return err
		}
	}

	clientID, ok := parserCtx.Value(models.ClientConnectionIDKey).(string)
	if !ok {
		utils.LogError(p.logger, err, "failed to fetch the client connection id")
		return err
	}

	destID, ok := parserCtx.Value(models.DestConnectionIDKey).(string)
	if !ok {
		utils.LogError(p.logger, err, "failed to fetch the destination connection id")
		return err
	}

	logger := p.logger.With(zap.String("Client ConnectionID", clientID), zap.String("Destination ConnectionID", destID), zap.String("Destination IP Address", dstAddr), zap.String("Client IP Address", srcConn.RemoteAddr().String()))

	var initialBuf []byte
	// attempt to read conn until buffer is either filled or conn is closed
	initialBuf, err = util.ReadInitialBuf(parserCtx, p.logger, srcConn)
	if err != nil {
		utils.LogError(logger, err, "failed to read the initial buffer")
		return err
	}

	if util.IsHTTPReq(initialBuf) && !util.HasCompleteHTTPHeaders(initialBuf) {
		// HTTP headers are never chunked according to the HTTP protocol,
		// but at the TCP layer, we cannot be sure if we have received the entire
		// header in the first buffer chunk. This is why we check if the headers are complete
		// and read more data if needed.

		// Some HTTP requests, like AWS SQS, may require special handling in Keploy Enterprise.
		// These cases may send partial headers in multiple chunks, so we need to read until
		// we get the complete headers.

		logger.Debug("Partial HTTP headers detected, reading more data to get complete headers")

		// Read more data from the TCP connection to get the complete HTTP headers.
		headerBuf, err := util.ReadHTTPHeadersUntilEnd(parserCtx, p.logger, srcConn)
		if err != nil {
			// Log the error if we fail to read the complete HTTP headers.
			utils.LogError(logger, err, "failed to read the complete HTTP headers from client")
			return err
		}
		// Append the additional data to the initial buffer.
		initialBuf = append(initialBuf, headerBuf...)
	}

	//update the src connection to have the initial buffer
	srcConn = &util.Conn{
		Conn:   srcConn,
		Reader: io.MultiReader(bytes.NewReader(initialBuf), srcConn),
		Logger: p.logger,
	}

	dstCfg := &models.ConditionalDstCfg{
		Port: uint(destInfo.Port),
	}

	//make new connection to the destination server
	if isTLS {

		// get the destinationUrl from the map for the tls connection
		url, ok := pTls.SrcPortToDstURL.Load(sourcePort)
		if !ok {
			utils.LogError(logger, err, "failed to fetch the destination url")
			return err
		}
		//type case the dstUrl to string
		dstURL, ok := url.(string)
		if !ok {
			utils.LogError(logger, err, "failed to type cast the destination url")
			return err
		}

		logger.Debug("the external call is tls-encrypted", zap.Bool("isTLS", isTLS))
		cfg := &tls.Config{
			InsecureSkipVerify: true,
			ServerName:         dstURL,
		}

		addr := fmt.Sprintf("%v:%v", dstURL, destInfo.Port)
		if rule.Mode != models.MODE_TEST {
			dstConn, err = tls.Dial("tcp", addr, cfg)
			if err != nil {
				utils.LogError(logger, err, "failed to dial the conn to destination server", zap.Uint32("proxy port", p.Port), zap.String("server address", dstAddr))
				return err
			}
		}

		dstCfg.TLSCfg = cfg
		dstCfg.Addr = addr

	} else {
		if rule.Mode != models.MODE_TEST {
			dstConn, err = net.Dial("tcp", dstAddr)
			if err != nil {
				utils.LogError(logger, err, "failed to dial the conn to destination server", zap.Uint32("proxy port", p.Port), zap.String("server address", dstAddr))
				return err
			}
		}
		dstCfg.Addr = dstAddr
	}

	// get the mock manager for the current app
	m, ok := p.MockManagers.Load(uint64(0))
	if !ok {
		utils.LogError(logger, err, "failed to fetch the mock manager")
		return err
	}

	generic := true

	var matchedParser integrations.Integrations
	var parserType integrations.IntegrationType

	//Checking for all the parsers according to their priority.
	for _, parserPair := range p.integrationsPriority { // Iterate over ordered priority list
		parser, exists := p.Integrations[parserPair.ParserType]
		if !exists {
			continue // Skip if parser not found
		}

		p.logger.Debug("Checking for the parser", zap.String("ParserType", string(parserPair.ParserType)))
		if parser.MatchType(parserCtx, initialBuf) {
			matchedParser = parser
			parserType = parserPair.ParserType
			generic = false
			break
		}
	}

	if !generic {
		p.logger.Info("The external dependency is supported. Hence using the parser", zap.String("ParserType", string(parserType)))
		switch rule.Mode {
		case models.MODE_RECORD:
			err := matchedParser.RecordOutgoing(parserCtx, srcConn, dstConn, rule.MC, p.clientClose, rule.OutgoingOptions)
			if err != nil {
				utils.LogError(logger, err, "failed to record the outgoing message")
				return err
			}
		case models.MODE_TEST:
			err := matchedParser.MockOutgoing(parserCtx, srcConn, dstCfg, m.(*MockManager), rule.OutgoingOptions)
			if err != nil && err != io.EOF && !errors.Is(err, context.Canceled) {
				utils.LogError(logger, err, "failed to mock the outgoing message")
				// Send specific error type to error channel for external monitoring
				proxyErr := models.ParserError{
					ParserErrorType: models.ErrMockNotFound,
					Err:             err,
				}
				p.SendError(proxyErr)
				return err
			}
		}
	}

	if generic {
		logger.Debug("The external dependency is not supported. Hence using generic parser")
		if rule.Mode == models.MODE_RECORD {
			err := p.Integrations[integrations.GENERIC].RecordOutgoing(parserCtx, srcConn, dstConn, rule.MC, p.clientClose, rule.OutgoingOptions)
			if err != nil {
				utils.LogError(logger, err, "failed to record the outgoing message")
				return err
			}
		} else {
			err := p.Integrations[integrations.GENERIC].MockOutgoing(parserCtx, srcConn, dstCfg, m.(*MockManager), rule.OutgoingOptions)
			if err != nil && err != io.EOF && !errors.Is(err, context.Canceled) {
				utils.LogError(logger, err, "failed to mock the outgoing message")
				// Send specific error type to error channel for external monitoring
				proxyErr := models.ParserError{
					ParserErrorType: models.ErrMockNotFound,
					Err:             err,
				}
				p.SendError(proxyErr)
				return err
			}
		}
	}
	return nil
}

func (p *Proxy) StopProxyServer(ctx context.Context) {
	<-ctx.Done()

	p.logger.Info("stopping proxy server...")
	var cleanupErrors []error
	p.connMutex.Lock()
	for _, clientConn := range p.clientConnections {
		if err := clientConn.Close(); err != nil {
			cleanupErrors = append(cleanupErrors, fmt.Errorf("failed to close client connection: %w", err))

		}
	}
	p.clientConnections = nil
	p.connMutex.Unlock()
	if p.Listener != nil {
		if err := p.Listener.Close(); err != nil {
			cleanupErrors = append(cleanupErrors, fmt.Errorf("failed to close listener: %w", err))
		}
		p.Listener = nil
	}
	if p.UDPDNSServer != nil || p.TCPDNSServer != nil {
		if err := p.stopDNSServers(ctx); err != nil {
			cleanupErrors = append(cleanupErrors, fmt.Errorf("failed to stop DNS servers: %w", err))

		}
	}

	p.CloseErrorChannel()
	if len(cleanupErrors) > 0 {
		for _, err := range cleanupErrors {
			utils.LogError(p.logger, err, "cleanup error in StopProxyServer")
		}
		p.logger.Warn("proxy stopped with cleanup errors", zap.Int("error_count", len(cleanupErrors)))
	} else {
		p.logger.Info("proxy stopped cleanly...")
	}
}

func (p *Proxy) Record(_ context.Context, mocks chan<- *models.Mock, opts models.OutgoingOptions) error {
	p.sessions.Set(uint64(0), &agent.Session{
		ID:              uint64(0),
		Mode:            models.MODE_RECORD,
		MC:              mocks,
		OutgoingOptions: opts,
	})

	p.MockManagers.Store(uint64(0), NewMockManager(NewTreeDb(customComparator), NewTreeDb(customComparator), p.logger))

	return nil
}

func (p *Proxy) Mock(_ context.Context, opts models.OutgoingOptions) error {
	p.sessions.Set(uint64(0), &agent.Session{
		ID:              uint64(0),
		Mode:            models.MODE_TEST,
		OutgoingOptions: opts,
	})
	p.MockManagers.Store(uint64(0), NewMockManager(NewTreeDb(customComparator), NewTreeDb(customComparator), p.logger))

	if !opts.Mocking {
		p.logger.Info("🔀 Mocking is disabled, the response will be fetched from the actual service")
	}

	if string(p.nsswitchData) == "" {
		// setup the nsswitch config to redirect the DNS queries to the proxy
		err := p.setupNsswitchConfig()
		if err != nil {
			utils.LogError(p.logger, err, "failed to setup nsswitch config")
			return errors.New("failed to mock the outgoing message")
		}
	}
	return nil
}

func (p *Proxy) SetMocks(_ context.Context, filtered []*models.Mock, unFiltered []*models.Mock) error {
	m, ok := p.MockManagers.Load(uint64(0))
	if ok {
		m.(*MockManager).SetFilteredMocks(filtered)
		m.(*MockManager).SetUnFilteredMocks(unFiltered)
	}

	return nil
}

// GetConsumedMocks returns the consumed filtered mocks for a given app id
func (p *Proxy) GetConsumedMocks(_ context.Context) ([]models.MockState, error) {
	m, ok := p.MockManagers.Load(uint64(0))
	if !ok {
		return nil, fmt.Errorf("mock manager not found to get consumed filtered mocks")
	}
	return m.(*MockManager).GetConsumedMocks(), nil
}

// GetErrorChannel returns the error channel for external monitoring
func (p *Proxy) GetErrorChannel() <-chan error {
	return p.errChannel
}

// SendError sends an error to the error channel for external monitoring
func (p *Proxy) SendError(err error) {
	select {
	case p.errChannel <- err:
		// Error sent successfully
	default:
		// Channel is full, log the error instead
		p.logger.Warn("Error channel is full, dropping error", zap.Error(err))
	}
}

// CloseErrorChannel closes the error channel
func (p *Proxy) CloseErrorChannel() {
	close(p.errChannel)
}<|MERGE_RESOLUTION|>--- conflicted
+++ resolved
@@ -331,10 +331,7 @@
 		return err
 	}
 
-<<<<<<< HEAD
-=======
 	p.logger.Info("🟢 Handling outgoing connection to destination port", zap.Uint32("Destination port", destInfo.Port))
->>>>>>> 37af12c1
 
 	// releases the occupied source port when done fetching the destination info
 	err = p.DestInfo.Delete(ctx, uint16(sourcePort))
