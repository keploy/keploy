--- conflicted
+++ resolved
@@ -40,11 +40,7 @@
 const defaultPort = 6789
 
 // Serve is called by the serve command and is used to run a graphql server, to run tests separately via apis.
-<<<<<<< HEAD
-func (g *graph) Serve(path string, proxyPort uint32, testReportPath string, disableReportFile bool, Delay uint64, pid, port uint32, lang string, passThroughPorts []uint, apiTimeout uint64, appCmd string, enableTele bool) {
-=======
-func (g *graph) Serve(path string, proxyPort uint32, mongopassword, testReportPath string, Delay uint64, pid, port uint32, lang string, passThroughPorts []uint, apiTimeout uint64, appCmd string, enableTele bool) {
->>>>>>> 7ed41ffe
+func (g *graph) Serve(path string, proxyPort uint32, mongopassword, testReportPath string, disableReportFile bool, Delay uint64, pid, port uint32, lang string, passThroughPorts []uint, apiTimeout uint64, appCmd string, enableTele bool) {
 	var ps *proxy.ProxySet
 
 	if port == 0 {
