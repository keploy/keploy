--- conflicted
+++ resolved
@@ -1,30 +1,24 @@
-
 # GraphQL schema example
 #
 # https://gqlgen.com/getting-started/
 
-type TestRunInfo {
-  appId: Int!
-  testRunId: String!
-}
 
 type TestSetStatus {
   status: String!
 }
 
+type RunTestSetResponse {
+  success: Boolean!
+  testRunId: String!
+  message: String
+}
 
 type Query {
   testSets: [String!]!
-<<<<<<< HEAD
-  testSetStatus(testRunId: String!, testSetId: String!): TestSetStatus!
-  stop: Boolean!
-=======
   testSetStatus(testRunId: String!): TestSetStatus!
   stopTest: Boolean!
->>>>>>> e4f7cadd
 }
 
 type Mutation {
-  runTestSet(testSetId: String!, testRunId: String!, appId: Int!): String!
-  start: TestRunInfo!
-}
+  runTestSet(testSet: String!): RunTestSetResponse!
+}