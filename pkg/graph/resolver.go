--- conflicted
+++ resolved
@@ -13,10 +13,9 @@
 var Emoji = "\U0001F430" + " Keploy:"
 
 type Resolver struct {
-<<<<<<< HEAD
 	Tester             test.Tester
 	TestReportFS       platform.TestReportDB
-	YS                 platform.TestCaseDB
+	Storage            platform.TestCaseDB
 	LoadedHooks        *hooks.Hook
 	Logger             *zap.Logger
 	Path               string
@@ -26,17 +25,4 @@
 	AppPid             uint32
 	ApiTimeout         uint64
 	ServeTest          bool
-=======
-	Tester         test.Tester
-	TestReportFS   platform.TestReportDB
-	Storage        platform.TestCaseDB
-	LoadedHooks    *hooks.Hook
-	Logger         *zap.Logger
-	Path           string
-	TestReportPath string
-	Delay          uint64
-	AppPid         uint32
-	ApiTimeout     uint64
-	ServeTest      bool
->>>>>>> 8b52aefa
 }