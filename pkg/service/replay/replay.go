--- conflicted
+++ resolved
@@ -357,12 +357,9 @@
 				return fmt.Errorf("%s", stopReason)
 			}
 
-<<<<<<< HEAD
 			if !firstrun {
 				runApp = false
 			}
-=======
->>>>>>> bb2e42dc
 			switch testSetStatus {
 			case models.TestSetStatusAppHalted:
 				testSetResult = false
