--- conflicted
+++ resolved
@@ -393,12 +393,7 @@
 	return r.testDB.GetTestCases(ctx, testID)
 }
 
-<<<<<<< HEAD
 func (r *Replayer) RunTestSet(ctx context.Context, testSetID string, testRunID string, appID uint64, serveTest bool, conf *models.TestSet) (models.TestSetStatus, error) {
-=======
-func (r *Replayer) RunTestSet(ctx context.Context, testSetID string, testRunID string, appID uint64, serveTest bool) (models.TestSetStatus, error) {
-
->>>>>>> 0e46d1f7
 	// creating error group to manage proper shutdown of all the go routines and to propagate the error to the caller
 	runTestSetErrGrp, runTestSetCtx := errgroup.WithContext(ctx)
 	runTestSetCtx = context.WithValue(runTestSetCtx, models.ErrGroupKey, runTestSetErrGrp)
@@ -414,8 +409,6 @@
 		close(exitLoopChan)
 	}()
 
-<<<<<<< HEAD
-=======
 	testCases, err := r.testDB.GetTestCases(runTestSetCtx, testSetID)
 	if err != nil {
 		return models.TestSetStatusFailed, fmt.Errorf("failed to get test cases: %w", err)
@@ -455,23 +448,6 @@
 		return models.TestSetStatusIgnored, nil
 	}
 
-	var conf *models.TestSet
-
-	//Execute the Pre-script before each test-set if provided
-	conf, err = r.testSetConf.Read(runTestSetCtx, testSetID)
-	if err != nil {
-		if strings.Contains(err.Error(), "no such file or directory") {
-			r.logger.Info("config file not found, continuing execution...", zap.String("test-set", testSetID))
-		} else {
-			return models.TestSetStatusFailed, fmt.Errorf("failed to read test set config: %w", err)
-		}
-	}
-
-	if conf == nil {
-		conf = &models.TestSet{}
-	}
-
->>>>>>> 0e46d1f7
 	if conf.PreScript != "" {
 		r.logger.Info("Running Pre-script", zap.String("script", conf.PreScript), zap.String("test-set", testSetID))
 		err := r.executeScript(runTestSetCtx, conf.PreScript)
