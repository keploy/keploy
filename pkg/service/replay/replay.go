--- conflicted
+++ resolved
@@ -1748,118 +1748,6 @@
 	return noiseParams, nil
 }
 
-<<<<<<< HEAD
-func (r *Replayer) Normalize(ctx context.Context) error {
-
-	var testRun string
-	if r.config.Normalize.TestRun == "" {
-		testRunIDs, err := r.reportDB.GetAllTestRunIDs(ctx)
-		if err != nil {
-			if errors.Is(err, context.Canceled) {
-				return err
-			}
-			return fmt.Errorf("failed to get all test run ids: %w", err)
-		}
-		testRun = pkg.LastID(testRunIDs, models.TestRunTemplateName)
-	}
-
-	if len(r.config.Normalize.SelectedTests) == 0 {
-		testSetIDs, err := r.testDB.GetAllTestSetIDs(ctx)
-		if err != nil {
-			if errors.Is(err, context.Canceled) {
-				return err
-			}
-			return fmt.Errorf("failed to get all test set ids: %w", err)
-		}
-		for _, testSetID := range testSetIDs {
-			r.config.Normalize.SelectedTests = append(r.config.Normalize.SelectedTests, config.SelectedTests{TestSet: testSetID})
-		}
-	}
-
-	for _, testSet := range r.config.Normalize.SelectedTests {
-		testSetID := testSet.TestSet
-		testCases := testSet.Tests
-		err := r.NormalizeTestCases(ctx, testRun, testSetID, testCases, nil)
-		if err != nil {
-			return err
-		}
-	}
-	r.logger.Info("Normalized test cases successfully. Please run keploy tests to verify the changes.")
-	return nil
-}
-
-func (r *Replayer) NormalizeTestCases(ctx context.Context, testRun string, testSetID string, selectedTestCaseIDs []string, testCaseResults []models.TestResult) error {
-
-	if len(testCaseResults) == 0 {
-		testReport, err := r.reportDB.GetReport(ctx, testRun, testSetID)
-		if err != nil {
-			return fmt.Errorf("failed to get test report: %w", err)
-		}
-		testCaseResults = testReport.Tests
-	}
-
-	testCaseResultMap := make(map[string]models.TestResult)
-	testCases, err := r.testDB.GetTestCases(ctx, testSetID)
-	if err != nil {
-		return fmt.Errorf("failed to get test cases: %w", err)
-	}
-	selectedTestCases := make([]*models.TestCase, 0, len(selectedTestCaseIDs))
-
-	if len(selectedTestCaseIDs) == 0 {
-		selectedTestCases = testCases
-	} else {
-		for _, testCase := range testCases {
-			if _, ok := matcherUtils.ArrayToMap(selectedTestCaseIDs)[testCase.Name]; ok {
-				selectedTestCases = append(selectedTestCases, testCase)
-			}
-		}
-	}
-
-	for _, testCaseResult := range testCaseResults {
-		testCaseResultMap[testCaseResult.TestCaseID] = testCaseResult
-	}
-
-	for _, testCase := range selectedTestCases {
-		testCaseResult, ok := testCaseResultMap[testCase.Name]
-		if !ok {
-			r.logger.Info("test case not found in the test report", zap.String("test-case-id", testCase.Name), zap.String("test-set-id", testSetID))
-			continue
-		}
-		if testCaseResult.Status == models.TestStatusPassed {
-			continue
-		}
-
-		if testCaseResult.FailureInfo.Risk == models.High && !r.config.Normalize.AllowHighRisk {
-			r.logger.Warn(fmt.Sprintf("failed to normalize test case %s due to a high-risk failure. please confirm the schema compatibility with all consumers and then run with --allow-high-risk", testCase.Name))
-			continue
-		}
-
-		// Handle normalization based on test case kind
-		switch testCase.Kind {
-		case models.HTTP:
-			// Store the original timestamp to preserve it during normalization
-			originalTimestamp := testCase.HTTPResp.Timestamp
-			testCase.HTTPResp = testCaseResultMap[testCase.Name].Res
-			// Restore the original timestamp after normalization
-			testCase.HTTPResp.Timestamp = originalTimestamp
-
-		case models.GRPC_EXPORT:
-			// Store the original timestamp to preserve it during normalization
-			originalTimestamp := testCase.GrpcResp.Timestamp
-			testCase.GrpcResp = testCaseResultMap[testCase.Name].GrpcRes
-			// Restore the original timestamp after normalization
-			testCase.GrpcResp.Timestamp = originalTimestamp
-		}
-		err = r.testDB.UpdateTestCase(ctx, testCase, testSetID, true)
-		if err != nil {
-			return fmt.Errorf("failed to update test case: %w", err)
-		}
-	}
-	return nil
-}
-
-=======
->>>>>>> f038fdc4
 func (r *Replayer) executeScript(ctx context.Context, script string) error {
 
 	if script == "" {
