--- conflicted
+++ resolved
@@ -236,17 +236,7 @@
 			}
 		}
 
-<<<<<<< HEAD
 		testSetStatus, err := r.RunTestSet(ctx, testSet, testRunID, inst.ClientID, false)
-=======
-		// check if its the last testset running -
-
-		if i == len(testSets)-1 {
-			r.isLastTestSet = true
-		}
-
-		testSetStatus, err := r.RunTestSet(ctx, testSet, testRunID, inst.AppID, false)
->>>>>>> 2dc1d7e4
 		if err != nil {
 			stopReason = fmt.Sprintf("failed to run test set: %v", err)
 			utils.LogError(r.logger, err, stopReason)
