package replay

import (
	"context"
	"errors"
	"fmt"
	"os"
	"os/exec"
	"path/filepath"
	"sort"
	"strconv"
	"strings"
	"time"

	"github.com/k0kubun/pp/v3"
	"go.keploy.io/server/v2/config"
	"go.keploy.io/server/v2/pkg"
	"go.keploy.io/server/v2/pkg/models"
	"go.keploy.io/server/v2/utils"
	"go.uber.org/zap"
	"golang.org/x/sync/errgroup"
)

var completeTestReport = make(map[string]TestReportVerdict)
var totalTests int
var totalTestPassed int
var totalTestFailed int

// emulator contains the struct instance that implements RequestEmulator interface. This is done for
// attaching the objects dynamically as plugins.
var requestMockemulator RequestMockHandler

func SetTestUtilInstance(emulatorInstance RequestMockHandler) {
	requestMockemulator = emulatorInstance
}

type Replayer struct {
	logger          *zap.Logger
	testDB          TestDB
	mockDB          MockDB
	reportDB        ReportDB
	telemetry       Telemetry
	instrumentation Instrumentation
	config          config.Config
}

func NewReplayer(logger *zap.Logger, testDB TestDB, mockDB MockDB, reportDB ReportDB, telemetry Telemetry, instrumentation Instrumentation, config config.Config) Service {
	// set the request emulator for simulating test case requests, if not set
	if requestMockemulator == nil {
		SetTestUtilInstance(NewRequestMockUtil(logger, config.Path, "mocks", config.Test.APITimeout))
	}
	return &Replayer{
		logger:          logger,
		testDB:          testDB,
		mockDB:          mockDB,
		reportDB:        reportDB,
		telemetry:       telemetry,
		instrumentation: instrumentation,
		config:          config,
	}
}

func (r *Replayer) Start(ctx context.Context) error {

	// creating error group to manage proper shutdown of all the go routines and to propagate the error to the caller
	g, ctx := errgroup.WithContext(ctx)
	ctx = context.WithValue(ctx, models.ErrGroupKey, g)

	var stopReason = "replay completed successfully"
	var hookCancel context.CancelFunc

	// defering the stop function to stop keploy in case of any error in record or in case of context cancellation
	defer func() {
		select {
		case <-ctx.Done():
			break
		default:
			err := utils.Stop(r.logger, stopReason)
			if err != nil {
				utils.LogError(r.logger, err, "failed to stop recording")
			}
		}
		if hookCancel != nil {
			hookCancel()
		}
		err := g.Wait()
		if err != nil {
			utils.LogError(r.logger, err, "failed to stop recording")
		}
	}()

	testSetIDs, err := r.testDB.GetAllTestSetIDs(ctx)
	if err != nil {
		stopReason = fmt.Sprintf("failed to get all test set ids: %v", err)
		utils.LogError(r.logger, err, stopReason)
		if err == context.Canceled {
			return err
		}
		return fmt.Errorf(stopReason)
	}

	if len(testSetIDs) == 0 {
		recordCmd := models.HighlightGrayString("keploy record")
		errMsg := fmt.Sprintf("No test sets found in the keploy folder. Please record testcases using %s command", recordCmd)
		utils.LogError(r.logger, err, errMsg)
		return fmt.Errorf(errMsg)
	}

	// BootReplay will start the hooks and proxy and return the testRunID and appID
	testRunID, appID, hookCancel, err := r.BootReplay(ctx)
	if err != nil {
		stopReason = fmt.Sprintf("failed to boot replay: %v", err)
		utils.LogError(r.logger, err, stopReason)
		if err == context.Canceled {
			return err
		}
		return fmt.Errorf(stopReason)
	}

	testSetResult := false
	testRunResult := true
	abortTestRun := false
	for _, testSetID := range testSetIDs {
		if _, ok := r.config.Test.SelectedTests[testSetID]; !ok && len(r.config.Test.SelectedTests) != 0 {
			continue
		}
		requestMockemulator.ProcessMockFile(ctx, testSetID)
		testSetStatus, err := r.RunTestSet(ctx, testSetID, testRunID, appID, false)
		if err != nil {
			stopReason = fmt.Sprintf("failed to run test set: %v", err)
			utils.LogError(r.logger, err, stopReason)
			if err == context.Canceled {
				return err
			}
			return fmt.Errorf(stopReason)
		}
		switch testSetStatus {
		case models.TestSetStatusAppHalted:
			testSetResult = false
			abortTestRun = true
		case models.TestSetStatusInternalErr:
			testSetResult = false
			abortTestRun = true
		case models.TestSetStatusFaultUserApp:
			testSetResult = false
			abortTestRun = true
		case models.TestSetStatusUserAbort:
			return nil
		case models.TestSetStatusFailed:
			testSetResult = false
		case models.TestSetStatusPassed:
			testSetResult = true
			requestMockemulator.ProcessTestRunStatus(ctx, testSetResult, testSetID)
		}
		testRunResult = testRunResult && testSetResult
		if abortTestRun {
			break
		}

		_, err = requestMockemulator.AfterTestHook(ctx, testRunID, testSetID, len(testSetIDs))
		if err != nil {
			utils.LogError(r.logger, err, "failed to get after test hook")
		}
	}

	testRunStatus := "fail"
	if testRunResult {
		testRunStatus = "pass"
	}

	r.telemetry.TestRun(totalTestPassed, totalTestFailed, len(testSetIDs), testRunStatus)

	if !abortTestRun {
		r.printSummary(ctx, testRunResult)
	}
	return nil
}

func (r *Replayer) BootReplay(ctx context.Context) (string, uint64, context.CancelFunc, error) {

	var cancel context.CancelFunc

	testRunIDs, err := r.reportDB.GetAllTestRunIDs(ctx)
	if err != nil {
		if errors.Is(err, context.Canceled) {
			return "", 0, nil, err
		}
		return "", 0, nil, fmt.Errorf("failed to get all test run ids: %w", err)
	}

	newTestRunID := pkg.NewID(testRunIDs, models.TestRunTemplateName)

	appID, err := r.instrumentation.Setup(ctx, r.config.Command, models.SetupOptions{Container: r.config.ContainerName, DockerNetwork: r.config.NetworkName, DockerDelay: r.config.BuildDelay})
	if err != nil {
		if errors.Is(err, context.Canceled) {
			return "", 0, nil, err
		}
		return "", 0, nil, fmt.Errorf("failed to setup instrumentation: %w", err)
	}

	// starting the hooks and proxy
	select {
	case <-ctx.Done():
		return "", 0, nil, context.Canceled
	default:
		hookCtx := context.WithoutCancel(ctx)
		hookCtx, cancel = context.WithCancel(hookCtx)
		err = r.instrumentation.Hook(hookCtx, appID, models.HookOptions{Mode: models.MODE_TEST, EnableTesting: r.config.EnableTesting})
		if err != nil {
			cancel()
			if errors.Is(err, context.Canceled) {
				return "", 0, nil, err
			}
			return "", 0, nil, fmt.Errorf("failed to start the hooks and proxy: %w", err)
		}
	}

	return newTestRunID, appID, cancel, nil
}

func (r *Replayer) GetAllTestSetIDs(ctx context.Context) ([]string, error) {
	return r.testDB.GetAllTestSetIDs(ctx)
}

func (r *Replayer) RunTestSet(ctx context.Context, testSetID string, testRunID string, appID uint64, serveTest bool) (models.TestSetStatus, error) {
	// creating error group to manage proper shutdown of all the go routines and to propagate the error to the caller
	runTestSetErrGrp, runTestSetCtx := errgroup.WithContext(ctx)
	runTestSetCtx = context.WithValue(runTestSetCtx, models.ErrGroupKey, runTestSetErrGrp)

	runTestSetCtx, runTestSetCtxCancel := context.WithCancel(runTestSetCtx)

	exitLoopChan := make(chan bool, 2)
	defer func() {
		runTestSetCtxCancel()
		err := runTestSetErrGrp.Wait()
		if err != nil {
			utils.LogError(r.logger, err, "error in testLoopErrGrp")
		}
		close(exitLoopChan)
	}()

	var appErrChan = make(chan models.AppError, 1)
	var appErr models.AppError
	var success int
	var failure int
	var totalConsumedMocks = map[string]bool{}

	testSetStatus := models.TestSetStatusPassed
	testSetStatusByErrChan := models.TestSetStatusRunning

	r.logger.Info("running", zap.Any("test-set", models.HighlightString(testSetID)))

	testCases, err := r.testDB.GetTestCases(runTestSetCtx, testSetID)
	if err != nil {
		return models.TestSetStatusFailed, fmt.Errorf("failed to get test cases: %w", err)
	}

	if len(testCases) == 0 {
		return models.TestSetStatusPassed, nil
	}

	filteredMocks, err := r.mockDB.GetFilteredMocks(runTestSetCtx, testSetID, models.BaseTime, time.Now())
	if err != nil {
		utils.LogError(r.logger, err, "failed to get filtered mocks")
		return models.TestSetStatusFailed, err
	}
	unfilteredMocks, err := r.mockDB.GetUnFilteredMocks(runTestSetCtx, testSetID, models.BaseTime, time.Now())
	if err != nil {
		utils.LogError(r.logger, err, "failed to get unfiltered mocks")
		return models.TestSetStatusFailed, err
	}

	err = r.instrumentation.MockOutgoing(runTestSetCtx, appID, models.OutgoingOptions{
		Rules:          r.config.BypassRules,
		MongoPassword:  r.config.Test.MongoPassword,
		SQLDelay:       time.Duration(r.config.Test.Delay),
		FallBackOnMiss: r.config.Test.FallBackOnMiss,
	})
	if err != nil {
		utils.LogError(r.logger, err, "failed to mock outgoing")
		return models.TestSetStatusFailed, err
	}

	err = r.instrumentation.SetMocks(runTestSetCtx, appID, filteredMocks, unfilteredMocks)
	if err != nil {
		utils.LogError(r.logger, err, "failed to set mocks")
		return models.TestSetStatusFailed, err
	}

	if !serveTest {
		runTestSetErrGrp.Go(func() error {
			defer utils.Recover(r.logger)
			appErr = r.RunApplication(runTestSetCtx, appID, models.RunOptions{})
			if appErr.AppErrorType == models.ErrCtxCanceled {
				return nil
			}
			appErrChan <- appErr
			return nil
		})
	}

	// Checking for errors in the mocking and application
	runTestSetErrGrp.Go(func() error {
		defer utils.Recover(r.logger)
		select {
		case err := <-appErrChan:
			switch err.AppErrorType {
			case models.ErrCommandError:
				testSetStatusByErrChan = models.TestSetStatusFaultUserApp
			case models.ErrUnExpected:
				testSetStatusByErrChan = models.TestSetStatusAppHalted
			case models.ErrAppStopped:
				testSetStatusByErrChan = models.TestSetStatusAppHalted
			case models.ErrCtxCanceled:
				return nil
			case models.ErrInternal:
				testSetStatusByErrChan = models.TestSetStatusInternalErr
			default:
				testSetStatusByErrChan = models.TestSetStatusAppHalted
			}
			utils.LogError(r.logger, err, "application failed to run")
		case <-runTestSetCtx.Done():
			testSetStatusByErrChan = models.TestSetStatusUserAbort
		}
		exitLoopChan <- true
		runTestSetCtxCancel()
		return nil
	})

	// Delay for user application to run
	select {
	case <-time.After(time.Duration(r.config.Test.Delay) * time.Second):
	case <-runTestSetCtx.Done():
		return models.TestSetStatusUserAbort, context.Canceled
	}

	cmdType := utils.CmdType(r.config.CommandType)
	var userIP string
	if utils.IsDockerKind(cmdType) {
		userIP, err = r.instrumentation.GetContainerIP(ctx, appID)
		if err != nil {
			return models.TestSetStatusFailed, err
		}
	}

	selectedTests := ArrayToMap(r.config.Test.SelectedTests[testSetID])

	testCasesCount := len(testCases)

	if len(selectedTests) != 0 {
		testCasesCount = len(selectedTests)
	}

	// Inserting the initial report for the test set
	testReport := &models.TestReport{
		Version: models.GetVersion(),
		Total:   testCasesCount,
		Status:  string(models.TestStatusRunning),
	}

	err = r.reportDB.InsertReport(runTestSetCtx, testRunID, testSetID, testReport)
	if err != nil {
		utils.LogError(r.logger, err, "failed to insert report")
		return models.TestSetStatusFailed, err
	}

	// var to exit the loop
	var exitLoop bool
	// var to store the error in the loop
	var loopErr error

	for _, testCase := range testCases {

		if _, ok := selectedTests[testCase.Name]; !ok && len(selectedTests) != 0 {
			continue
		}

		// Checking for errors in the mocking and application
		select {
		case <-exitLoopChan:
			testSetStatus = testSetStatusByErrChan
			exitLoop = true
		default:
		}

		if exitLoop {
			break
		}

		var testStatus models.TestStatus
		var testResult *models.Result
		var testPass bool

		filteredMocks, loopErr := r.mockDB.GetFilteredMocks(runTestSetCtx, testSetID, testCase.HTTPReq.Timestamp, testCase.HTTPResp.Timestamp)
		if loopErr != nil {
			utils.LogError(r.logger, err, "failed to get filtered mocks")
			break
		}
		unfilteredMocks, loopErr := r.mockDB.GetUnFilteredMocks(runTestSetCtx, testSetID, testCase.HTTPReq.Timestamp, testCase.HTTPResp.Timestamp)
		if loopErr != nil {
			utils.LogError(r.logger, err, "failed to get unfiltered mocks")
			break
		}

		loopErr = r.instrumentation.SetMocks(runTestSetCtx, appID, filteredMocks, unfilteredMocks)
		if loopErr != nil {
			utils.LogError(r.logger, err, "failed to set mocks")
			break
		}

		started := time.Now().UTC()

		if utils.IsDockerKind(cmdType) {

			testCase.HTTPReq.URL, err = utils.ReplaceHostToIP(testCase.HTTPReq.URL, userIP)
			if err != nil {
				utils.LogError(r.logger, err, "failed to replace host to docker container's IP")
				break
			}
			r.logger.Debug("", zap.Any("replaced URL in case of docker env", testCase.HTTPReq.URL))
		}

		resp, loopErr := requestMockemulator.SimulateRequest(runTestSetCtx, appID, testCase, testSetID)
		if loopErr != nil {
			utils.LogError(r.logger, err, "failed to simulate request")
			break
		}

		consumedMocks, err := r.instrumentation.GetConsumedMocks(runTestSetCtx, appID)
		if err != nil {
			utils.LogError(r.logger, err, "failed to get consumed filtered mocks")
		}
		if r.config.Test.RemoveUnusedMocks {
			for _, mockName := range consumedMocks {
				totalConsumedMocks[mockName] = true
			}
		}
<<<<<<< HEAD
		noiseConfig := r.config.Test.GlobalNoise.Global
		if tsNoise, ok := r.config.Test.GlobalNoise.Testsets[testSetID]; ok {
			noiseConfig = LeftJoinNoise(r.config.Test.GlobalNoise.Global, tsNoise)
		}

		testPass, testResult = CompareResp(testCase, resp, noiseConfig, r.config.Test.IgnoreOrdering, r.logger, testSetID)
=======
		testPass, testResult = r.compareResp(testCase, resp, testSetID)
>>>>>>> 8f0abd6c
		if !testPass {
			// log the consumed mocks during the test run of the test case for test set
			r.logger.Info("result", zap.Any("testcase id", models.HighlightFailingString(testCase.Name)), zap.Any("testset id", models.HighlightFailingString(testSetID)), zap.Any("passed", models.HighlightFailingString(testPass)), zap.Any("consumed mocks", consumedMocks))
		} else {
			r.logger.Info("result", zap.Any("testcase id", models.HighlightPassingString(testCase.Name)), zap.Any("testset id", models.HighlightPassingString(testSetID)), zap.Any("passed", models.HighlightPassingString(testPass)))
		}
		if testPass {
			testStatus = models.TestStatusPassed
			success++
		} else {
			testStatus = models.TestStatusFailed
			failure++
			testSetStatus = models.TestSetStatusFailed
		}

		if testResult != nil {
			testCaseResult := &models.TestResult{
				Kind:       models.HTTP,
				Name:       testSetID,
				Status:     testStatus,
				Started:    started.Unix(),
				Completed:  time.Now().UTC().Unix(),
				TestCaseID: testCase.Name,
				Req: models.HTTPReq{
					Method:     testCase.HTTPReq.Method,
					ProtoMajor: testCase.HTTPReq.ProtoMajor,
					ProtoMinor: testCase.HTTPReq.ProtoMinor,
					URL:        testCase.HTTPReq.URL,
					URLParams:  testCase.HTTPReq.URLParams,
					Header:     testCase.HTTPReq.Header,
					Body:       testCase.HTTPReq.Body,
					Binary:     testCase.HTTPReq.Binary,
					Form:       testCase.HTTPReq.Form,
					Timestamp:  testCase.HTTPReq.Timestamp,
				},
				Res:          *resp,
				TestCasePath: filepath.Join(r.config.Path, testSetID),
				MockPath:     filepath.Join(r.config.Path, testSetID, requestMockemulator.FetchMockName()),
				Noise:        testCase.Noise,
				Result:       *testResult,
			}
			loopErr = r.reportDB.InsertTestCaseResult(runTestSetCtx, testRunID, testSetID, testCaseResult)
			if loopErr != nil {
				utils.LogError(r.logger, err, "failed to insert test case result")
				break
			}
		} else {
			utils.LogError(r.logger, nil, "test result is nil")
			break
		}

		// We need to sleep for a second to avoid mismatching of mocks during keploy testing via test-bench
		if r.config.EnableTesting {
			r.logger.Debug("sleeping for a second to avoid mismatching of mocks during keploy testing via test-bench")
			time.Sleep(time.Second)
		}
	}

	testCaseResults, err := r.reportDB.GetTestCaseResults(runTestSetCtx, testRunID, testSetID)
	if err != nil {
		if runTestSetCtx.Err() != context.Canceled {
			utils.LogError(r.logger, err, "failed to get test case results")
			testSetStatus = models.TestSetStatusInternalErr
		}
	}

	// Checking errors for final iteration
	// Checking for errors in the loop
	if loopErr != nil && !errors.Is(loopErr, context.Canceled) {
		testSetStatus = models.TestSetStatusInternalErr
	} else {
		// Checking for errors in the mocking and application
		select {
		case <-exitLoopChan:
			testSetStatus = testSetStatusByErrChan
		default:
		}
	}

	testReport = &models.TestReport{
		Version: models.GetVersion(),
		TestSet: testSetID,
		Status:  string(testSetStatus),
		Total:   testCasesCount,
		Success: success,
		Failure: failure,
		Tests:   testCaseResults,
	}

	// final report should have reason for sudden stop of the test run so this should get canceled
	reportCtx := context.WithoutCancel(runTestSetCtx)
	err = r.reportDB.InsertReport(reportCtx, testRunID, testSetID, testReport)
	if err != nil {
		utils.LogError(r.logger, err, "failed to insert report")
		return models.TestSetStatusInternalErr, fmt.Errorf("failed to insert report")
	}

	// remove the unused mocks by the test cases of a testset
	if r.config.Test.RemoveUnusedMocks && testSetStatus == models.TestSetStatusPassed {
		r.logger.Debug("consumed mocks from the completed testset", zap.Any("for test-set", testSetID), zap.Any("consumed mocks", totalConsumedMocks))
		// delete the unused mocks from the data store
		err = r.mockDB.UpdateMocks(runTestSetCtx, testSetID, totalConsumedMocks)
		if err != nil {
			utils.LogError(r.logger, err, "failed to delete unused mocks")
		}
	}

	// TODO Need to decide on whether to use global variable or not
	verdict := TestReportVerdict{
		total:  testReport.Total,
		failed: testReport.Failure,
		passed: testReport.Success,
		status: testSetStatus == models.TestSetStatusPassed,
	}

	completeTestReport[testSetID] = verdict
	totalTests += testReport.Total
	totalTestPassed += testReport.Success
	totalTestFailed += testReport.Failure

	if testSetStatus == models.TestSetStatusFailed || testSetStatus == models.TestSetStatusPassed {
		if testSetStatus == models.TestSetStatusFailed {
			pp.SetColorScheme(models.FailingColorScheme)
		} else {
			pp.SetColorScheme(models.PassingColorScheme)
		}
		if _, err := pp.Printf("\n <=========================================> \n  TESTRUN SUMMARY. For test-set: %s\n"+"\tTotal tests: %s\n"+"\tTotal test passed: %s\n"+"\tTotal test failed: %s\n <=========================================> \n\n", testReport.TestSet, testReport.Total, testReport.Success, testReport.Failure); err != nil {
			utils.LogError(r.logger, err, "failed to print testrun summary")
		}
	}

	r.telemetry.TestSetRun(testReport.Success, testReport.Failure, testSetID, string(testSetStatus))
	return testSetStatus, nil
}

func (r *Replayer) GetTestSetStatus(ctx context.Context, testRunID string, testSetID string) (models.TestSetStatus, error) {
	testReport, err := r.reportDB.GetReport(ctx, testRunID, testSetID)
	if err != nil {
		return models.TestSetStatusFailed, fmt.Errorf("failed to get report: %w", err)
	}
	status, err := models.StringToTestSetStatus(testReport.Status)
	if err != nil {
		return models.TestSetStatusFailed, fmt.Errorf("failed to convert string to test set status: %w", err)
	}
	return status, nil
}

func CompareResp(tc *models.TestCase, actualResponse *models.HTTPResp, noiseConfig config.GlobalNoise, ignoreOrdering bool, logger *zap.Logger, testSetID string) (bool, *models.Result) {

	return Match(tc, actualResponse, noiseConfig, ignoreOrdering, logger)
}

func (r *Replayer) printSummary(ctx context.Context, testRunResult bool) {
	if totalTests > 0 {
		testSuiteNames := make([]string, 0, len(completeTestReport))
		for testSuiteName := range completeTestReport {
			testSuiteNames = append(testSuiteNames, testSuiteName)
		}
		sort.SliceStable(testSuiteNames, func(i, j int) bool {
			testSuitePartsI := strings.Split(testSuiteNames[i], "-")
			testSuitePartsJ := strings.Split(testSuiteNames[j], "-")
			if len(testSuitePartsI) < 3 || len(testSuitePartsJ) < 3 {
				return testSuiteNames[i] < testSuiteNames[j]
			}
			testSuiteIDNumberI, err1 := strconv.Atoi(testSuitePartsI[2])
			testSuiteIDNumberJ, err2 := strconv.Atoi(testSuitePartsJ[2])
			if err1 != nil || err2 != nil {
				return false
			}
			return testSuiteIDNumberI < testSuiteIDNumberJ
		})
		if _, err := pp.Printf("\n <=========================================> \n  COMPLETE TESTRUN SUMMARY. \n\tTotal tests: %s\n"+"\tTotal test passed: %s\n"+"\tTotal test failed: %s\n", totalTests, totalTestPassed, totalTestFailed); err != nil {
			utils.LogError(r.logger, err, "failed to print test run summary")
			return
		}
		if _, err := pp.Printf("\n\tTest Suite Name\t\tTotal Test\tPassed\t\tFailed\t\n"); err != nil {
			utils.LogError(r.logger, err, "failed to print test suite summary")
			return
		}
		for _, testSuiteName := range testSuiteNames {
			if completeTestReport[testSuiteName].status {
				pp.SetColorScheme(models.PassingColorScheme)
			} else {
				pp.SetColorScheme(models.FailingColorScheme)
			}
			if _, err := pp.Printf("\n\t%s\t\t%s\t\t%s\t\t%s", testSuiteName, completeTestReport[testSuiteName].total, completeTestReport[testSuiteName].passed, completeTestReport[testSuiteName].failed); err != nil {
				utils.LogError(r.logger, err, "failed to print test suite details")
				return
			}
		}
		if _, err := pp.Printf("\n<=========================================> \n\n"); err != nil {
			utils.LogError(r.logger, err, "failed to print separator")
			return
		}
		r.logger.Info("test run completed", zap.Bool("passed overall", testRunResult))

		if utils.CmdType(r.config.CommandType) == utils.Native && r.config.Test.GoCoverage {
			r.logger.Info("there is an opportunity to get the coverage here")

			coverCmd := exec.CommandContext(ctx, "go", "tool", "covdata", "percent", "-i="+os.Getenv("GOCOVERDIR"))
			output, err := coverCmd.Output()
			if err != nil {
				utils.LogError(r.logger, err, "failed to get the coverage of the go binary", zap.Any("cmd", coverCmd.String()))
			}
			r.logger.Sugar().Infoln("\n", models.HighlightPassingString(string(output)))
			generateCovTxtCmd := exec.CommandContext(ctx, "go", "tool", "covdata", "textfmt", "-i="+os.Getenv("GOCOVERDIR"), "-o="+os.Getenv("GOCOVERDIR")+"/total-coverage.txt")
			output, err = generateCovTxtCmd.Output()
			if err != nil {
				utils.LogError(r.logger, err, "failed to get the coverage of the go binary", zap.Any("cmd", coverCmd.String()))
			}
			if len(output) > 0 {
				r.logger.Sugar().Infoln("\n", models.HighlightFailingString(string(output)))
			}
		}
	}
}

func (r *Replayer) RunApplication(ctx context.Context, appID uint64, opts models.RunOptions) models.AppError {
	return r.instrumentation.Run(ctx, appID, opts)
}

func (r *Replayer) ProvideMocks(ctx context.Context) error {
	var stopReason string
	var hookCancel context.CancelFunc
	defer func() {
		select {
		case <-ctx.Done():
			return
		default:
			err := utils.Stop(r.logger, stopReason)
			if err != nil {
				utils.LogError(r.logger, err, "failed to stop mock replay")
			}
		}
		if hookCancel != nil {
			hookCancel()
		}
	}()

	filteredMocks, err := r.mockDB.GetFilteredMocks(ctx, "", time.Time{}, time.Now())
	if err != nil {
		stopReason = "failed to get filtered mocks"
		utils.LogError(r.logger, err, stopReason)
		if err == context.Canceled {
			return err
		}
		return fmt.Errorf(stopReason)
	}

	unfilteredMocks, err := r.mockDB.GetUnFilteredMocks(ctx, "", time.Time{}, time.Now())
	if err != nil {
		stopReason = "failed to get unfiltered mocks"
		utils.LogError(r.logger, err, stopReason)
		if err == context.Canceled {
			return err
		}
		return fmt.Errorf(stopReason)
	}

	_, appID, hookCancel, err := r.BootReplay(ctx)
	if err != nil {
		stopReason = "failed to boot replay"
		utils.LogError(r.logger, err, stopReason)
		if err == context.Canceled {
			return err
		}
		return fmt.Errorf(stopReason)
	}

	err = r.instrumentation.SetMocks(ctx, appID, filteredMocks, unfilteredMocks)
	if err != nil {
		stopReason = "failed to set mocks"
		utils.LogError(r.logger, err, stopReason)
		if err == context.Canceled {
			return err
		}
		return fmt.Errorf(stopReason)
	}
	<-ctx.Done()
	return nil
}

func (r *Replayer) Normalize(ctx context.Context) error {

	var testRun string
	if r.config.Normalize.TestRun == "" {
		testRunIDs, err := r.reportDB.GetAllTestRunIDs(ctx)
		if err != nil {
			if errors.Is(err, context.Canceled) {
				return err
			}
			return fmt.Errorf("failed to get all test run ids: %w", err)
		}
		testRun = pkg.LastID(testRunIDs, models.TestRunTemplateName)
	}

	if len(r.config.Normalize.SelectedTests) == 0 {
		testSetIDs, err := r.testDB.GetAllTestSetIDs(ctx)
		if err != nil {
			if errors.Is(err, context.Canceled) {
				return err
			}
			return fmt.Errorf("failed to get all test set ids: %w", err)
		}
		for _, testSetID := range testSetIDs {
			r.config.Normalize.SelectedTests = append(r.config.Normalize.SelectedTests, config.SelectedTests{TestSet: testSetID})
		}
	}

	for _, testSet := range r.config.Normalize.SelectedTests {
		testSetID := testSet.TestSet
		testCases := testSet.Tests
		err := r.normalizeTestCases(ctx, testRun, testSetID, testCases)
		if err != nil {
			return err
		}
	}
	r.logger.Info("Normalized test cases successfully. Please run keploy tests to verify the changes.")
	return nil
}

func (r *Replayer) normalizeTestCases(ctx context.Context, testRun string, testSetID string, selectedTestCaseIds []string) error {

	testReport, err := r.reportDB.GetReport(ctx, testRun, testSetID)
	if err != nil {
		return fmt.Errorf("failed to get test report: %w", err)
	}
	testCaseResults := testReport.Tests
	testCaseResultMap := make(map[string]models.TestResult)

	testCases, err := r.testDB.GetTestCases(ctx, testSetID)
	if err != nil {
		return fmt.Errorf("failed to get test cases: %w", err)
	}
	selectedTestCases := make([]*models.TestCase, 0, len(selectedTestCaseIds))

	if len(selectedTestCaseIds) == 0 {
		selectedTestCases = testCases
	} else {
		for _, testCase := range testCases {
			if _, ok := ArrayToMap(selectedTestCaseIds)[testCase.Name]; ok {
				selectedTestCases = append(selectedTestCases, testCase)
			}
		}
	}

	for _, testCaseResult := range testCaseResults {
		testCaseResultMap[testCaseResult.TestCaseID] = testCaseResult
	}

	for _, testCase := range selectedTestCases {
		if _, ok := testCaseResultMap[testCase.Name]; !ok {
			r.logger.Info("test case not found in the test report", zap.String("test-case-id", testCase.Name), zap.String("test-set-id", testSetID))
			continue
		}
		if testCaseResultMap[testCase.Name].Status == models.TestStatusPassed {
			continue
		}
		testCase.HTTPResp = testCaseResultMap[testCase.Name].Res
		err = r.testDB.UpdateTestCase(ctx, testCase, testSetID)
		if err != nil {
			return fmt.Errorf("failed to update test case: %w", err)
		}
	}
	return nil
}<|MERGE_RESOLUTION|>--- conflicted
+++ resolved
@@ -435,16 +435,12 @@
 				totalConsumedMocks[mockName] = true
 			}
 		}
-<<<<<<< HEAD
 		noiseConfig := r.config.Test.GlobalNoise.Global
 		if tsNoise, ok := r.config.Test.GlobalNoise.Testsets[testSetID]; ok {
 			noiseConfig = LeftJoinNoise(r.config.Test.GlobalNoise.Global, tsNoise)
 		}
 
 		testPass, testResult = CompareResp(testCase, resp, noiseConfig, r.config.Test.IgnoreOrdering, r.logger, testSetID)
-=======
-		testPass, testResult = r.compareResp(testCase, resp, testSetID)
->>>>>>> 8f0abd6c
 		if !testPass {
 			// log the consumed mocks during the test run of the test case for test set
 			r.logger.Info("result", zap.Any("testcase id", models.HighlightFailingString(testCase.Name)), zap.Any("testset id", models.HighlightFailingString(testSetID)), zap.Any("passed", models.HighlightFailingString(testPass)), zap.Any("consumed mocks", consumedMocks))
