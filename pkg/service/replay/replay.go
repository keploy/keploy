package replay

import (
	// "bytes"

	"context"
	"errors"
	"fmt"
	"os"
	"os/exec"
	"path/filepath"
	"sort"
	"strconv"
	"strings"
	"syscall"

	"time"

	"facette.io/natsort"
	"github.com/k0kubun/pp/v3"
	"go.keploy.io/server/v2/config"
	"go.keploy.io/server/v2/pkg"
	matcherUtils "go.keploy.io/server/v2/pkg/matcher"
	grpcMatcher "go.keploy.io/server/v2/pkg/matcher/grpc"
	httpMatcher "go.keploy.io/server/v2/pkg/matcher/http"
	"go.keploy.io/server/v2/pkg/models"
	"go.keploy.io/server/v2/pkg/platform/coverage"
	"go.keploy.io/server/v2/pkg/platform/coverage/golang"
	"go.keploy.io/server/v2/pkg/platform/coverage/java"
	"go.keploy.io/server/v2/pkg/platform/coverage/javascript"
	"go.keploy.io/server/v2/pkg/platform/coverage/python"
	"go.keploy.io/server/v2/pkg/service"
	"go.keploy.io/server/v2/utils"
	"go.uber.org/zap"
	"golang.org/x/sync/errgroup"
)

var completeTestReport = make(map[string]TestReportVerdict)
var totalTests int
var totalTestPassed int
var totalTestFailed int
var totalTestIgnored int
var totalTestTimeTaken time.Duration
var failedTCsBySetID = make(map[string][]string)

var HookImpl TestHooks

type Replayer struct {
	logger          *zap.Logger
	testDB          TestDB
	mockDB          MockDB
	reportDB        ReportDB
	testSetConf     TestSetConfig
	telemetry       Telemetry
	instrumentation Instrumentation
	config          *config.Config
	auth            service.Auth
	mock            *mock
	instrument      bool
	isLastTestSet   bool
	isLastTestCase  bool
}

func NewReplayer(logger *zap.Logger, testDB TestDB, mockDB MockDB, reportDB ReportDB, testSetConf TestSetConfig, telemetry Telemetry, instrumentation Instrumentation, auth service.Auth, storage Storage, config *config.Config) Service {

	// TODO: add some comment.
	mock := &mock{
		cfg:        config,
		storage:    storage,
		logger:     logger,
		tsConfigDB: testSetConf,
	}

	// set the request emulator for simulating test case requests, if not set
	if HookImpl == nil {
		SetTestHooks(NewHooks(logger, config, testSetConf, storage, auth, instrumentation, mock))
	}

	instrument := config.Command != ""
	return &Replayer{
		logger:          logger,
		testDB:          testDB,
		mockDB:          mockDB,
		reportDB:        reportDB,
		testSetConf:     testSetConf,
		telemetry:       telemetry,
		instrumentation: instrumentation,
		config:          config,
		instrument:      instrument,
		auth:            auth,
		mock:            mock,
	}
}

func (r *Replayer) Start(ctx context.Context) error {

	// creating error group to manage proper shutdown of all the go routines and to propagate the error to the caller
	g, ctx := errgroup.WithContext(ctx)
	ctx = context.WithValue(ctx, models.ErrGroupKey, g)

	var hookCancel context.CancelFunc
	var stopReason = "replay completed successfully"

	// defering the stop function to stop keploy in case of any error in record or in case of context cancellation
	defer func() {
		select {
		case <-ctx.Done():
			break
		default:
			r.logger.Info("stopping Keploy", zap.String("reason", stopReason))
		}
		if hookCancel != nil {
			hookCancel()
		}
		err := g.Wait()
		if err != nil {
			utils.LogError(r.logger, err, "failed to stop replaying")
		}
	}()

	testSetIDs, err := r.testDB.GetAllTestSetIDs(ctx)
	if err != nil {
		stopReason = fmt.Sprintf("failed to get all test set ids: %v", err)
		utils.LogError(r.logger, err, stopReason)
		return fmt.Errorf("%s", stopReason)
	}

	if len(testSetIDs) == 0 {
		recordCmd := models.HighlightGrayString("keploy record")
		errMsg := fmt.Sprintf("No test sets found in the keploy folder. Please record testcases using %s command", recordCmd)
		utils.LogError(r.logger, err, errMsg)
		return fmt.Errorf("%s", errMsg)
	}

	testRunID, err := r.GetNextTestRunID(ctx)
	if err != nil {
		stopReason = fmt.Sprintf("failed to get next test run id: %v", err)
		utils.LogError(r.logger, err, stopReason)
		return fmt.Errorf("%s", stopReason)
	}

	var language config.Language
	var executable string
	// only find language to calculate coverage if instrument is true
	if r.instrument {
		language, executable = utils.DetectLanguage(r.logger, r.config.Command)
		// if language is not provided and language detected is known
		// then set the language to detected language
		if r.config.Test.Language == "" {
			if language == models.Unknown {
				r.logger.Warn("failed to detect language, skipping coverage caluclation. please use --language to manually set the language")
				r.config.Test.SkipCoverage = true
			} else {
				r.logger.Warn(fmt.Sprintf("%s language detected. please use --language to manually set the language if needed", language))
			}
			r.config.Test.Language = language
		} else if language != r.config.Test.Language && language != models.Unknown {
			utils.LogError(r.logger, nil, "language detected is different from the language provided")
			r.config.Test.SkipCoverage = true
		}
	}

	r.logger.Debug("language detected", zap.String("language", r.config.Test.Language.String()), zap.String("executable", executable))

	var cov coverage.Service
	switch r.config.Test.Language {
	case models.Go:
		cov = golang.New(ctx, r.logger, r.reportDB, r.config.Command, r.config.Test.CoverageReportPath, r.config.CommandType)
	case models.Python:
<<<<<<< HEAD
		cov = python.New(ctx, r.logger, r.reportDB, r.config.Command, r.config.CommandType, executable)
=======
		// if the executable is not starting with "python" or "python3" then skipCoverage
		if !strings.HasPrefix(executable, "python") && !strings.HasPrefix(executable, "python3") {
			r.logger.Warn("python command not python or python3, skipping coverage calculation")
			r.config.Test.SkipCoverage = true
		}
		cov = python.New(ctx, r.logger, r.reportDB, r.config.Command, executable)
>>>>>>> 561dc405
	case models.Javascript:
		cov = javascript.New(ctx, r.logger, r.reportDB, r.config.Command, r.config.CommandType)
	case models.Java:
		cov = java.New(ctx, r.logger, r.reportDB, r.config.Command, r.config.Test.JacocoAgentPath, executable, r.config.CommandType)
	default:
		r.config.Test.SkipCoverage = true
	}
	if !r.config.Test.SkipCoverage {
		r.config.Command, err = cov.PreProcess(r.config.Test.DisableLineCoverage)
		if err != nil {
			r.config.Test.SkipCoverage = true
		}
	}

	// Instrument will load the hooks and start the proxy
	inst, err := r.Instrument(ctx)
	if err != nil {
		stopReason = fmt.Sprintf("failed to instrument: %v", err)
		utils.LogError(r.logger, err, stopReason)
		if ctx.Err() == context.Canceled {
			return err
		}
		return fmt.Errorf("%s", stopReason)
	}

	hookCancel = inst.HookCancel

	var testSetResult bool
	testRunResult := true
	abortTestRun := false
	var flakyTestSets []string
	var testSets []string
	for _, testSetID := range testSetIDs {
		if _, ok := r.config.Test.SelectedTests[testSetID]; !ok && len(r.config.Test.SelectedTests) != 0 {
			continue
		}
		testSets = append(testSets, testSetID)
	}
	if len(testSets) == 0 {
		testSets = testSetIDs
	}

	// Sort the testsets.
	natsort.Sort(testSets)

	err = HookImpl.BeforeTestRun(ctx, testRunID)
	if err != nil {
		stopReason = fmt.Sprintf("failed to run before test run hook: %v", err)
		utils.LogError(r.logger, err, stopReason)
	}

	for i, testSet := range testSets {
		testSetResult = false
		err := HookImpl.BeforeTestSetRun(ctx, testSet)
		if err != nil {
			stopReason = fmt.Sprintf("failed to run before test hook: %v", err)
			utils.LogError(r.logger, err, stopReason)
			if ctx.Err() == context.Canceled {
				return err
			}
			return fmt.Errorf("%s", stopReason)
		}

		if !r.config.Test.SkipCoverage {
			err = os.Setenv("TESTSETID", testSet) // related to java coverage calculation
			if err != nil {
				r.config.Test.SkipCoverage = true
				r.logger.Warn("failed to set TESTSETID env variable, skipping coverage caluclation", zap.Error(err))
			}
		}

		// check if its the last testset running -

		if i == len(testSets)-1 {
			r.isLastTestSet = true
		}

		var (
			initTotal, initPassed, initFailed, initIgnored int
			initTimeTaken                                  time.Duration
		)

		initTotal = totalTests
		initPassed = totalTestPassed
		initFailed = totalTestFailed
		initIgnored = totalTestIgnored
		initTimeTaken = totalTestTimeTaken

		var initialFailedTCs map[string]bool
		flaky := false // only be changed during replay with --must-pass flag set
		for attempt := 1; attempt <= int(r.config.Test.MaxFlakyChecks); attempt++ {

			// clearing testcase from map is required for 2 reasons:
			// 1st: in next attempt, we need to append results in a fresh array,
			// rather than appending in the old array which would contain outdated tc results.
			// 2nd: in must-pass mode, we delete the failed testcases from the map
			// if the array has some failed testcases, which has already been removed, then not cleaning
			// the array would mean deleting the already deleted failed testcases again (error).
			r.reportDB.ClearTestCaseResults(ctx, testRunID, testSet)

			// overwrite with values before testset run, so after all reruns we don't get a cummulative value
			// gathered from rerunning, instead only metrics from the last rerun would get added to the variables.
			totalTests = initTotal
			totalTestPassed = initPassed
			totalTestFailed = initFailed
			totalTestIgnored = initIgnored
			totalTestTimeTaken = initTimeTaken

			r.logger.Info("running", zap.String("test-set", models.HighlightString(testSet)), zap.Int("attempt", attempt))
			testSetStatus, err := r.RunTestSet(ctx, testSet, testRunID, inst.AppID, false)
			if err != nil {
				stopReason = fmt.Sprintf("failed to run test set: %v", err)
				utils.LogError(r.logger, err, stopReason)
				if ctx.Err() == context.Canceled {
					return err
				}
				return fmt.Errorf("%s", stopReason)
			}
			switch testSetStatus {
			case models.TestSetStatusAppHalted:
				testSetResult = false
				abortTestRun = true
			case models.TestSetStatusInternalErr:
				testSetResult = false
				abortTestRun = true
			case models.TestSetStatusFaultUserApp:
				testSetResult = false
				abortTestRun = true
			case models.TestSetStatusUserAbort:
				return nil
			case models.TestSetStatusFailed:
				testSetResult = false
			case models.TestSetStatusPassed:
				testSetResult = true
			case models.TestSetStatusIgnored:
				testSetResult = false
			case models.TestSetStatusNoTestsToRun:
				testSetResult = false
			}

			if testSetStatus != models.TestSetStatusIgnored {
				testRunResult = testRunResult && testSetResult
				if abortTestRun {
					break
				}
			}

			tcResults, err := r.reportDB.GetTestCaseResults(ctx, testRunID, testSet)
			if err != nil {
				if testSetStatus != models.TestSetStatusNoTestsToRun {
					utils.LogError(r.logger, err, "failed to get testcase results")
				}
				break
			}
			failedTcIDs := getFailedTCs(tcResults)
			failedTCsBySetID[testSet] = failedTcIDs

			// checking for flakiness when --must-pass flag is not set
			// else if --must-pass is set, delete the failed testcases and rerun
			if !r.config.Test.MustPass {
				// populate the map only once at first iteration for flakiness test
				if attempt == 1 {
					initialFailedTCs = make(map[string]bool)
					for _, id := range failedTcIDs {
						initialFailedTCs[id] = true
					}
					continue
				}
				// checking if there is no mismatch in failed testcases across max retries
				// check both length and value
				if len(failedTcIDs) != len(initialFailedTCs) {
					utils.LogError(r.logger, nil, "the testset is flaky, rerun the testset with --must-pass flag to remove flaky testcases", zap.String("testSet", testSet))
					// don't run more attempts if the testset is flaky
					flakyTestSets = append(flakyTestSets, testSet)
					break
				}
				for _, id := range failedTcIDs {
					if _, ok := initialFailedTCs[id]; !ok {
						flaky = true
						utils.LogError(r.logger, nil, "the testset is flaky, rerun the testset with --must-pass flag to remove flaky testcases", zap.String("testSet", testSet))
						break
					}
				}
				if flaky {
					// don't run more attempts if the testset is flaky
					flakyTestSets = append(flakyTestSets, testSet)
					break
				}
				continue
			}

			// this would be executed only when --must-pass flag is set
			// we would be removing failed testcases
			if r.config.Test.MaxFailAttempts == 0 {
				utils.LogError(r.logger, nil, "no. of testset failure occured during rerun reached maximum limit, testset still failing, increase count of maxFailureAttempts", zap.String("testSet", testSet))
				break
			}
			if len(failedTcIDs) == 0 {
				// if no testcase failed in this attempt move to next attempt
				continue
			}

			r.logger.Info("deleting failing testcases", zap.String("testSet", testSet), zap.Any("testCaseIDs", failedTcIDs))

			if err := r.testDB.DeleteTests(ctx, testSet, failedTcIDs); err != nil {
				utils.LogError(r.logger, err, "failed to delete failing testcases", zap.String("testSet", testSet), zap.Any("testCaseIDs", failedTcIDs))
				break
			}
			// after deleting rerun it maxFlakyChecks times to be sure that no further testcase fails
			// and if it does then delete those failing testcases and rerun it again maxFlakyChecks times
			r.config.Test.MaxFailAttempts--
			attempt = 0
		}

		if abortTestRun {
			break
		}

		err = HookImpl.AfterTestSetRun(ctx, testSet, testSetResult)
		if err != nil {
			utils.LogError(r.logger, err, "failed to execute after test set run hook", zap.Any("testSet", testSet))
		}

		if i == 0 && !r.config.Test.SkipCoverage {
			err = os.Setenv("CLEAN", "false") // related to javascript coverage calculation
			if err != nil {
				r.config.Test.SkipCoverage = true
				r.logger.Warn("failed to set CLEAN env variable, skipping coverage caluclation.", zap.Error(err))
			}
			err = os.Setenv("APPEND", "--append") // related to python coverage calculation
			if err != nil {
				r.config.Test.SkipCoverage = true
				r.logger.Warn("failed to set APPEND env variable, skipping coverage caluclation.", zap.Error(err))
			}
		}
	}
	if !r.config.Test.SkipCoverage && r.config.Test.Language == models.Java {
		err = java.MergeAndGenerateJacocoReport(ctx, r.logger)
		if err != nil {
			r.config.Test.SkipCoverage = true
		}
	}

	if len(flakyTestSets) > 0 {
		r.logger.Warn("flaky testsets detected, please rerun the specific testsets with --must-pass flag to remove flaky testcases", zap.Any("testSets", flakyTestSets))
	}

	testRunStatus := "fail"
	if testRunResult {
		testRunStatus = "pass"
	}

	if testRunResult && r.config.Test.DisableMockUpload {
		r.logger.Warn("To enable storing mocks in cloud, please use --disableMockUpload=false flag or test:disableMockUpload:false in config file")
	}

	r.telemetry.TestRun(totalTestPassed, totalTestFailed, len(testSets), testRunStatus)

	if !abortTestRun {
		r.printSummary(ctx, testRunResult)
		coverageData := models.TestCoverage{}
		var err error
		if !r.config.Test.SkipCoverage {
			r.logger.Info("calculating coverage for the test run and inserting it into the report")
			coverageData, err = cov.GetCoverage()
			if err == nil {
				r.logger.Sugar().Infoln(models.HighlightPassingString("Total Coverage Percentage: ", coverageData.TotalCov))
				err = cov.AppendCoverage(&coverageData, testRunID)
				if err != nil {
					utils.LogError(r.logger, err, "failed to update report with the coverage data")
				}

			} else {
				r.logger.Warn("failed to calculate coverage for the test run", zap.Any("error", err))
			}
		}

		//executing afterTestRun hook, executed after running all the test-sets
		err = HookImpl.AfterTestRun(ctx, testRunID, testSets, coverageData)
		if err != nil {
			utils.LogError(r.logger, err, "failed to execute after test run hook")
		}
	}

	// return non-zero error code so that pipeline processes
	// know that there is a failure in tests
	if !testRunResult {
		utils.ErrCode = 1
	}
	return nil
}

func (r *Replayer) Instrument(ctx context.Context) (*InstrumentState, error) {
	if !r.instrument {
		r.logger.Info("Keploy will not mock the outgoing calls when base path is provided", zap.Any("base path", r.config.Test.BasePath))
		return &InstrumentState{}, nil
	}
	appID, err := r.instrumentation.Setup(ctx, r.config.Command, models.SetupOptions{Container: r.config.ContainerName, DockerNetwork: r.config.NetworkName, DockerDelay: r.config.BuildDelay, Language: r.config.Test.Language, SkipCoverage: r.config.Test.SkipCoverage})
	if err != nil {
		if errors.Is(err, context.Canceled) {
			return &InstrumentState{}, err
		}
		return &InstrumentState{}, fmt.Errorf("failed to setup instrumentation: %w", err)
	}
	r.config.AppID = appID

	var cancel context.CancelFunc
	// starting the hooks and proxy
	select {
	case <-ctx.Done():
		return &InstrumentState{}, context.Canceled
	default:
		hookCtx := context.WithoutCancel(ctx)
		hookCtx, cancel = context.WithCancel(hookCtx)
		err = r.instrumentation.Hook(hookCtx, appID, models.HookOptions{Mode: models.MODE_TEST, EnableTesting: r.config.EnableTesting, Rules: r.config.BypassRules})
		if err != nil {
			cancel()
			if errors.Is(err, context.Canceled) {
				return &InstrumentState{}, err
			}
			return &InstrumentState{}, fmt.Errorf("failed to start the hooks and proxy: %w", err)
		}
	}
	return &InstrumentState{AppID: appID, HookCancel: cancel}, nil
}

func (r *Replayer) GetNextTestRunID(ctx context.Context) (string, error) {
	testRunIDs, err := r.reportDB.GetAllTestRunIDs(ctx)
	if err != nil {
		if errors.Is(err, context.Canceled) {
			return "", err
		}
		return "", fmt.Errorf("failed to get all test run ids: %w", err)
	}
	return pkg.NextID(testRunIDs, models.TestRunTemplateName), nil
}

func (r *Replayer) GetAllTestSetIDs(ctx context.Context) ([]string, error) {
	return r.testDB.GetAllTestSetIDs(ctx)
}

func (r *Replayer) GetTestCases(ctx context.Context, testID string) ([]*models.TestCase, error) {
	return r.testDB.GetTestCases(ctx, testID)
}

func (r *Replayer) RunTestSet(ctx context.Context, testSetID string, testRunID string, appID uint64, serveTest bool) (models.TestSetStatus, error) {

	// creating error group to manage proper shutdown of all the go routines and to propagate the error to the caller
	runTestSetErrGrp, runTestSetCtx := errgroup.WithContext(ctx)
	runTestSetCtx = context.WithValue(runTestSetCtx, models.ErrGroupKey, runTestSetErrGrp)
	runTestSetCtx, runTestSetCtxCancel := context.WithCancel(runTestSetCtx)

	startTime := time.Now()

	exitLoopChan := make(chan bool, 2)
	defer func() {
		runTestSetCtxCancel()
		err := runTestSetErrGrp.Wait()
		if err != nil {
			utils.LogError(r.logger, err, "error in testLoopErrGrp")
		}
		close(exitLoopChan)
	}()

	testCases, err := r.testDB.GetTestCases(runTestSetCtx, testSetID)
	if err != nil {
		return models.TestSetStatusFailed, fmt.Errorf("failed to get test cases: %w", err)
	}

	if len(testCases) == 0 {
		r.logger.Warn("no valid test cases found to run for test set", zap.String("test-set", testSetID))

		testReport := &models.TestReport{
			Version: models.GetVersion(),
			TestSet: testSetID,
			Status:  string(models.TestSetStatusNoTestsToRun),
			Total:   0,
			Ignored: 0,
		}
		err = r.reportDB.InsertReport(runTestSetCtx, testRunID, testSetID, testReport)
		if err != nil {
			utils.LogError(r.logger, err, "failed to insert report")
			return models.TestSetStatusFailed, err
		}
		return models.TestSetStatusNoTestsToRun, nil
	}

	if _, ok := r.config.Test.IgnoredTests[testSetID]; ok && len(r.config.Test.IgnoredTests[testSetID]) == 0 {
		testReport := &models.TestReport{
			Version: models.GetVersion(),
			TestSet: testSetID,
			Status:  string(models.TestSetStatusIgnored),
			Total:   len(testCases),
			Ignored: len(testCases),
		}

		err = r.reportDB.InsertReport(runTestSetCtx, testRunID, testSetID, testReport)
		if err != nil {
			utils.LogError(r.logger, err, "failed to insert report")
			return models.TestSetStatusFailed, err
		}

		verdict := TestReportVerdict{
			total:    testReport.Total,
			failed:   0,
			passed:   0,
			ignored:  testReport.Ignored,
			status:   true,
			duration: time.Duration(0),
		}

		completeTestReport[testSetID] = verdict
		totalTests += testReport.Total
		totalTestIgnored += testReport.Ignored

		return models.TestSetStatusIgnored, nil
	}

	var conf *models.TestSet
	conf, err = r.testSetConf.Read(runTestSetCtx, testSetID)
	if err != nil {
		if strings.Contains(err.Error(), "no such file or directory") || strings.Contains(err.Error(), "The system cannot find the file specified") {
			r.logger.Info("test-set config file not found, continuing execution...", zap.String("test-set", testSetID))
		} else {
			return models.TestSetStatusFailed, fmt.Errorf("failed to read test set config: %w", err)
		}
	}
	if conf == nil {
		conf = &models.TestSet{}
	}

	if conf.PreScript != "" {
		r.logger.Info("Running Pre-script", zap.String("script", conf.PreScript), zap.String("test-set", testSetID))
		err := r.executeScript(runTestSetCtx, conf.PreScript)
		if err != nil {
			return models.TestSetStatusFaultScript, fmt.Errorf("failed to execute pre-script: %w", err)
		}
	}

	var appErrChan = make(chan models.AppError, 1)
	var appErr models.AppError
	var success int
	var failure int
	var ignored int
	var totalConsumedMocks = map[string]models.MockState{}

	testSetStatus := models.TestSetStatusPassed
	testSetStatusByErrChan := models.TestSetStatusRunning

	cmdType := utils.CmdType(r.config.CommandType)
	var userIP string

	filteredMocks, unfilteredMocks, err := r.GetMocks(ctx, testSetID, models.BaseTime, time.Now())
	if err != nil {
		return models.TestSetStatusFailed, err
	}

	pkg.InitSortCounter(int64(max(len(filteredMocks), len(unfilteredMocks))))

	err = r.instrumentation.MockOutgoing(runTestSetCtx, appID, models.OutgoingOptions{
		Rules:          r.config.BypassRules,
		MongoPassword:  r.config.Test.MongoPassword,
		SQLDelay:       time.Duration(r.config.Test.Delay),
		FallBackOnMiss: r.config.Test.FallBackOnMiss,
		Mocking:        r.config.Test.Mocking,
		Backdate:       testCases[0].HTTPReq.Timestamp,
	})
	if err != nil {
		utils.LogError(r.logger, err, "failed to mock outgoing")
		return models.TestSetStatusFailed, err
	}

	// filtering is redundant, but we need to set the mocks
	err = r.FilterAndSetMocks(ctx, appID, filteredMocks, unfilteredMocks, models.BaseTime, time.Now(), totalConsumedMocks)
	if err != nil {
		return models.TestSetStatusFailed, err
	}

	if r.instrument {
		if !serveTest {
			runTestSetErrGrp.Go(func() error {
				defer utils.Recover(r.logger)
				appErr = r.RunApplication(runTestSetCtx, appID, models.RunOptions{})
				if appErr.AppErrorType == models.ErrCtxCanceled {
					return nil
				}
				appErrChan <- appErr
				return nil
			})
		}

		// Checking for errors in the mocking and application
		runTestSetErrGrp.Go(func() error {
			defer utils.Recover(r.logger)
			select {
			case err := <-appErrChan:
				switch err.AppErrorType {
				case models.ErrCommandError:
					testSetStatusByErrChan = models.TestSetStatusFaultUserApp
				case models.ErrUnExpected:
					testSetStatusByErrChan = models.TestSetStatusAppHalted
				case models.ErrAppStopped:
					testSetStatusByErrChan = models.TestSetStatusAppHalted
				case models.ErrCtxCanceled:
					return nil
				case models.ErrInternal:
					testSetStatusByErrChan = models.TestSetStatusInternalErr
				default:
					testSetStatusByErrChan = models.TestSetStatusAppHalted
				}
				utils.LogError(r.logger, err, "application failed to run")
			case <-runTestSetCtx.Done():
				testSetStatusByErrChan = models.TestSetStatusUserAbort
			}
			exitLoopChan <- true
			runTestSetCtxCancel()
			return nil
		})

		// Delay for user application to run
		select {
		case <-time.After(time.Duration(r.config.Test.Delay) * time.Second):
		case <-runTestSetCtx.Done():
			return models.TestSetStatusUserAbort, context.Canceled
		}

		if utils.IsDockerCmd(cmdType) {
			userIP, err = r.instrumentation.GetContainerIP(ctx, appID)
			if err != nil {
				return models.TestSetStatusFailed, err
			}
		}
	}

	selectedTests := matcherUtils.ArrayToMap(r.config.Test.SelectedTests[testSetID])
	ignoredTests := matcherUtils.ArrayToMap(r.config.Test.IgnoredTests[testSetID])

	testCasesCount := len(testCases)

	if len(selectedTests) != 0 {
		testCasesCount = len(selectedTests)
	}

	// Inserting the initial report for the test set
	testReport := &models.TestReport{
		Version: models.GetVersion(),
		Total:   testCasesCount,
		Status:  string(models.TestStatusRunning),
	}

	err = r.reportDB.InsertReport(runTestSetCtx, testRunID, testSetID, testReport)
	if err != nil {
		utils.LogError(r.logger, err, "failed to insert report")
		return models.TestSetStatusFailed, err
	}

	// var to exit the loop
	var exitLoop bool
	// var to store the error in the loop
	var loopErr error
	utils.TemplatizedValues = conf.Template
	utils.SecretValues = conf.Secret

	// Add secret files to .gitignore if they exist
	if len(utils.SecretValues) > 0 {
		err = utils.AddToGitIgnore(r.logger, r.config.Path, "/*/secret.yaml")
		if err != nil {
			r.logger.Warn("Failed to add secret files to .gitignore", zap.Error(err))
		}
	}

	for idx, testCase := range testCases {

		// check if its the last test case running
		if idx == len(testCases)-1 && r.isLastTestSet {
			r.isLastTestCase = true
			testCase.IsLast = true
		}

		if _, ok := selectedTests[testCase.Name]; !ok && len(selectedTests) != 0 {
			continue
		}

		if _, ok := ignoredTests[testCase.Name]; ok {
			testCaseResult := &models.TestResult{
				Kind:         models.HTTP,
				Name:         testSetID,
				Status:       models.TestStatusIgnored,
				TestCaseID:   testCase.Name,
				TestCasePath: filepath.Join(r.config.Path, testSetID),
				MockPath:     filepath.Join(r.config.Path, testSetID, "mocks.yaml"),
			}
			loopErr = r.reportDB.InsertTestCaseResult(runTestSetCtx, testRunID, testSetID, testCaseResult)
			if loopErr != nil {
				utils.LogError(r.logger, err, "failed to insert test case result")
				break
			}
			ignored++
			continue
		}

		// replace the request URL's BasePath/origin if provided
		if r.config.Test.BasePath != "" {
			newURL, err := ReplaceBaseURL(r.config.Test.BasePath, testCase.HTTPReq.URL)
			if err != nil {
				r.logger.Warn("failed to replace the request basePath", zap.String("testcase", testCase.Name), zap.String("basePath", r.config.Test.BasePath), zap.Error(err))
			} else {
				testCase.HTTPReq.URL = newURL
			}
			r.logger.Debug("test case request origin", zap.String("testcase", testCase.Name), zap.String("TestCaseURL", testCase.HTTPReq.URL), zap.String("basePath", r.config.Test.BasePath))
		}

		// Checking for errors in the mocking and application
		select {
		case <-exitLoopChan:
			testSetStatus = testSetStatusByErrChan
			exitLoop = true
		default:
		}

		if exitLoop {
			break
		}

		var testStatus models.TestStatus
		var testResult *models.Result
		var testPass bool
		var loopErr error

		err = r.FilterAndSetMocks(runTestSetCtx, appID, filteredMocks, unfilteredMocks, testCase.HTTPReq.Timestamp, testCase.HTTPResp.Timestamp, totalConsumedMocks)
		if err != nil {
			utils.LogError(r.logger, err, "failed to filter and set mocks")
			break
		}

		// Handle Docker environment IP replacement
		if utils.IsDockerCmd(cmdType) {
			err = r.replaceHostInTestCase(testCase, userIP, "docker container's IP")
			if err != nil {
				break
			}
		}

		// Handle user-provided host replacement
		if r.config.Test.Host != "" {
			err = r.replaceHostInTestCase(testCase, r.config.Test.Host, "host provided by the user")
			if err != nil {
				break
			}
		}

		// Handle user-provided port replacement
		if r.config.Test.Port != 0 {
			err = r.replacePortInTestCase(testCase, strconv.Itoa(int(r.config.Test.Port)))
			if err != nil {
				break
			}
		}

		started := time.Now().UTC()
		resp, loopErr := HookImpl.SimulateRequest(runTestSetCtx, appID, testCase, testSetID)
		if loopErr != nil {
			utils.LogError(r.logger, loopErr, "failed to simulate request")
			failure++
			testSetStatus = models.TestSetStatusFailed
			testCaseResult := r.CreateFailedTestResult(testCase, testSetID, started, loopErr.Error())
			loopErr = r.reportDB.InsertTestCaseResult(runTestSetCtx, testRunID, testSetID, testCaseResult)
			if loopErr != nil {
				utils.LogError(r.logger, loopErr, "failed to insert test case result for simulation error")
				break
			}
			continue
		}

		var consumedMocks []models.MockState
		if r.instrument {
			consumedMocks, err = HookImpl.GetConsumedMocks(runTestSetCtx, appID)
			if err != nil {
				utils.LogError(r.logger, err, "failed to get consumed filtered mocks")
			}
			for _, m := range consumedMocks {
				totalConsumedMocks[m.Name] = m
			}
		}

		r.logger.Debug("test case kind", zap.Any("kind", testCase.Kind))

		switch testCase.Kind {
		case models.HTTP:
			httpResp, ok := resp.(*models.HTTPResp)
			if !ok {
				r.logger.Error("invalid response type for HTTP test case")
				failure++
				testSetStatus = models.TestSetStatusFailed
				testCaseResult := r.CreateFailedTestResult(testCase, testSetID, started, "invalid response type for HTTP test case")
				loopErr = r.reportDB.InsertTestCaseResult(runTestSetCtx, testRunID, testSetID, testCaseResult)
				if loopErr != nil {
					utils.LogError(r.logger, loopErr, fmt.Sprintf("failed to insert test case result for type assertion error in %s test case", testCase.Kind))
					break
				}
				continue
			}
			testPass, testResult = r.compareHTTPResp(testCase, httpResp, testSetID)

		case models.GRPC_EXPORT:
			grpcResp, ok := resp.(*models.GrpcResp)
			if !ok {
				r.logger.Error("invalid response type for gRPC test case")
				failure++
				testSetStatus = models.TestSetStatusFailed
				testCaseResult := r.CreateFailedTestResult(testCase, testSetID, started, "invalid response type for gRPC test case")
				loopErr = r.reportDB.InsertTestCaseResult(runTestSetCtx, testRunID, testSetID, testCaseResult)
				if loopErr != nil {
					utils.LogError(r.logger, loopErr, "failed to insert test case result for type assertion error")
					break
				}
				continue
			}
			testPass, testResult = r.compareGRPCResp(testCase, grpcResp, testSetID)
		}

		if !testPass {
			// log the consumed mocks during the test run of the test case for test set
			r.logger.Info("result", zap.Any("testcase id", models.HighlightFailingString(testCase.Name)), zap.Any("testset id", models.HighlightFailingString(testSetID)), zap.Any("passed", models.HighlightFailingString(testPass)))
			r.logger.Debug("Consumed Mocks", zap.Any("mocks", consumedMocks))
		} else {
			r.logger.Info("result", zap.Any("testcase id", models.HighlightPassingString(testCase.Name)), zap.Any("testset id", models.HighlightPassingString(testSetID)), zap.Any("passed", models.HighlightPassingString(testPass)))
		}
		if testPass {
			testStatus = models.TestStatusPassed
			success++
		} else {
			testStatus = models.TestStatusFailed
			failure++
			testSetStatus = models.TestSetStatusFailed
		}

		if testResult != nil {
			var testCaseResult *models.TestResult

			switch testCase.Kind {
			case models.HTTP:
				httpResp := resp.(*models.HTTPResp)

				testCaseResult = &models.TestResult{
					Kind:       models.HTTP,
					Name:       testSetID,
					Status:     testStatus,
					Started:    started.Unix(),
					Completed:  time.Now().UTC().Unix(),
					TestCaseID: testCase.Name,
					Req: models.HTTPReq{
						Method:     testCase.HTTPReq.Method,
						ProtoMajor: testCase.HTTPReq.ProtoMajor,
						ProtoMinor: testCase.HTTPReq.ProtoMinor,
						URL:        testCase.HTTPReq.URL,
						URLParams:  testCase.HTTPReq.URLParams,
						Header:     testCase.HTTPReq.Header,
						Body:       testCase.HTTPReq.Body,
						Binary:     testCase.HTTPReq.Binary,
						Form:       testCase.HTTPReq.Form,
						Timestamp:  testCase.HTTPReq.Timestamp,
					},
					Res:          *httpResp,
					TestCasePath: filepath.Join(r.config.Path, testSetID),
					MockPath:     filepath.Join(r.config.Path, testSetID, "mocks.yaml"),
					Noise:        testCase.Noise,
					Result:       *testResult,
				}
			case models.GRPC_EXPORT:
				grpcResp := resp.(*models.GrpcResp)

				testCaseResult = &models.TestResult{
					Kind:         models.GRPC_EXPORT,
					Name:         testSetID,
					Status:       testStatus,
					Started:      started.Unix(),
					Completed:    time.Now().UTC().Unix(),
					TestCaseID:   testCase.Name,
					GrpcReq:      testCase.GrpcReq,
					GrpcRes:      *grpcResp,
					TestCasePath: filepath.Join(r.config.Path, testSetID),
					MockPath:     filepath.Join(r.config.Path, testSetID, "mocks.yaml"),
					Noise:        testCase.Noise,
					Result:       *testResult,
				}
			}

			if testCaseResult != nil {
				loopErr = r.reportDB.InsertTestCaseResult(runTestSetCtx, testRunID, testSetID, testCaseResult)
				if loopErr != nil {
					utils.LogError(r.logger, loopErr, "failed to insert test case result")
					break
				}
			} else {
				utils.LogError(r.logger, nil, "test case result is nil")
				break
			}
		} else {
			utils.LogError(r.logger, nil, "test result is nil")
			break
		}

		// We need to sleep for a second to avoid mismatching of mocks during keploy testing via test-bench
		if r.config.EnableTesting {
			r.logger.Debug("sleeping for a second to avoid mismatching of mocks during keploy testing via test-bench")
			time.Sleep(time.Second)
		}
	}

	if conf.PostScript != "" {
		//Execute the Post-script after each test-set if provided
		r.logger.Info("Running Post-script", zap.String("script", conf.PostScript), zap.String("test-set", testSetID))
		err = r.executeScript(runTestSetCtx, conf.PostScript)
		if err != nil {
			return models.TestSetStatusFaultScript, fmt.Errorf("failed to execute post-script: %w", err)
		}
	}

	timeTaken := time.Since((startTime))

	testCaseResults, err := r.reportDB.GetTestCaseResults(runTestSetCtx, testRunID, testSetID)
	if err != nil {
		if runTestSetCtx.Err() != context.Canceled {
			utils.LogError(r.logger, err, "failed to get test case results")
			testSetStatus = models.TestSetStatusInternalErr
		}
	}

	// Checking errors for final iteration
	// Checking for errors in the loop
	if loopErr != nil && !errors.Is(loopErr, context.Canceled) {
		testSetStatus = models.TestSetStatusInternalErr
	} else {
		// Checking for errors in the mocking and application
		select {
		case <-exitLoopChan:
			testSetStatus = testSetStatusByErrChan
		default:
		}
	}

	testReport = &models.TestReport{
		Version: models.GetVersion(),
		TestSet: testSetID,
		Status:  string(testSetStatus),
		Total:   testCasesCount,
		Success: success,
		Failure: failure,
		Ignored: ignored,
		Tests:   testCaseResults,
	}

	// final report should have reason for sudden stop of the test run so this should get canceled
	reportCtx := context.WithoutCancel(runTestSetCtx)
	err = r.reportDB.InsertReport(reportCtx, testRunID, testSetID, testReport)
	if err != nil {
		utils.LogError(r.logger, err, "failed to insert report")
		return models.TestSetStatusInternalErr, fmt.Errorf("failed to insert report")
	}

	err = utils.AddToGitIgnore(r.logger, r.config.Path, "/reports/")
	if err != nil {
		utils.LogError(r.logger, err, "failed to create .gitignore file")
	}

	// remove the unused mocks by the test cases of a testset (if the base path is not provided )
	if r.config.Test.RemoveUnusedMocks && testSetStatus == models.TestSetStatusPassed && r.instrument {
		r.logger.Debug("consumed mocks from the completed testset", zap.Any("for test-set", testSetID), zap.Any("consumed mocks", totalConsumedMocks))
		// delete the unused mocks from the data store
		r.logger.Info("deleting unused mocks from the data store", zap.Any("for test-set", testSetID))
		err = r.mockDB.UpdateMocks(runTestSetCtx, testSetID, totalConsumedMocks)
		if err != nil {
			utils.LogError(r.logger, err, "failed to delete unused mocks")
		}
	}

	// TODO Need to decide on whether to use global variable or not
	verdict := TestReportVerdict{
		total:    testReport.Total,
		failed:   testReport.Failure,
		passed:   testReport.Success,
		ignored:  testReport.Ignored,
		status:   testSetStatus == models.TestSetStatusPassed,
		duration: timeTaken,
	}

	completeTestReport[testSetID] = verdict
	totalTests += testReport.Total
	totalTestPassed += testReport.Success
	totalTestFailed += testReport.Failure
	totalTestIgnored += testReport.Ignored
	totalTestTimeTaken += timeTaken

	timeTakenStr := timeWithUnits(timeTaken)

	if testSetStatus == models.TestSetStatusFailed || testSetStatus == models.TestSetStatusPassed {
		if testSetStatus == models.TestSetStatusFailed {
			pp.SetColorScheme(models.GetFailingColorScheme())
		} else {
			pp.SetColorScheme(models.GetPassingColorScheme())
		}
		if testReport.Ignored > 0 {
			if _, err := pp.Printf("\n <=========================================> \n  TESTRUN SUMMARY. For test-set: %s\n"+"\tTotal tests: %s\n"+"\tTotal test passed: %s\n"+"\tTotal test failed: %s\n"+"\tTotal test ignored: %s\n"+"\tTime Taken: %s\n <=========================================> \n\n", testReport.TestSet, testReport.Total, testReport.Success, testReport.Failure, testReport.Ignored, timeTakenStr); err != nil {
				utils.LogError(r.logger, err, "failed to print testrun summary")
			}
		} else {
			if _, err := pp.Printf("\n <=========================================> \n  TESTRUN SUMMARY. For test-set: %s\n"+"\tTotal tests: %s\n"+"\tTotal test passed: %s\n"+"\tTotal test failed: %s\n"+"\tTime Taken: %s\n <=========================================> \n\n", testReport.TestSet, testReport.Total, testReport.Success, testReport.Failure, timeTakenStr); err != nil {
				utils.LogError(r.logger, err, "failed to print testrun summary")
			}
		}
	}

	r.telemetry.TestSetRun(testReport.Success, testReport.Failure, testSetID, string(testSetStatus))

	if r.config.Test.UpdateTemplate || r.config.Test.BasePath != "" {
		utils.RemoveDoubleQuotes(utils.TemplatizedValues) // Write the templatized values to the yaml.
		if len(utils.TemplatizedValues) > 0 {
			err = r.testSetConf.Write(ctx, testSetID, &models.TestSet{
				PreScript:  conf.PreScript,
				PostScript: conf.PostScript,
				Template:   utils.TemplatizedValues,
			})
			if err != nil {
				utils.LogError(r.logger, err, "failed to write the templatized values to the yaml")
			}
		}
	}

	return testSetStatus, nil
}

func (r *Replayer) GetMocks(ctx context.Context, testSetID string, afterTime time.Time, beforeTime time.Time) (filtered, unfiltered []*models.Mock, err error) {
	filtered, err = r.mockDB.GetFilteredMocks(ctx, testSetID, afterTime, beforeTime)
	if err != nil {
		utils.LogError(r.logger, err, "failed to get filtered mocks")
		return nil, nil, err
	}
	unfiltered, err = r.mockDB.GetUnFilteredMocks(ctx, testSetID, afterTime, beforeTime)
	if err != nil {
		utils.LogError(r.logger, err, "failed to get unfiltered mocks")
		return nil, nil, err
	}
	return filtered, unfiltered, err
}

func (r *Replayer) FilterAndSetMocks(ctx context.Context, appID uint64, filtered, unfiltered []*models.Mock, afterTime, beforeTime time.Time, totalConsumedMocks map[string]models.MockState) error {
	if !r.instrument {
		r.logger.Debug("Keploy will not filter and set mocks when base path is provided", zap.Any("base path", r.config.Test.BasePath))
		return nil
	}

	filtered = pkg.FilterTcsMocks(ctx, r.logger, filtered, afterTime, beforeTime)
	unfiltered = pkg.FilterConfigMocks(ctx, r.logger, unfiltered, afterTime, beforeTime)

	filterOutDeleted := func(in []*models.Mock) []*models.Mock {
		out := make([]*models.Mock, 0, len(in))
		for _, m := range in {
			// treat empty/missing names as never consumed
			if m == nil || m.Name == "" {
				out = append(out, m)
				continue
			}
			// we are picking mocks that are not consumed till now (not present in map),
			// and, mocks that are updated.
			if k, ok := totalConsumedMocks[m.Name]; !ok || k.Usage != models.Deleted {
				if ok {
					m.TestModeInfo.IsFiltered = k.IsFiltered
					m.TestModeInfo.SortOrder = k.SortOrder
				}
				out = append(out, m)
			}
		}
		return out
	}

	filtered = filterOutDeleted(filtered)
	unfiltered = filterOutDeleted(unfiltered)

	err := r.instrumentation.SetMocks(ctx, appID, filtered, unfiltered)
	if err != nil {
		utils.LogError(r.logger, err, "failed to set mocks")
		return err
	}

	return nil
}

func (r *Replayer) GetTestSetStatus(ctx context.Context, testRunID string, testSetID string) (models.TestSetStatus, error) {
	testReport, err := r.reportDB.GetReport(ctx, testRunID, testSetID)
	if err != nil {
		return models.TestSetStatusFailed, fmt.Errorf("failed to get report: %w", err)
	}
	status, err := models.StringToTestSetStatus(testReport.Status)
	if err != nil {
		return models.TestSetStatusFailed, fmt.Errorf("failed to convert string to test set status: %w", err)
	}
	return status, nil
}

func (r *Replayer) compareHTTPResp(tc *models.TestCase, actualResponse *models.HTTPResp, testSetID string) (bool, *models.Result) {
	noiseConfig := r.config.Test.GlobalNoise.Global
	if tsNoise, ok := r.config.Test.GlobalNoise.Testsets[testSetID]; ok {
		noiseConfig = LeftJoinNoise(r.config.Test.GlobalNoise.Global, tsNoise)
	}
	return httpMatcher.Match(tc, actualResponse, noiseConfig, r.config.Test.IgnoreOrdering, r.logger)
}

func (r *Replayer) compareGRPCResp(tc *models.TestCase, actualResp *models.GrpcResp, testSetID string) (bool, *models.Result) {
	noiseConfig := r.config.Test.GlobalNoise.Global
	if tsNoise, ok := r.config.Test.GlobalNoise.Testsets[testSetID]; ok {
		noiseConfig = LeftJoinNoise(r.config.Test.GlobalNoise.Global, tsNoise)
	}

	return grpcMatcher.Match(tc, actualResp, noiseConfig, r.logger)

}

func (r *Replayer) printSummary(_ context.Context, _ bool) {
	if totalTests > 0 {
		testSuiteNames := make([]string, 0, len(completeTestReport))
		for testSuiteName := range completeTestReport {
			testSuiteNames = append(testSuiteNames, testSuiteName)
		}
		sort.SliceStable(testSuiteNames, func(i, j int) bool {
			testSuitePartsI := strings.Split(testSuiteNames[i], "-")
			testSuitePartsJ := strings.Split(testSuiteNames[j], "-")
			if len(testSuitePartsI) < 3 || len(testSuitePartsJ) < 3 {
				return testSuiteNames[i] < testSuiteNames[j]
			}
			testSuiteIDNumberI, err1 := strconv.Atoi(testSuitePartsI[2])
			testSuiteIDNumberJ, err2 := strconv.Atoi(testSuitePartsJ[2])
			if err1 != nil || err2 != nil {
				return false
			}
			return testSuiteIDNumberI < testSuiteIDNumberJ
		})

		totalTestTimeTakenStr := timeWithUnits(totalTestTimeTaken)

		if totalTestIgnored > 0 {
			if _, err := pp.Printf("\n <=========================================> \n  COMPLETE TESTRUN SUMMARY. \n\tTotal tests: %s\n"+"\tTotal test passed: %s\n"+"\tTotal test failed: %s\n"+"\tTotal test ignored: %s\n"+"\tTotal time taken: %s\n", totalTests, totalTestPassed, totalTestFailed, totalTestIgnored, totalTestTimeTakenStr); err != nil {
				utils.LogError(r.logger, err, "failed to print test run summary")
				return
			}
		} else {
			if _, err := pp.Printf("\n <=========================================> \n  COMPLETE TESTRUN SUMMARY. \n\tTotal tests: %s\n"+"\tTotal test passed: %s\n"+"\tTotal test failed: %s\n"+"\tTotal time taken: %s\n", totalTests, totalTestPassed, totalTestFailed, totalTestTimeTakenStr); err != nil {
				utils.LogError(r.logger, err, "failed to print test run summary")
				return
			}
		}

		header := "\n\tTest Suite Name\t\tTotal Test\tPassed\t\tFailed"
		if totalTestIgnored > 0 {
			header += "\t\tIgnored"
		}
		header += "\t\tTime Taken"
		if totalTestFailed > 0 {
			header += "\tFailed Testcases"
		}
		header += "\t\n"

		_, err := pp.Printf(header)
		if err != nil {
			utils.LogError(r.logger, err, "failed to print test suite summary header")
			return
		}

		for _, testSuiteName := range testSuiteNames {
			report := completeTestReport[testSuiteName]
			if report.status {
				pp.SetColorScheme(models.GetPassingColorScheme())
			} else {
				pp.SetColorScheme(models.GetFailingColorScheme())
			}

			testSetTimeTakenStr := timeWithUnits(report.duration)

			var format strings.Builder
			args := []interface{}{}

			// Using a more dynamic way to build format string and arguments
			// to ensure correct tabbing and conditional column
			format.WriteString("\n\t%s\t\t%s\t\t%s\t\t%s")
			args = append(args, testSuiteName, report.total, report.passed, report.failed)

			if totalTestIgnored > 0 && !r.config.Test.MustPass {
				format.WriteString("\t\t%s")
				args = append(args, report.ignored)
			}

			format.WriteString("\t\t%s") // Time Taken
			args = append(args, testSetTimeTakenStr)

			if totalTestFailed > 0 && !r.config.Test.MustPass {
				failedCasesStr := "-"
				if failedCases, ok := failedTCsBySetID[testSuiteName]; ok && len(failedCases) > 0 {
					failedCasesStr = strings.Join(failedCases, ", ")
				}
				format.WriteString("\t%s")
				args = append(args, failedCasesStr)
			}

			if _, err := pp.Printf(format.String(), args...); err != nil {
				utils.LogError(r.logger, err, "failed to print test suite details")
				return
			}
		}
		if _, err := pp.Printf("\n<=========================================> \n\n"); err != nil {
			utils.LogError(r.logger, err, "failed to print separator")
			return
		}
	}
}

func (r *Replayer) RunApplication(ctx context.Context, appID uint64, opts models.RunOptions) models.AppError {
	return r.instrumentation.Run(ctx, appID, opts)
}

func (r *Replayer) GetTestSetConf(ctx context.Context, testSet string) (*models.TestSet, error) {
	return r.testSetConf.Read(ctx, testSet)
}

func (r *Replayer) DenoiseTestCases(ctx context.Context, testSetID string, noiseParams []*models.NoiseParams) ([]*models.NoiseParams, error) {

	testCases, err := r.testDB.GetTestCases(ctx, testSetID)
	if err != nil {
		return nil, fmt.Errorf("failed to get test cases: %w", err)
	}

	for _, v := range testCases {
		for _, noiseParam := range noiseParams {
			if v.Name == noiseParam.TestCaseID {
				// append the noise map
				if noiseParam.Ops == string(models.OpsAdd) {
					v.Noise = mergeMaps(v.Noise, noiseParam.Assertion)
				} else {
					// remove from the original noise map
					v.Noise = removeFromMap(v.Noise, noiseParam.Assertion)
				}
				err = r.testDB.UpdateTestCase(ctx, v, testSetID, true)
				if err != nil {
					return nil, fmt.Errorf("failed to update test case: %w", err)
				}
				noiseParam.AfterNoise = v.Noise
			}
		}
	}

	return noiseParams, nil
}

func (r *Replayer) Normalize(ctx context.Context) error {

	var testRun string
	if r.config.Normalize.TestRun == "" {
		testRunIDs, err := r.reportDB.GetAllTestRunIDs(ctx)
		if err != nil {
			if errors.Is(err, context.Canceled) {
				return err
			}
			return fmt.Errorf("failed to get all test run ids: %w", err)
		}
		testRun = pkg.LastID(testRunIDs, models.TestRunTemplateName)
	}

	if len(r.config.Normalize.SelectedTests) == 0 {
		testSetIDs, err := r.testDB.GetAllTestSetIDs(ctx)
		if err != nil {
			if errors.Is(err, context.Canceled) {
				return err
			}
			return fmt.Errorf("failed to get all test set ids: %w", err)
		}
		for _, testSetID := range testSetIDs {
			r.config.Normalize.SelectedTests = append(r.config.Normalize.SelectedTests, config.SelectedTests{TestSet: testSetID})
		}
	}

	for _, testSet := range r.config.Normalize.SelectedTests {
		testSetID := testSet.TestSet
		testCases := testSet.Tests
		err := r.NormalizeTestCases(ctx, testRun, testSetID, testCases, nil)
		if err != nil {
			return err
		}
	}
	r.logger.Info("Normalized test cases successfully. Please run keploy tests to verify the changes.")
	return nil
}

func (r *Replayer) NormalizeTestCases(ctx context.Context, testRun string, testSetID string, selectedTestCaseIDs []string, testCaseResults []models.TestResult) error {

	if len(testCaseResults) == 0 {
		testReport, err := r.reportDB.GetReport(ctx, testRun, testSetID)
		if err != nil {
			return fmt.Errorf("failed to get test report: %w", err)
		}
		testCaseResults = testReport.Tests
	}

	testCaseResultMap := make(map[string]models.TestResult)
	testCases, err := r.testDB.GetTestCases(ctx, testSetID)
	if err != nil {
		return fmt.Errorf("failed to get test cases: %w", err)
	}
	selectedTestCases := make([]*models.TestCase, 0, len(selectedTestCaseIDs))

	if len(selectedTestCaseIDs) == 0 {
		selectedTestCases = testCases
	} else {
		for _, testCase := range testCases {
			if _, ok := matcherUtils.ArrayToMap(selectedTestCaseIDs)[testCase.Name]; ok {
				selectedTestCases = append(selectedTestCases, testCase)
			}
		}
	}

	for _, testCaseResult := range testCaseResults {
		testCaseResultMap[testCaseResult.TestCaseID] = testCaseResult
	}

	for _, testCase := range selectedTestCases {
		if _, ok := testCaseResultMap[testCase.Name]; !ok {
			r.logger.Info("test case not found in the test report", zap.String("test-case-id", testCase.Name), zap.String("test-set-id", testSetID))
			continue
		}
		if testCaseResultMap[testCase.Name].Status == models.TestStatusPassed {
			continue
		}
		testCase.HTTPResp = testCaseResultMap[testCase.Name].Res
		err = r.testDB.UpdateTestCase(ctx, testCase, testSetID, true)
		if err != nil {
			return fmt.Errorf("failed to update test case: %w", err)
		}
	}
	return nil
}

func (r *Replayer) executeScript(ctx context.Context, script string) error {

	if script == "" {
		return nil
	}

	// Define the function to cancel the command
	cmdCancel := func(cmd *exec.Cmd) func() error {
		return func() error {
			return utils.InterruptProcessTree(r.logger, cmd.Process.Pid, syscall.SIGINT)
		}
	}

	cmdErr := utils.ExecuteCommand(ctx, r.logger, script, cmdCancel, 25*time.Second)
	if cmdErr.Err != nil {
		return fmt.Errorf("failed to execute script: %w", cmdErr.Err)
	}
	return nil
}

func (r *Replayer) DeleteTestSet(ctx context.Context, testSetID string) error {
	return r.testDB.DeleteTestSet(ctx, testSetID)
}

func (r *Replayer) DeleteTests(ctx context.Context, testSetID string, testCaseIDs []string) error {
	return r.testDB.DeleteTests(ctx, testSetID, testCaseIDs)
}

func SetTestHooks(testHooks TestHooks) {
	HookImpl = testHooks
}

// CreateFailedTestResult creates a test result for failed test cases
func (r *Replayer) CreateFailedTestResult(testCase *models.TestCase, testSetID string, started time.Time, errorMessage string) *models.TestResult {
	testCaseResult := &models.TestResult{
		Kind:         testCase.Kind,
		Name:         testSetID,
		Status:       models.TestStatusFailed,
		Started:      started.Unix(),
		Completed:    time.Now().UTC().Unix(),
		TestCaseID:   testCase.Name,
		TestCasePath: filepath.Join(r.config.Path, testSetID),
		MockPath:     filepath.Join(r.config.Path, testSetID, "mocks.yaml"),
		Noise:        testCase.Noise,
	}

	var result *models.Result

	switch testCase.Kind {
	case models.HTTP:
		actualResponse := &models.HTTPResp{
			StatusCode: 0,
			Header:     make(map[string]string),
			Body:       errorMessage,
		}

		_, result = r.compareHTTPResp(testCase, actualResponse, testSetID)

		testCaseResult.Req = models.HTTPReq{
			Method:     testCase.HTTPReq.Method,
			ProtoMajor: testCase.HTTPReq.ProtoMajor,
			ProtoMinor: testCase.HTTPReq.ProtoMinor,
			URL:        testCase.HTTPReq.URL,
			URLParams:  testCase.HTTPReq.URLParams,
			Header:     testCase.HTTPReq.Header,
			Body:       testCase.HTTPReq.Body,
			Binary:     testCase.HTTPReq.Binary,
			Form:       testCase.HTTPReq.Form,
			Timestamp:  testCase.HTTPReq.Timestamp,
		}
		testCaseResult.Res = *actualResponse

	case models.GRPC_EXPORT:
		actualResponse := &models.GrpcResp{
			Headers: models.GrpcHeaders{
				PseudoHeaders:   make(map[string]string),
				OrdinaryHeaders: make(map[string]string),
			},
			Body: models.GrpcLengthPrefixedMessage{
				DecodedData: errorMessage,
			},
			Trailers: models.GrpcHeaders{
				PseudoHeaders:   make(map[string]string),
				OrdinaryHeaders: make(map[string]string),
			},
		}

		_, result = r.compareGRPCResp(testCase, actualResponse, testSetID)

		testCaseResult.GrpcReq = testCase.GrpcReq
		testCaseResult.GrpcRes = *actualResponse
	}

	if result != nil {
		testCaseResult.Result = *result
	}

	return testCaseResult
}

func (r *Replayer) replaceHostInTestCase(testCase *models.TestCase, newHost, logContext string) error {
	var err error
	switch testCase.Kind {
	case models.HTTP:
		testCase.HTTPReq.URL, err = utils.ReplaceHost(testCase.HTTPReq.URL, newHost)
		if err != nil {
			utils.LogError(r.logger, err, fmt.Sprintf("failed to replace host to %s", logContext))
			return err
		}
		r.logger.Debug("", zap.Any(fmt.Sprintf("replaced %s", logContext), testCase.HTTPReq.URL))

	case models.GRPC_EXPORT:
		testCase.GrpcReq.Headers.PseudoHeaders[":authority"], err = utils.ReplaceGrpcHost(testCase.GrpcReq.Headers.PseudoHeaders[":authority"], newHost)
		if err != nil {
			utils.LogError(r.logger, err, fmt.Sprintf("failed to replace host to %s", logContext))
			return err
		}
		r.logger.Debug("", zap.Any(fmt.Sprintf("replaced %s", logContext), testCase.GrpcReq.Headers.PseudoHeaders[":authority"]))
	}
	return nil
}

func (r *Replayer) replacePortInTestCase(testCase *models.TestCase, newPort string) error {
	var err error
	switch testCase.Kind {
	case models.HTTP:
		testCase.HTTPReq.URL, err = utils.ReplacePort(testCase.HTTPReq.URL, newPort)
	case models.GRPC_EXPORT:
		testCase.GrpcReq.Headers.PseudoHeaders[":authority"], err = utils.ReplaceGrpcPort(testCase.GrpcReq.Headers.PseudoHeaders[":authority"], newPort)
	}
	if err != nil {
		utils.LogError(r.logger, err, "failed to replace port")
		return err
	}
	return nil
}

func (r *Replayer) GetSelectedTestSets(ctx context.Context) ([]string, error) {
	// get all the testset ids
	testSetIDs, err := r.testDB.GetAllTestSetIDs(ctx)
	if err != nil {
		if errors.Is(err, context.Canceled) {
			return nil, err
		}
		utils.LogError(r.logger, err, "failed to get all test set ids")
		return nil, fmt.Errorf("mocks downloading failed to due to error in getting test set ids")
	}

	var testSets []string
	for _, testSetID := range testSetIDs {
		if _, ok := r.config.Test.SelectedTests[testSetID]; !ok && len(r.config.Test.SelectedTests) != 0 {
			continue
		}
		testSets = append(testSets, testSetID)
	}
	if len(testSets) == 0 {
		testSets = testSetIDs
	}

	// Sort the testsets.
	natsort.Sort(testSets)
	return testSets, nil
}

func (r *Replayer) authenticateUser(ctx context.Context) error {
	//authenticate the user
	token, err := r.auth.GetToken(ctx)
	if err != nil {
		r.logger.Error("Failed to Authenticate user", zap.Error(err))
		r.logger.Warn("Looks like you haven't logged in, skipping mock upload/download")
		r.logger.Warn("Please login using `keploy login` to perform mock upload/download action")
		return fmt.Errorf("mocks downloading failed to due to authentication error")
	}

	r.mock.setToken(token)
	return nil
}

func (r *Replayer) DownloadMocks(ctx context.Context) error {
	// Authenticate the user for mock registry
	err := r.authenticateUser(ctx)
	if err != nil {
		return err
	}

	testSets, err := r.GetSelectedTestSets(ctx)
	if err != nil {
		utils.LogError(r.logger, err, "failed to get selected test sets")
		return fmt.Errorf("mocks downloading failed to due to error in getting selected test sets")
	}

	for _, testSetID := range testSets {
		r.logger.Info("Downloading mocks for the testset", zap.String("testset", testSetID))

		err := r.mock.download(ctx, testSetID)
		if err != nil {
			if errors.Is(err, context.Canceled) {
				return err
			}
			utils.LogError(r.logger, err, "failed to download mocks", zap.Any("testset", testSetID))
			continue
		}

	}
	return nil
}

func (r *Replayer) UploadMocks(ctx context.Context) error {
	// Authenticate the user for mock registry
	err := r.authenticateUser(ctx)
	if err != nil {
		return err
	}

	testSets, err := r.GetSelectedTestSets(ctx)
	if err != nil {
		utils.LogError(r.logger, err, "failed to get selected test sets")
		return fmt.Errorf("mocks uploading failed to due to error in getting selected test sets")
	}

	for _, testSetID := range testSets {
		r.logger.Info("Uploading mocks for the testset", zap.String("testset", testSetID))

		err := r.mock.upload(ctx, testSetID)
		if err != nil {
			if errors.Is(err, context.Canceled) {
				return err
			}
			utils.LogError(r.logger, err, "failed to upload mocks", zap.Any("testset", testSetID))
			continue
		}

	}

	return nil
}<|MERGE_RESOLUTION|>--- conflicted
+++ resolved
@@ -167,16 +167,13 @@
 	case models.Go:
 		cov = golang.New(ctx, r.logger, r.reportDB, r.config.Command, r.config.Test.CoverageReportPath, r.config.CommandType)
 	case models.Python:
-<<<<<<< HEAD
-		cov = python.New(ctx, r.logger, r.reportDB, r.config.Command, r.config.CommandType, executable)
-=======
 		// if the executable is not starting with "python" or "python3" then skipCoverage
 		if !strings.HasPrefix(executable, "python") && !strings.HasPrefix(executable, "python3") {
 			r.logger.Warn("python command not python or python3, skipping coverage calculation")
 			r.config.Test.SkipCoverage = true
 		}
 		cov = python.New(ctx, r.logger, r.reportDB, r.config.Command, executable)
->>>>>>> 561dc405
+
 	case models.Javascript:
 		cov = javascript.New(ctx, r.logger, r.reportDB, r.config.Command, r.config.CommandType)
 	case models.Java:
