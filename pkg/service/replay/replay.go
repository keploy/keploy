--- conflicted
+++ resolved
@@ -1010,9 +1010,6 @@
 		var testPass bool
 		var loopErr error
 
-<<<<<<< HEAD
-		err = r.NewUpdateMockParams(runTestSetCtx, appID, expectedTestMockMappings[testCase.Name], testCase.HTTPReq.Timestamp, testCase.HTTPResp.Timestamp, totalConsumedMocks, useMappingBased)
-=======
 		var reqTime, respTime time.Time
 		switch testCase.Kind {
 		case models.HTTP:
@@ -1023,8 +1020,7 @@
 			respTime = testCase.GrpcResp.Timestamp
 		}
 
-		err = r.FilterAndSetMocksWithFallback(runTestSetCtx, appID, filteredMocks, unfilteredMocks, expectedTestMockMappings[testCase.Name], reqTime, respTime, totalConsumedMocks, useMappingBased)
->>>>>>> 5e3a2046
+		err = r.NewUpdateMockParams(runTestSetCtx, appID, expectedTestMockMappings[testCase.Name], reqTime, respTime, totalConsumedMocks, useMappingBased)
 		if err != nil {
 			utils.LogError(r.logger, err, "failed to update mock parameters on agent")
 			break
