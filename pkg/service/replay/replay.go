--- conflicted
+++ resolved
@@ -275,17 +275,7 @@
 	cmdType := utils.CmdType(r.config.CommandType)
 	var userIP string
 
-<<<<<<< HEAD
 	err = r.SetupOrUpdateMocks(runTestSetCtx, appID, testSetID, models.BaseTime, time.Now(), Start)
-=======
-	err = r.instrumentation.MockOutgoing(runTestSetCtx, appID, models.OutgoingOptions{
-		Rules:          r.config.BypassRules,
-		MongoPassword:  r.config.Test.MongoPassword,
-		SQLDelay:       time.Duration(r.config.Test.Delay),
-		FallBackOnMiss: r.config.Test.FallBackOnMiss,
-		Mocking:        r.config.Test.Mocking,
-	})
->>>>>>> 1cbb043c
 	if err != nil {
 		return models.TestSetStatusFailed, err
 	}
@@ -618,6 +608,7 @@
 			MongoPassword:  r.config.Test.MongoPassword,
 			SQLDelay:       time.Duration(r.config.Test.Delay),
 			FallBackOnMiss: r.config.Test.FallBackOnMiss,
+      Mocking:        r.config.Test.Mocking,
 		})
 		if err != nil {
 			utils.LogError(r.logger, err, "failed to mock outgoing")
