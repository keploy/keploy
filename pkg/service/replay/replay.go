package replay

import (
	// "bytes"
	"context"
	"errors"
	"fmt"
	"os"
	"os/exec"
	"path/filepath"
	"sort"
	"strconv"
	"strings"
	"syscall"

	"time"

	"facette.io/natsort"
	"github.com/k0kubun/pp/v3"
	"go.keploy.io/server/v2/config"
	"go.keploy.io/server/v2/pkg"
	matcherUtils "go.keploy.io/server/v2/pkg/matcher"
	httpMatcher "go.keploy.io/server/v2/pkg/matcher/http"
	"go.keploy.io/server/v2/pkg/models"
	"go.keploy.io/server/v2/pkg/platform/coverage"
	"go.keploy.io/server/v2/pkg/platform/coverage/golang"
	"go.keploy.io/server/v2/pkg/platform/coverage/java"
	"go.keploy.io/server/v2/pkg/platform/coverage/javascript"
	"go.keploy.io/server/v2/pkg/platform/coverage/python"
	"go.keploy.io/server/v2/pkg/service"
	"go.keploy.io/server/v2/utils"
	"go.uber.org/zap"
	"golang.org/x/sync/errgroup"
)

var completeTestReport = make(map[string]TestReportVerdict)
var totalTests int
var totalTestPassed int
var totalTestFailed int
var totalTestIgnored int
var totalTestTimeTaken time.Duration
var HookImpl TestHooks

type Replayer struct {
	logger          *zap.Logger
	testDB          TestDB
	mockDB          MockDB
	reportDB        ReportDB
	testSetConf     TestSetConfig
	telemetry       Telemetry
	instrumentation Instrumentation
	config          *config.Config
	instrument      bool
	isLastTestSet   bool
	isLastTestCase  bool
}

func NewReplayer(logger *zap.Logger, testDB TestDB, mockDB MockDB, reportDB ReportDB, testSetConf TestSetConfig, telemetry Telemetry, instrumentation Instrumentation, auth service.Auth, storage Storage, config *config.Config) Service {
	// set the request emulator for simulating test case requests, if not set
	if HookImpl == nil {
		SetTestHooks(NewHooks(logger, config, testSetConf, storage, auth))
	}
	instrument := false
	if config.Command != "" {
		instrument = true
	}
	return &Replayer{
		logger:          logger,
		testDB:          testDB,
		mockDB:          mockDB,
		reportDB:        reportDB,
		testSetConf:     testSetConf,
		telemetry:       telemetry,
		instrumentation: instrumentation,
		config:          config,
		instrument:      instrument,
	}
}

func (r *Replayer) Start(ctx context.Context) error {

	// creating error group to manage proper shutdown of all the go routines and to propagate the error to the caller
	g, ctx := errgroup.WithContext(ctx)
	ctx = context.WithValue(ctx, models.ErrGroupKey, g)

	var hookCancel context.CancelFunc
	var stopReason = "replay completed successfully"

	// defering the stop function to stop keploy in case of any error in record or in case of context cancellation
	defer func() {
		select {
		case <-ctx.Done():
			break
		default:
			r.logger.Info("stopping Keploy", zap.String("reason", stopReason))
		}
		if hookCancel != nil {
			hookCancel()
		}
		err := g.Wait()
		if err != nil {
			utils.LogError(r.logger, err, "failed to stop replaying")
		}
	}()

	testSetIDs, err := r.testDB.GetAllTestSetIDs(ctx)
	if err != nil {
		stopReason = fmt.Sprintf("failed to get all test set ids: %v", err)
		utils.LogError(r.logger, err, stopReason)
		return fmt.Errorf(stopReason)
	}

	if len(testSetIDs) == 0 {
		recordCmd := models.HighlightGrayString("keploy record")
		errMsg := fmt.Sprintf("No test sets found in the keploy folder. Please record testcases using %s command", recordCmd)
		utils.LogError(r.logger, err, errMsg)
		return fmt.Errorf(errMsg)
	}

	testRunID, err := r.GetNextTestRunID(ctx)
	if err != nil {
		stopReason = fmt.Sprintf("failed to get next test run id: %v", err)
		utils.LogError(r.logger, err, stopReason)
		return fmt.Errorf(stopReason)
	}

	var language config.Language
	var executable string
	// only find language to calculate coverage if instrument is true
	if r.instrument {
		language, executable = utils.DetectLanguage(r.logger, r.config.Command)
		// if language is not provided and language detected is known
		// then set the language to detected language
		if r.config.Test.Language == "" {
			if language == models.Unknown {
				r.logger.Warn("failed to detect language, skipping coverage caluclation. please use --language to manually set the language")
				r.config.Test.SkipCoverage = true
			} else {
				r.logger.Warn(fmt.Sprintf("%s language detected. please use --language to manually set the language if needed", language))
			}
			r.config.Test.Language = language
		} else if language != r.config.Test.Language && language != models.Unknown {
			utils.LogError(r.logger, nil, "language detected is different from the language provided")
			r.config.Test.SkipCoverage = true
		}
	}

	var cov coverage.Service
	switch r.config.Test.Language {
	case models.Go:
		cov = golang.New(ctx, r.logger, r.reportDB, r.config.Command, r.config.Test.CoverageReportPath, r.config.CommandType)
	case models.Python:
		cov = python.New(ctx, r.logger, r.reportDB, r.config.Command, executable)
	case models.Javascript:
		cov = javascript.New(ctx, r.logger, r.reportDB, r.config.Command)
	case models.Java:
		cov = java.New(ctx, r.logger, r.reportDB, r.config.Command, r.config.Test.JacocoAgentPath, executable)
	default:
		r.config.Test.SkipCoverage = true
	}
	if !r.config.Test.SkipCoverage {
		if utils.CmdType(r.config.CommandType) == utils.Native {
			r.config.Command, err = cov.PreProcess(r.config.Test.DisableLineCoverage)

			if err != nil {
				r.config.Test.SkipCoverage = true
			}
		}
		err = os.Setenv("CLEAN", "true") // related to javascript coverage calculation
		if err != nil {
			r.config.Test.SkipCoverage = true
			r.logger.Warn("failed to set CLEAN env variable, skipping coverage caluclation", zap.Error(err))
		}
	}

	// Instrument will load the hooks and start the proxy
	inst, err := r.Instrument(ctx)
	if err != nil {
		stopReason = fmt.Sprintf("failed to instrument: %v", err)
		utils.LogError(r.logger, err, stopReason)
		if ctx.Err() == context.Canceled {
			return err
		}
		return fmt.Errorf(stopReason)
	}

	hookCancel = inst.HookCancel

	var testSetResult bool
	testRunResult := true
	abortTestRun := false
	var testSets []string
	for _, testSetID := range testSetIDs {
		if _, ok := r.config.Test.SelectedTests[testSetID]; !ok && len(r.config.Test.SelectedTests) != 0 {
			continue
		}
		testSets = append(testSets, testSetID)
	}
	if len(testSets) == 0 {
		testSets = testSetIDs
	}

	// Sort the testsets.
	natsort.Sort(testSets)
	for i, testSet := range testSets {
		// if present then get the testcases from the subdir
		testSetResult = false
		err := HookImpl.BeforeTestSetRun(ctx, testSet)
		if err != nil {
			stopReason = fmt.Sprintf("failed to run before test hook: %v", err)
			utils.LogError(r.logger, err, stopReason)
			if ctx.Err() == context.Canceled {
				return err
			}
			return fmt.Errorf(stopReason)
		}

		if !r.config.Test.SkipCoverage {
			err = os.Setenv("TESTSETID", testSet) // related to java coverage calculation
			if err != nil {
				r.config.Test.SkipCoverage = true
				r.logger.Warn("failed to set TESTSETID env variable, skipping coverage caluclation", zap.Error(err))
			}
		}

		// check if its the last testset running -

		if i == len(testSets)-1 {
			r.isLastTestSet = true
		}

		testSetStatus, err := r.RunTestSet(ctx, testSet, testRunID, inst.AppID, false)
		if err != nil {
			stopReason = fmt.Sprintf("failed to run test set: %v", err)
			utils.LogError(r.logger, err, stopReason)
			if ctx.Err() == context.Canceled {
				return err
			}
			return fmt.Errorf(stopReason)
		}
		switch testSetStatus {
		case models.TestSetStatusAppHalted:
			testSetResult = false
			abortTestRun = true
		case models.TestSetStatusInternalErr:
			testSetResult = false
			abortTestRun = true
		case models.TestSetStatusFaultUserApp:
			testSetResult = false
			abortTestRun = true
		case models.TestSetStatusUserAbort:
			return nil
		case models.TestSetStatusFailed:
			testSetResult = false
		case models.TestSetStatusPassed:
			testSetResult = true
		case models.TestSetStatusIgnored:
			testSetResult = false
		}

		if testSetStatus != models.TestSetStatusIgnored {
			testRunResult = testRunResult && testSetResult
			if abortTestRun {
				break
			}
		}

		err = HookImpl.AfterTestSetRun(ctx, testSet, testSetResult)
		if err != nil {
			utils.LogError(r.logger, err, "failed to execute after test set run hook", zap.Any("testSet", testSet))
		}

		if i == 0 && !r.config.Test.SkipCoverage {
			err = os.Setenv("CLEAN", "false") // related to javascript coverage calculation
			if err != nil {
				r.config.Test.SkipCoverage = true
				r.logger.Warn("failed to set CLEAN env variable, skipping coverage caluclation.", zap.Error(err))
			}
			err = os.Setenv("APPEND", "--append") // related to python coverage calculation
			if err != nil {
				r.config.Test.SkipCoverage = true
				r.logger.Warn("failed to set APPEND env variable, skipping coverage caluclation.", zap.Error(err))
			}
		}
	}
	if !r.config.Test.SkipCoverage && r.config.Test.Language == models.Java {
		err = java.MergeAndGenerateJacocoReport(ctx, r.logger)
		if err != nil {
			r.config.Test.SkipCoverage = true
		}
	}

	testRunStatus := "fail"
	if testRunResult {
		testRunStatus = "pass"
	}

	if testRunResult && r.config.Test.DisableMockUpload {
		r.logger.Warn("To enable storing mocks in cloud, please use --disableMockUpload=false flag or test:disableMockUpload:false in config file")
	}

	r.telemetry.TestRun(totalTestPassed, totalTestFailed, len(testSets), testRunStatus)

	if !abortTestRun {
		r.printSummary(ctx, testRunResult)
		coverageData := models.TestCoverage{}
		var err error
		if !r.config.Test.SkipCoverage {
			r.logger.Info("calculating coverage for the test run and inserting it into the report")
			coverageData, err = cov.GetCoverage()
			if err == nil {
				r.logger.Sugar().Infoln(models.HighlightPassingString("Total Coverage Percentage: ", coverageData.TotalCov))
				err = cov.AppendCoverage(&coverageData, testRunID)
				if err != nil {
					utils.LogError(r.logger, err, "failed to update report with the coverage data")
				}

			} else {
				utils.LogError(r.logger, err, "failed to calculate coverage for the test run")
			}
		}

		//executing afterTestRun hook, executed after running all the test-sets
		err = HookImpl.AfterTestRun(ctx, testRunID, testSets, coverageData)
		if err != nil {
			utils.LogError(r.logger, err, "failed to execute after test run hook")
		}
	}

	// return non-zero error code so that pipeline processes
	// know that there is a failure in tests
	if !testRunResult {
		utils.ErrCode = 1
	}
	return nil
}

func (r *Replayer) Instrument(ctx context.Context) (*InstrumentState, error) {
	if !r.instrument {
		r.logger.Info("Keploy will not mock the outgoing calls when base path is provided", zap.Any("base path", r.config.Test.BasePath))
		return &InstrumentState{}, nil
	}
	appID, err := r.instrumentation.Setup(ctx, r.config.Command, models.SetupOptions{Container: r.config.ContainerName, DockerNetwork: r.config.NetworkName, DockerDelay: r.config.BuildDelay})
	if err != nil {
		if errors.Is(err, context.Canceled) {
			return &InstrumentState{}, err
		}
		return &InstrumentState{}, fmt.Errorf("failed to setup instrumentation: %w", err)
	}
	r.config.AppID = appID

	var cancel context.CancelFunc
	// starting the hooks and proxy
	select {
	case <-ctx.Done():
		return &InstrumentState{}, context.Canceled
	default:
		hookCtx := context.WithoutCancel(ctx)
		hookCtx, cancel = context.WithCancel(hookCtx)
		err = r.instrumentation.Hook(hookCtx, appID, models.HookOptions{Mode: models.MODE_TEST, EnableTesting: r.config.EnableTesting, Rules: r.config.BypassRules})
		if err != nil {
			cancel()
			if errors.Is(err, context.Canceled) {
				return &InstrumentState{}, err
			}
			return &InstrumentState{}, fmt.Errorf("failed to start the hooks and proxy: %w", err)
		}
	}
	return &InstrumentState{AppID: appID, HookCancel: cancel}, nil
}

func (r *Replayer) GetNextTestRunID(ctx context.Context) (string, error) {
	testRunIDs, err := r.reportDB.GetAllTestRunIDs(ctx)
	if err != nil {
		if errors.Is(err, context.Canceled) {
			return "", err
		}
		return "", fmt.Errorf("failed to get all test run ids: %w", err)
	}
	return pkg.NextID(testRunIDs, models.TestRunTemplateName), nil
}

func (r *Replayer) GetAllTestSetIDs(ctx context.Context) ([]string, error) {
	return r.testDB.GetAllTestSetIDs(ctx)
}

func (r *Replayer) GetTestCases(ctx context.Context, subdir, testID string) ([]*models.TestCase, error) {
	return r.testDB.GetTestCases(ctx, subdir, testID)
}

func (r *Replayer) RunTestSet(ctx context.Context, testSetID string, testRunID string, appID uint64, serveTest bool) (models.TestSetStatus, error) {

	// creating error group to manage proper shutdown of all the go routines and to propagate the error to the caller
	runTestSetErrGrp, runTestSetCtx := errgroup.WithContext(ctx)
	runTestSetCtx = context.WithValue(runTestSetCtx, models.ErrGroupKey, runTestSetErrGrp)
	runTestSetCtx, runTestSetCtxCancel := context.WithCancel(runTestSetCtx)

	startTime := time.Now()

	exitLoopChan := make(chan bool, 2)
	defer func() {
		runTestSetCtxCancel()
		err := runTestSetErrGrp.Wait()
		if err != nil {
			utils.LogError(r.logger, err, "error in testLoopErrGrp")
		}
		close(exitLoopChan)
	}()

	// Fetch all subdirectories for the test set
	subdirs, err := r.testDB.GetAllSubDirs(ctx, testSetID)
	if err != nil {
		return models.TestSetStatusFailed, fmt.Errorf("failed to get all subdirs: %w", err)
	}

	testCasesChan := make(chan []*models.TestCase, len(subdirs))
	subdirErrGroup, subdirCtx := errgroup.WithContext(ctx)

	for _, subdir := range subdirs {
		sub := subdir // Create a local copy to avoid closure issues
		subdirErrGroup.Go(func() error {
			testCases, err := r.testDB.GetTestCases(subdirCtx, sub, testSetID)
			if err != nil {
				return fmt.Errorf("failed to get test cases for subdir %s: %w", sub, err)
			}
			testCasesChan <- testCases
			return nil
		})
	}

	// Wait for all subdirectory goroutines to finish
	err = subdirErrGroup.Wait()
	close(testCasesChan) // Close channel to prevent deadlocks
	if err != nil {
		return models.TestSetStatusFailed, fmt.Errorf("error processing subdirectories: %w", err)
	}

	// Collect all test cases from the channel
	var allTestCases []*models.TestCase
	for testCases := range testCasesChan {
		allTestCases = append(allTestCases, testCases...)
	}

	// If no test cases are found after processing all subdirectories
	if len(allTestCases) == 0 {
		return models.TestSetStatusPassed, nil
	}
	if _, ok := r.config.Test.IgnoredTests[testSetID]; ok && len(r.config.Test.IgnoredTests[testSetID]) == 0 {
		testReport := &models.TestReport{
			Version: models.GetVersion(),
			TestSet: testSetID,
			Status:  string(models.TestSetStatusIgnored),
			Total:   len(allTestCases),
			Ignored: len(allTestCases),
		}

		err = r.reportDB.InsertReport(runTestSetCtx, testRunID, testSetID, testReport)
		if err != nil {
			utils.LogError(r.logger, err, "failed to insert report")
			return models.TestSetStatusFailed, err
		}

		verdict := TestReportVerdict{
			total:    testReport.Total,
			failed:   0,
			passed:   0,
			ignored:  testReport.Ignored,
			status:   true,
			duration: time.Duration(0),
		}

		completeTestReport[testSetID] = verdict
		totalTests += testReport.Total
		totalTestIgnored += testReport.Ignored

		return models.TestSetStatusIgnored, nil
	}

	var conf *models.TestSet
	conf, err = r.testSetConf.Read(runTestSetCtx, testSetID)
	if err != nil {
		if strings.Contains(err.Error(), "no such file or directory") || strings.Contains(err.Error(), "The system cannot find the file specified") {
			r.logger.Info("config file not found, continuing execution...", zap.String("test-set", testSetID))
		} else {
			return models.TestSetStatusFailed, fmt.Errorf("failed to read test set config: %w", err)
		}
	}

	if conf == nil {
		conf = &models.TestSet{}
	}

	if conf.PreScript != "" {
		r.logger.Info("Running Pre-script", zap.String("script", conf.PreScript), zap.String("test-set", testSetID))
		err := r.executeScript(runTestSetCtx, conf.PreScript)
		if err != nil {
			return models.TestSetStatusFaultScript, fmt.Errorf("failed to execute pre-script: %w", err)
		}
	}

	var appErrChan = make(chan models.AppError, 1)
	var appErr models.AppError
	var success int
	var failure int
	var ignored int
	var totalConsumedMocks = map[string]bool{}

	testSetStatus := models.TestSetStatusPassed
	testSetStatusByErrChan := models.TestSetStatusRunning

	r.logger.Info("running", zap.Any("test-set", models.HighlightString(testSetID)))

	cmdType := utils.CmdType(r.config.CommandType)
	var userIP string

	err = r.SetupOrUpdateMocks(runTestSetCtx, appID, testSetID, models.BaseTime, time.Now(), Start)
	if err != nil {
		return models.TestSetStatusFailed, err
	}

	if r.instrument {
		if !serveTest {
			runTestSetErrGrp.Go(func() error {
				defer utils.Recover(r.logger)
				appErr = r.RunApplication(runTestSetCtx, appID, models.RunOptions{})
				if appErr.AppErrorType == models.ErrCtxCanceled {
					return nil
				}
				appErrChan <- appErr
				return nil
			})
		}

		// Checking for errors in the mocking and application
		runTestSetErrGrp.Go(func() error {
			defer utils.Recover(r.logger)
			select {
			case err := <-appErrChan:
				switch err.AppErrorType {
				case models.ErrCommandError:
					testSetStatusByErrChan = models.TestSetStatusFaultUserApp
				case models.ErrUnExpected:
					testSetStatusByErrChan = models.TestSetStatusAppHalted
				case models.ErrAppStopped:
					testSetStatusByErrChan = models.TestSetStatusAppHalted
				case models.ErrCtxCanceled:
					return nil
				case models.ErrInternal:
					testSetStatusByErrChan = models.TestSetStatusInternalErr
				default:
					testSetStatusByErrChan = models.TestSetStatusAppHalted
				}
				utils.LogError(r.logger, err, "application failed to run")
			case <-runTestSetCtx.Done():
				testSetStatusByErrChan = models.TestSetStatusUserAbort
			}
			exitLoopChan <- true
			runTestSetCtxCancel()
			return nil
		})

		// Delay for user application to run
		select {
		case <-time.After(time.Duration(r.config.Test.Delay) * time.Second):
		case <-runTestSetCtx.Done():
			return models.TestSetStatusUserAbort, context.Canceled
		}

		if utils.IsDockerCmd(cmdType) {
			userIP, err = r.instrumentation.GetContainerIP(ctx, appID)
			if err != nil {
				return models.TestSetStatusFailed, err
			}
		}
	}

	selectedTests := matcherUtils.ArrayToMap(r.config.Test.SelectedTests[testSetID])
	ignoredTests := matcherUtils.ArrayToMap(r.config.Test.IgnoredTests[testSetID])

	testCasesCount := len(allTestCases)

	if len(selectedTests) != 0 {
		testCasesCount = len(selectedTests)
	}

	// Inserting the initial report for the test set
	testReport := &models.TestReport{
		Version: models.GetVersion(),
		Total:   testCasesCount,
		Status:  string(models.TestStatusRunning),
	}

	err = r.reportDB.InsertReport(runTestSetCtx, testRunID, testSetID, testReport)
	if err != nil {
		utils.LogError(r.logger, err, "failed to insert report")
		return models.TestSetStatusFailed, err
	}

	// var to exit the loop
	var exitLoop bool
	// var to store the error in the loop
	var loopErr error
	utils.TemplatizedValues = conf.Template

<<<<<<< HEAD
	for _, testCase := range allTestCases {
=======
	for idx, testCase := range testCases {

		// check if its the last test case running
		if idx == len(testCases)-1 && r.isLastTestSet {
			r.isLastTestCase = true
			testCase.IsLast = true
		}
>>>>>>> a0da0bbb

		if _, ok := selectedTests[testCase.Name]; !ok && len(selectedTests) != 0 {
			continue
		}

		if _, ok := ignoredTests[testCase.Name]; ok {
			testCaseResult := &models.TestResult{
				Kind:         models.HTTP,
				Name:         testSetID,
				Status:       models.TestStatusIgnored,
				TestCaseID:   testCase.Name,
				TestCasePath: filepath.Join(r.config.Path, testSetID),
				MockPath:     filepath.Join(r.config.Path, testSetID, "mocks.yaml"),
			}
			loopErr = r.reportDB.InsertTestCaseResult(runTestSetCtx, testRunID, testSetID, testCaseResult)
			if loopErr != nil {
				utils.LogError(r.logger, err, "failed to insert test case result")
				break
			}
			ignored++
			continue
		}

		// replace the request URL's BasePath/origin if provided
		if r.config.Test.BasePath != "" {
			newURL, err := ReplaceBaseURL(r.config.Test.BasePath, testCase.HTTPReq.URL)
			if err != nil {
				r.logger.Warn("failed to replace the request basePath", zap.String("testcase", testCase.Name), zap.String("basePath", r.config.Test.BasePath), zap.Error(err))
			} else {
				testCase.HTTPReq.URL = newURL
			}
			r.logger.Debug("test case request origin", zap.String("testcase", testCase.Name), zap.String("TestCaseURL", testCase.HTTPReq.URL), zap.String("basePath", r.config.Test.BasePath))
		}

		// Checking for errors in the mocking and application
		select {
		case <-exitLoopChan:
			testSetStatus = testSetStatusByErrChan
			exitLoop = true
		default:
		}

		if exitLoop {
			break
		}

		var testStatus models.TestStatus
		var testResult *models.Result
		var testPass bool
		var loopErr error

		//No need to handle mocking when basepath is provided
		err := r.SetupOrUpdateMocks(runTestSetCtx, appID, testSetID, testCase.HTTPReq.Timestamp, testCase.HTTPResp.Timestamp, Update)
		if err != nil {
			utils.LogError(r.logger, err, "failed to update mocks")
			break
		}

		if utils.IsDockerCmd(cmdType) {
			testCase.HTTPReq.URL, err = utils.ReplaceHost(testCase.HTTPReq.URL, userIP)
			if err != nil {
				utils.LogError(r.logger, err, "failed to replace host to docker container's IP")
				break
			}
			r.logger.Debug("", zap.Any("replaced URL in case of docker env", testCase.HTTPReq.URL))
		}

		// send the flag replace-host instead of sending the IP
		if r.config.Test.Host != "" {
			testCase.HTTPReq.URL, err = utils.ReplaceHost(testCase.HTTPReq.URL, r.config.Test.Host)
			if err != nil {
				utils.LogError(r.logger, err, "failed to replace host to provided host by the user")
				break
			}
		}

		if r.config.Test.Port != 0 {
			testCase.HTTPReq.URL, err = utils.ReplacePort(testCase.HTTPReq.URL, strconv.Itoa(int(r.config.Test.Port)))
		}

		started := time.Now().UTC()
		resp, loopErr := HookImpl.SimulateRequest(runTestSetCtx, appID, testCase, testSetID)
		if loopErr != nil {
			utils.LogError(r.logger, err, "failed to simulate request")
			failure++
			continue
		}

		var consumedMocks []string
		if r.instrument {
			consumedMocks, err = r.instrumentation.GetConsumedMocks(runTestSetCtx, appID)
			if err != nil {
				utils.LogError(r.logger, err, "failed to get consumed filtered mocks")
			}
			if r.config.Test.RemoveUnusedMocks {
				for _, mockName := range consumedMocks {
					totalConsumedMocks[mockName] = true
				}
			}
		}

		testPass, testResult = r.compareResp(testCase, resp, testSetID)
		if !testPass {
			// log the consumed mocks during the test run of the test case for test set
			r.logger.Info("result", zap.Any("testcase id", models.HighlightFailingString(testCase.Name)), zap.Any("testset id", models.HighlightFailingString(testSetID)), zap.Any("passed", models.HighlightFailingString(testPass)))
			r.logger.Debug("Consumed Mocks", zap.Any("mocks", consumedMocks))
		} else {
			r.logger.Info("result", zap.Any("testcase id", models.HighlightPassingString(testCase.Name)), zap.Any("testset id", models.HighlightPassingString(testSetID)), zap.Any("passed", models.HighlightPassingString(testPass)))
		}
		if testPass {
			testStatus = models.TestStatusPassed
			success++
		} else {
			testStatus = models.TestStatusFailed
			failure++
			testSetStatus = models.TestSetStatusFailed
		}

		if testResult != nil {
			testCaseResult := &models.TestResult{
				Kind:       models.HTTP,
				Name:       testSetID,
				Status:     testStatus,
				Started:    started.Unix(),
				Completed:  time.Now().UTC().Unix(),
				TestCaseID: testCase.Name,
				Req: models.HTTPReq{
					Method:     testCase.HTTPReq.Method,
					ProtoMajor: testCase.HTTPReq.ProtoMajor,
					ProtoMinor: testCase.HTTPReq.ProtoMinor,
					URL:        testCase.HTTPReq.URL,
					URLParams:  testCase.HTTPReq.URLParams,
					Header:     testCase.HTTPReq.Header,
					Body:       testCase.HTTPReq.Body,
					Binary:     testCase.HTTPReq.Binary,
					Form:       testCase.HTTPReq.Form,
					Timestamp:  testCase.HTTPReq.Timestamp,
				},
				Res:          *resp,
				TestCasePath: filepath.Join(r.config.Path, testSetID),
				MockPath:     filepath.Join(r.config.Path, testSetID, "mocks.yaml"),
				Noise:        testCase.Noise,
				Result:       *testResult,
			}
			loopErr = r.reportDB.InsertTestCaseResult(runTestSetCtx, testRunID, testSetID, testCaseResult)
			if loopErr != nil {
				utils.LogError(r.logger, err, "failed to insert test case result")
				break
			}
		} else {
			utils.LogError(r.logger, nil, "test result is nil")
			break
		}

		// We need to sleep for a second to avoid mismatching of mocks during keploy testing via test-bench
		if r.config.EnableTesting {
			r.logger.Debug("sleeping for a second to avoid mismatching of mocks during keploy testing via test-bench")
			time.Sleep(time.Second)
		}
	}

	if conf.PostScript != "" {
		//Execute the Post-script after each test-set if provided
		r.logger.Info("Running Post-script", zap.String("script", conf.PostScript), zap.String("test-set", testSetID))
		err = r.executeScript(runTestSetCtx, conf.PostScript)
		if err != nil {
			return models.TestSetStatusFaultScript, fmt.Errorf("failed to execute post-script: %w", err)
		}
	}

	timeTaken := time.Since((startTime))

	testCaseResults, err := r.reportDB.GetTestCaseResults(runTestSetCtx, testRunID, testSetID)
	if err != nil {
		if runTestSetCtx.Err() != context.Canceled {
			utils.LogError(r.logger, err, "failed to get test case results")
			testSetStatus = models.TestSetStatusInternalErr
		}
	}

	// Checking errors for final iteration
	// Checking for errors in the loop
	if loopErr != nil && !errors.Is(loopErr, context.Canceled) {
		testSetStatus = models.TestSetStatusInternalErr
	} else {
		// Checking for errors in the mocking and application
		select {
		case <-exitLoopChan:
			testSetStatus = testSetStatusByErrChan
		default:
		}
	}

	testReport = &models.TestReport{
		Version: models.GetVersion(),
		TestSet: testSetID,
		Status:  string(testSetStatus),
		Total:   testCasesCount,
		Success: success,
		Failure: failure,
		Ignored: ignored,
		Tests:   testCaseResults,
	}

	// final report should have reason for sudden stop of the test run so this should get canceled
	reportCtx := context.WithoutCancel(runTestSetCtx)
	err = r.reportDB.InsertReport(reportCtx, testRunID, testSetID, testReport)
	if err != nil {
		utils.LogError(r.logger, err, "failed to insert report")
		return models.TestSetStatusInternalErr, fmt.Errorf("failed to insert report")
	}

	err = utils.AddToGitIgnore(r.logger, r.config.Path, "/reports/")
	if err != nil {
		utils.LogError(r.logger, err, "failed to create .gitignore file")
	}

	// remove the unused mocks by the test cases of a testset (if the base path is not provided )
	if r.config.Test.RemoveUnusedMocks && testSetStatus == models.TestSetStatusPassed && r.instrument {
		r.logger.Debug("consumed mocks from the completed testset", zap.Any("for test-set", testSetID), zap.Any("consumed mocks", totalConsumedMocks))
		// delete the unused mocks from the data store
		err = r.mockDB.UpdateMocks(runTestSetCtx, testSetID, totalConsumedMocks)
		if err != nil {
			utils.LogError(r.logger, err, "failed to delete unused mocks")
		}
	}

	// TODO Need to decide on whether to use global variable or not
	verdict := TestReportVerdict{
		total:    testReport.Total,
		failed:   testReport.Failure,
		passed:   testReport.Success,
		ignored:  testReport.Ignored,
		status:   testSetStatus == models.TestSetStatusPassed,
		duration: timeTaken,
	}

	completeTestReport[testSetID] = verdict
	totalTests += testReport.Total
	totalTestPassed += testReport.Success
	totalTestFailed += testReport.Failure
	totalTestIgnored += testReport.Ignored
	totalTestTimeTaken += timeTaken

	timeTakenStr := timeWithUnits(timeTaken)

	if testSetStatus == models.TestSetStatusFailed || testSetStatus == models.TestSetStatusPassed {
		if testSetStatus == models.TestSetStatusFailed {
			pp.SetColorScheme(models.GetFailingColorScheme())
		} else {
			pp.SetColorScheme(models.GetPassingColorScheme())
		}
		if testReport.Ignored > 0 {
			if _, err := pp.Printf("\n <=========================================> \n  TESTRUN SUMMARY. For test-set: %s\n"+"\tTotal tests: %s\n"+"\tTotal test passed: %s\n"+"\tTotal test failed: %s\n"+"\tTotal test ignored: %s\n"+"\tTime Taken: %s\n <=========================================> \n\n", testReport.TestSet, testReport.Total, testReport.Success, testReport.Failure, testReport.Ignored, timeTakenStr); err != nil {
				utils.LogError(r.logger, err, "failed to print testrun summary")
			}
		} else {
			if _, err := pp.Printf("\n <=========================================> \n  TESTRUN SUMMARY. For test-set: %s\n"+"\tTotal tests: %s\n"+"\tTotal test passed: %s\n"+"\tTotal test failed: %s\n"+"\tTime Taken: %s\n <=========================================> \n\n", testReport.TestSet, testReport.Total, testReport.Success, testReport.Failure, timeTakenStr); err != nil {
				utils.LogError(r.logger, err, "failed to print testrun summary")
			}
		}
	}

	r.telemetry.TestSetRun(testReport.Success, testReport.Failure, testSetID, string(testSetStatus))

	if r.config.Test.UpdateTemplate || r.config.Test.BasePath != "" {
		utils.RemoveDoubleQuotes(utils.TemplatizedValues)
		// Write the templatized values to the yaml.
		if len(utils.TemplatizedValues) > 0 {
			err = r.testSetConf.Write(ctx, testSetID, &models.TestSet{
				PreScript:  conf.PreScript,
				PostScript: conf.PostScript,
				Template:   utils.TemplatizedValues,
			})
			if err != nil {
				utils.LogError(r.logger, err, "failed to write the templatized values to the yaml")
			}
		}

	}

	return testSetStatus, nil
}

func (r *Replayer) GetMocks(ctx context.Context, testSetID string, afterTime time.Time, beforeTime time.Time) (filtered, unfiltered []*models.Mock, err error) {
	filtered, err = r.mockDB.GetFilteredMocks(ctx, testSetID, afterTime, beforeTime)
	if err != nil {
		utils.LogError(r.logger, err, "failed to get filtered mocks")
		return nil, nil, err
	}
	unfiltered, err = r.mockDB.GetUnFilteredMocks(ctx, testSetID, afterTime, beforeTime)
	if err != nil {
		utils.LogError(r.logger, err, "failed to get unfiltered mocks")
		return nil, nil, err
	}
	return filtered, unfiltered, err
}

func (r *Replayer) SetupOrUpdateMocks(ctx context.Context, appID uint64, testSetID string, afterTime, beforeTime time.Time, action MockAction) error {

	if !r.instrument {
		r.logger.Debug("Keploy will not setup or update the mocks when base path is provided", zap.Any("base path", r.config.Test.BasePath))
		return nil
	}

	filteredMocks, unfilteredMocks, err := r.GetMocks(ctx, testSetID, afterTime, beforeTime)
	if err != nil {
		return err
	}

	if action == Start {
		err = r.instrumentation.MockOutgoing(ctx, appID, models.OutgoingOptions{
			Rules:          r.config.BypassRules,
			MongoPassword:  r.config.Test.MongoPassword,
			SQLDelay:       time.Duration(r.config.Test.Delay),
			FallBackOnMiss: r.config.Test.FallBackOnMiss,
			Mocking:        r.config.Test.Mocking,
		})
		if err != nil {
			utils.LogError(r.logger, err, "failed to mock outgoing")
			return err
		}
	}

	err = r.instrumentation.SetMocks(ctx, appID, filteredMocks, unfilteredMocks)
	if err != nil {
		utils.LogError(r.logger, err, "failed to set mocks")
		return err
	}
	return nil
}

func (r *Replayer) GetTestSetStatus(ctx context.Context, testRunID string, testSetID string) (models.TestSetStatus, error) {
	testReport, err := r.reportDB.GetReport(ctx, testRunID, testSetID)
	if err != nil {
		return models.TestSetStatusFailed, fmt.Errorf("failed to get report: %w", err)
	}
	status, err := models.StringToTestSetStatus(testReport.Status)
	if err != nil {
		return models.TestSetStatusFailed, fmt.Errorf("failed to convert string to test set status: %w", err)
	}
	return status, nil
}

func (r *Replayer) compareResp(tc *models.TestCase, actualResponse *models.HTTPResp, testSetID string) (bool, *models.Result) {

	noiseConfig := r.config.Test.GlobalNoise.Global
	if tsNoise, ok := r.config.Test.GlobalNoise.Testsets[testSetID]; ok {
		noiseConfig = LeftJoinNoise(r.config.Test.GlobalNoise.Global, tsNoise)
	}
	return httpMatcher.Match(tc, actualResponse, noiseConfig, r.config.Test.IgnoreOrdering, r.logger)
}

func (r *Replayer) printSummary(_ context.Context, _ bool) {
	if totalTests > 0 {
		testSuiteNames := make([]string, 0, len(completeTestReport))
		for testSuiteName := range completeTestReport {
			testSuiteNames = append(testSuiteNames, testSuiteName)
		}
		sort.SliceStable(testSuiteNames, func(i, j int) bool {
			testSuitePartsI := strings.Split(testSuiteNames[i], "-")
			testSuitePartsJ := strings.Split(testSuiteNames[j], "-")
			if len(testSuitePartsI) < 3 || len(testSuitePartsJ) < 3 {
				return testSuiteNames[i] < testSuiteNames[j]
			}
			testSuiteIDNumberI, err1 := strconv.Atoi(testSuitePartsI[2])
			testSuiteIDNumberJ, err2 := strconv.Atoi(testSuitePartsJ[2])
			if err1 != nil || err2 != nil {
				return false
			}
			return testSuiteIDNumberI < testSuiteIDNumberJ
		})

		totalTestTimeTakenStr := timeWithUnits(totalTestTimeTaken)

		if totalTestIgnored > 0 {
			if _, err := pp.Printf("\n <=========================================> \n  COMPLETE TESTRUN SUMMARY. \n\tTotal tests: %s\n"+"\tTotal test passed: %s\n"+"\tTotal test failed: %s\n"+"\tTotal test ignored: %s\n"+"\tTotal time taken: %s\n", totalTests, totalTestPassed, totalTestFailed, totalTestIgnored, totalTestTimeTakenStr); err != nil {
				utils.LogError(r.logger, err, "failed to print test run summary")
				return
			}
			if _, err := pp.Printf("\n\tTest Suite Name\t\tTotal Test\tPassed\t\tFailed\t\tIgnored\t\tTime Taken\t\n"); err != nil {
				utils.LogError(r.logger, err, "failed to print test suite summary")
				return
			}
		} else {
			if _, err := pp.Printf("\n <=========================================> \n  COMPLETE TESTRUN SUMMARY. \n\tTotal tests: %s\n"+"\tTotal test passed: %s\n"+"\tTotal test failed: %s\n"+"\tTotal time taken: %s\n", totalTests, totalTestPassed, totalTestFailed, totalTestTimeTakenStr); err != nil {
				utils.LogError(r.logger, err, "failed to print test run summary")
				return
			}
			if _, err := pp.Printf("\n\tTest Suite Name\t\tTotal Test\tPassed\t\tFailed\t\tTime Taken\t\n"); err != nil {
				utils.LogError(r.logger, err, "failed to print test suite summary")
				return
			}
		}
		for _, testSuiteName := range testSuiteNames {
			if completeTestReport[testSuiteName].status {
				pp.SetColorScheme(models.GetPassingColorScheme())
			} else {
				pp.SetColorScheme(models.GetFailingColorScheme())
			}

			testSetTimeTakenStr := timeWithUnits(completeTestReport[testSuiteName].duration)

			if totalTestIgnored > 0 {
				if _, err := pp.Printf("\n\t%s\t\t%s\t\t%s\t\t%s\t\t%s\t\t%s", testSuiteName, completeTestReport[testSuiteName].total, completeTestReport[testSuiteName].passed, completeTestReport[testSuiteName].failed, completeTestReport[testSuiteName].ignored, testSetTimeTakenStr); err != nil {
					utils.LogError(r.logger, err, "failed to print test suite details")
					return
				}
			} else {
				if _, err := pp.Printf("\n\t%s\t\t%s\t\t%s\t\t%s\t\t%s", testSuiteName, completeTestReport[testSuiteName].total, completeTestReport[testSuiteName].passed, completeTestReport[testSuiteName].failed, testSetTimeTakenStr); err != nil {
					utils.LogError(r.logger, err, "failed to print test suite details")
					return
				}
			}
		}
		if _, err := pp.Printf("\n<=========================================> \n\n"); err != nil {
			utils.LogError(r.logger, err, "failed to print separator")
			return
		}
	}
}

func (r *Replayer) RunApplication(ctx context.Context, appID uint64, opts models.RunOptions) models.AppError {
	return r.instrumentation.Run(ctx, appID, opts)
}

func (r *Replayer) GetTestSetConf(ctx context.Context, testSet string) (*models.TestSet, error) {
	return r.testSetConf.Read(ctx, testSet)
}

func (r *Replayer) DenoiseTestCases(ctx context.Context, testSetID string, noiseParams []*models.NoiseParams) ([]*models.NoiseParams, error) {

	testCases, err := r.testDB.GetTestCases(ctx, "", testSetID)
	if err != nil {
		return nil, fmt.Errorf("failed to get test cases: %w", err)
	}

	for _, v := range testCases {
		for _, noiseParam := range noiseParams {
			if v.Name == noiseParam.TestCaseID {
				// append the noise map
				if noiseParam.Ops == string(models.OpsAdd) {
					v.Noise = mergeMaps(v.Noise, noiseParam.Assertion)
				} else {
					// remove from the original noise map
					v.Noise = removeFromMap(v.Noise, noiseParam.Assertion)
				}
				err = r.testDB.UpdateTestCase(ctx, v, "", testSetID)
				if err != nil {
					return nil, fmt.Errorf("failed to update test case: %w", err)
				}
				noiseParam.AfterNoise = v.Noise
			}
		}
	}

	return noiseParams, nil
}

func (r *Replayer) Normalize(ctx context.Context) error {

	var testRun string
	if r.config.Normalize.TestRun == "" {
		testRunIDs, err := r.reportDB.GetAllTestRunIDs(ctx)
		if err != nil {
			if errors.Is(err, context.Canceled) {
				return err
			}
			return fmt.Errorf("failed to get all test run ids: %w", err)
		}
		testRun = pkg.LastID(testRunIDs, models.TestRunTemplateName)
	}

	if len(r.config.Normalize.SelectedTests) == 0 {
		testSetIDs, err := r.testDB.GetAllTestSetIDs(ctx)
		if err != nil {
			if errors.Is(err, context.Canceled) {
				return err
			}
			return fmt.Errorf("failed to get all test set ids: %w", err)
		}
		for _, testSetID := range testSetIDs {
			r.config.Normalize.SelectedTests = append(r.config.Normalize.SelectedTests, config.SelectedTests{TestSet: testSetID})
		}
	}

	for _, testSet := range r.config.Normalize.SelectedTests {
		testSetID := testSet.TestSet
		testCases := testSet.Tests
		err := r.NormalizeTestCases(ctx, testRun, testSetID, testCases, nil)
		if err != nil {
			return err
		}
	}
	r.logger.Info("Normalized test cases successfully. Please run keploy tests to verify the changes.")
	return nil
}

func (r *Replayer) NormalizeTestCases(ctx context.Context, testRun string, testSetID string, selectedTestCaseIDs []string, testCaseResults []models.TestResult) error {

	if len(testCaseResults) == 0 {
		testReport, err := r.reportDB.GetReport(ctx, testRun, testSetID)
		if err != nil {
			return fmt.Errorf("failed to get test report: %w", err)
		}
		testCaseResults = testReport.Tests
	}

	testCaseResultMap := make(map[string]models.TestResult)
	testCases, err := r.testDB.GetTestCases(ctx, "", testSetID)
	if err != nil {
		return fmt.Errorf("failed to get test cases: %w", err)
	}
	selectedTestCases := make([]*models.TestCase, 0, len(selectedTestCaseIDs))

	if len(selectedTestCaseIDs) == 0 {
		selectedTestCases = testCases
	} else {
		for _, testCase := range testCases {
			if _, ok := matcherUtils.ArrayToMap(selectedTestCaseIDs)[testCase.Name]; ok {
				selectedTestCases = append(selectedTestCases, testCase)
			}
		}
	}

	for _, testCaseResult := range testCaseResults {
		testCaseResultMap[testCaseResult.TestCaseID] = testCaseResult
	}

	for _, testCase := range selectedTestCases {
		if _, ok := testCaseResultMap[testCase.Name]; !ok {
			r.logger.Info("test case not found in the test report", zap.String("test-case-id", testCase.Name), zap.String("test-set-id", testSetID))
			continue
		}
		if testCaseResultMap[testCase.Name].Status == models.TestStatusPassed {
			continue
		}
		testCase.HTTPResp = testCaseResultMap[testCase.Name].Res
		err = r.testDB.UpdateTestCase(ctx, testCase, "", testSetID)
		if err != nil {
			return fmt.Errorf("failed to update test case: %w", err)
		}
	}
	return nil
}

func (r *Replayer) executeScript(ctx context.Context, script string) error {

	if script == "" {
		return nil
	}

	// Define the function to cancel the command
	cmdCancel := func(cmd *exec.Cmd) func() error {
		return func() error {
			return utils.InterruptProcessTree(r.logger, cmd.Process.Pid, syscall.SIGINT)
		}
	}

	cmdErr := utils.ExecuteCommand(ctx, r.logger, script, cmdCancel, 25*time.Second)
	if cmdErr.Err != nil {
		return fmt.Errorf("failed to execute script: %w", cmdErr.Err)
	}
	return nil
}

func (r *Replayer) DeleteTestSet(ctx context.Context, testSetID string) error {
	return r.testDB.DeleteTestSet(ctx, testSetID)
}

func (r *Replayer) DeleteTests(ctx context.Context, testSetID string, testCaseIDs []string) error {
	return r.testDB.DeleteTests(ctx, testSetID, testCaseIDs)
}

func SetTestHooks(testHooks TestHooks) {
	HookImpl = testHooks
}<|MERGE_RESOLUTION|>--- conflicted
+++ resolved
@@ -602,9 +602,6 @@
 	var loopErr error
 	utils.TemplatizedValues = conf.Template
 
-<<<<<<< HEAD
-	for _, testCase := range allTestCases {
-=======
 	for idx, testCase := range testCases {
 
 		// check if its the last test case running
@@ -612,7 +609,6 @@
 			r.isLastTestCase = true
 			testCase.IsLast = true
 		}
->>>>>>> a0da0bbb
 
 		if _, ok := selectedTests[testCase.Name]; !ok && len(selectedTests) != 0 {
 			continue
