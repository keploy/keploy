--- conflicted
+++ resolved
@@ -83,11 +83,7 @@
 func (h *Hooks) BeforeTestRun(ctx context.Context, testRunID string, firstRun bool) error {
 	h.logger.Debug("BeforeTestRun hook executed", zap.String("testRunID", testRunID))
 
-<<<<<<< HEAD
-	if err := h.instrumentation.BeforeTestRun(ctx, testRunID, firstRun); err != nil {
-=======
 	if err := h.instrumentation.BeforeTestRun(ctx, testRunID); err != nil {
->>>>>>> 6d505b8b
 		h.logger.Error("failed to call BeforeTestRun hook", zap.Error(err))
 	}
 
