--- conflicted
+++ resolved
@@ -79,104 +79,7 @@
 	}
 	h.mock.setToken(token)
 
-<<<<<<< HEAD
-	claims, err := extractClaimsWithoutVerification(token)
-	var role, username string
-	var ok bool
-	if err != nil {
-		h.logger.Error("Failed to extract claim from token for mock upload", zap.Error(err))
-		return nil
-	}
-
-	if role, ok = claims["role"].(string); !ok || role == "" {
-		h.logger.Error("Role not found in the token, skipping mock upload")
-		return nil
-	}
-
-	if username, ok = claims["username"].(string); !ok {
-		h.logger.Error("Username not found in the token, skipping mock upload")
-		return nil
-	}
-
-	// get the plan of the current user
-
-	plan, err := getLatestPlan(ctx, h.logger, h.cfg.APIServerURL, token)
-	if err != nil {
-		h.logger.Error("Failed to get latest plan of the user", zap.Error(err))
-		return err
-	}
-
-	h.logger.Debug("The latest plan", zap.Any("Plan", plan))
-
-	// Cross verify the local mock file with the test-set config
-	tsConfig, err := h.tsConfigDB.Read(ctx, testSetID)
-	// If test-set config is not found, upload the mock file
-	if err != nil || tsConfig == nil || tsConfig.MockRegistry == nil {
-		// create ts config
-		var prescript, postscript string
-		var template map[string]interface{}
-		if tsConfig != nil {
-			prescript = tsConfig.PreScript
-			postscript = tsConfig.PostScript
-			template = tsConfig.Template
-		}
-		tsConfig = &models.TestSet{
-			PreScript:  prescript,
-			PostScript: postscript,
-			Template:   template,
-			MockRegistry: &models.MockRegistry{
-				Mock: mockHash,
-				App:  h.cfg.AppName,
-			},
-		}
-
-		if plan == "Free" {
-			if username == "" {
-				h.logger.Warn("Username not found in the token, skipping mock upload")
-				return nil
-			}
-			tsConfig.MockRegistry.User = username
-		}
-
-		h.logger.Info("uploading mock file...")
-		err = h.storage.Upload(ctx, mockFileReader, mockHash, h.cfg.AppName, token)
-		if err != nil {
-			h.logger.Error("Failed to upload mock file", zap.Error(err))
-			return err
-		}
-
-		err := h.tsConfigDB.Write(ctx, testSetID, tsConfig)
-		if err != nil {
-			h.logger.Error("Failed to write test set config", zap.Error(err))
-			return err
-		}
-		return nil
-	}
-
-	// If mock file is already uploaded, skip the upload
-	if tsConfig.MockRegistry.Mock == mockHash {
-		h.logger.Debug("Mock file is already uploaded, skipping upload", zap.String("testSetID", testSetID), zap.String("mockPath", localMockPath))
-		return nil
-	}
-
-	// If mock file is changed, upload the new mock file
-	h.logger.Debug("Mock file is changed, uploading new mock", zap.String("testSetID", testSetID), zap.String("mockPath", localMockPath))
-	if token == "" {
-		h.logger.Warn("Looks like you haven't logged in, skipping mock upload")
-		h.logger.Warn("Please login using `keploy login` to upload the mock file")
-		return nil
-	}
-	h.logger.Info("uploading mock file...")
-	err = h.storage.Upload(ctx, mockFileReader, mockHash, h.cfg.AppName, token)
-	if err != nil {
-		h.logger.Error("Failed to upload mock file", zap.Error(err))
-		return err
-	}
-
-	err = utils.AddToGitIgnore(h.logger, h.cfg.Path, "/*/mocks.yaml")
-=======
-	err = h.mock.upload(ctx, testSetID)
->>>>>>> 1a660376
+
 	if err != nil {
 		h.logger.Warn("Failed to upload mock, hence skipping", zap.String("testSetID", testSetID), zap.Error(err))
 	}
