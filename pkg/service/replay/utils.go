package replay

import (
	"context"
	"encoding/csv"
	"encoding/json"
	"errors"
	"fmt"
	"os"
	"os/exec"
	"path/filepath"
	"strconv"
	"strings"

	"go.keploy.io/server/v2/config"
	"go.keploy.io/server/v2/pkg"
	"go.keploy.io/server/v2/pkg/models"
	"go.keploy.io/server/v2/utils"
	"go.uber.org/zap"
)

type TestReportVerdict struct {
	total  int
	passed int
	failed int
	status bool
}

func LeftJoinNoise(globalNoise config.GlobalNoise, tsNoise config.GlobalNoise) config.GlobalNoise {
	noise := globalNoise

	if _, ok := noise["body"]; !ok {
		noise["body"] = make(map[string][]string)
	}
	if tsNoiseBody, ok := tsNoise["body"]; ok {
		for field, regexArr := range tsNoiseBody {
			noise["body"][field] = regexArr
		}
	}

	if _, ok := noise["header"]; !ok {
		noise["header"] = make(map[string][]string)
	}
	if tsNoiseHeader, ok := tsNoise["header"]; ok {
		for field, regexArr := range tsNoiseHeader {
			noise["header"][field] = regexArr
		}
	}

	return noise
}

type requestMockUtil struct {
	logger     *zap.Logger
	path       string
	mockName   string
	apiTimeout uint64
}

func NewRequestMockUtil(logger *zap.Logger, path, mockName string, apiTimeout uint64) RequestMockHandler {
	return &requestMockUtil{
		path:       path,
		logger:     logger,
		mockName:   mockName,
		apiTimeout: apiTimeout,
	}
}
func (t *requestMockUtil) SimulateRequest(ctx context.Context, _ uint64, tc *models.TestCase, testSetID string) (*models.HTTPResp, error) {
	switch tc.Kind {
	case models.HTTP:
		t.logger.Debug("Before simulating the request", zap.Any("Test case", tc))
		t.logger.Debug(fmt.Sprintf("the url of the testcase: %v", tc.HTTPReq.URL))
		resp, err := pkg.SimulateHTTP(ctx, *tc, testSetID, t.logger, t.apiTimeout)
		t.logger.Debug("After simulating the request", zap.Any("test case id", tc.Name))
		t.logger.Debug("After GetResp of the request", zap.Any("test case id", tc.Name))
		return resp, err
	}
	return nil, nil
}

<<<<<<< HEAD
func CalculateAndInsertTestCoverage(ctx context.Context, logger *zap.Logger, reportDB ReportDB, testRunID string, language config.Language) {
	var coverageData models.TestCoverage
	logger.Info("calculating coverage for the test run and inserting it into the report")
	var err error
	switch language {
	case models.Go:
		coverageData, err = CalGoCoverage()
	case models.Python:
		coverageData, err = CalPythonCoverage(ctx)
	case models.Node:
		coverageData, err = CalTypescriptCoverage(ctx)
	case models.Java:
		coverageData, err = CalJavaCoverage(ctx)
	}
	if err != nil {
		utils.LogError(logger, err, "failed to calculate coverage for the test run")
	} else {
		err = reportDB.InsertCoverageReport(ctx, testRunID, &coverageData)
		if err != nil {
			utils.LogError(logger, err, "failed to update report with the coverage data")
		}
	}
}

func mergeJacocoCoverageFiles(ctx context.Context, jacocoCliPath string) error {
	// Find all .exec files starting with "test-set" in the target directory
	sourceFiles, err := filepath.Glob("target/test-set*.exec")
	if err != nil {
		return fmt.Errorf("error finding coverage files: %w", err)
	}
	if len(sourceFiles) == 0 {
		return errors.New("no coverage files found")
	}

	// Construct the command arguments
	args := []string{
		"java",
		"-jar",
		jacocoCliPath,
		"merge",
	}

	// Append each source file to the command
	for _, file := range sourceFiles {
		args = append(args, file)
	}

	// Specify the output file
	args = append(args, "--destfile", "target/keploy-e2e.exec")

	cmd := exec.CommandContext(ctx, args[0], args[1:]...)
	cmd.Stdout = os.Stdout
	cmd.Stderr = os.Stderr

	if err := cmd.Run(); err != nil {
		return fmt.Errorf("failed to merge coverage files: %w", err)
	}

	return nil
}

func generateJacocoReport(ctx context.Context, jacocoCliPath string) error {
	reportDir := "target/site/keployE2E"

	// Ensure the report directory exists
	if err := os.MkdirAll(reportDir+"/html", 0755); err != nil {
		return fmt.Errorf("failed to create report directory: %w", err)
	}

	command := []string{
		"java",
		"-jar",
		jacocoCliPath,
		"report",
		"target/keploy-e2e.exec",
		"--classfiles",
		"target/classes",
		"--csv",
		reportDir + "/e2e.csv",
		"--html",
		reportDir + "/html",
	}

	cmd := exec.CommandContext(ctx, command[0], command[1:]...)
	cmd.Stdout = os.Stdout
	cmd.Stderr = os.Stderr

	if err := cmd.Run(); err != nil {
		return fmt.Errorf("failed to generate report: %w", err)
	}

	return nil
}

func CalGoCoverage() (models.TestCoverage, error) {
	testCov := models.TestCoverage{
		FileCov:  make(map[string]string),
		TotalCov: "",
	}

	coveragePerFileTmp := make(map[string][]int) // filename -> [noOfLines, coveredLines]
	covdata, err := os.ReadFile(os.Getenv("GOCOVERDIR") + "/total-coverage.txt")
	if err != nil {
		return testCov, err
	}
	// a line is of the form: <filename>:<startLineRow>.<startLineCol>,<endLineRow>.<endLineCol> <noOfLines> <coveredOrNot>
	for idx, line := range strings.Split(string(covdata), "\n") {
		line = strings.TrimSpace(line)
		if strings.Split(line, ":")[0] == "mode" || line == "" {
			continue
		}
		lineFields := strings.Fields(line)
		malformedErrMsg := "go coverage file is malformed"
		if len(lineFields) == 3 {
			noOfLines, err := strconv.Atoi(lineFields[1])
			if err != nil {
				return testCov, err
			}
			coveredOrNot, err := strconv.Atoi(lineFields[2])
			if err != nil {
				return testCov, err
			}
			i := strings.Index(line, ":")
			var filename string
			if i > 0 {
				filename = line[:i]
			} else {
				return testCov, fmt.Errorf("%s at line %d", malformedErrMsg, idx)
			}

			if _, ok := coveragePerFileTmp[filename]; !ok {
				coveragePerFileTmp[filename] = make([]int, 2)
			}

			coveragePerFileTmp[filename][0] += noOfLines
			if coveredOrNot != 0 {
				coveragePerFileTmp[filename][1] += noOfLines
			}
		} else {
			return testCov, fmt.Errorf("%s at %d", malformedErrMsg, idx)
		}
	}

	totalLines := 0
	totalCoveredLines := 0
	for filename, lines := range coveragePerFileTmp {
		totalLines += lines[0]
		totalCoveredLines += lines[1]
		covPercentage := float64(lines[1]*100) / float64(lines[0])
		testCov.FileCov[filename] = strconv.FormatFloat(float64(covPercentage), 'f', 2, 64) + "%"
	}
	testCov.TotalCov = strconv.FormatFloat(float64(totalCoveredLines*100)/float64(totalLines), 'f', 2, 64) + "%"
	return testCov, nil
}

type pyCoverage struct {
	Meta struct {
		Version        string `json:"version"`
		Timestamp      string `json:"timestamp"`
		BranchCoverage bool   `json:"branch_coverage"`
		ShowContexts   bool   `json:"show_contexts"`
	} `json:"meta"`
	Files map[string]struct {
		ExecutedLines []int `json:"executed_lines"`
		Summary       struct {
			CoveredLines          int     `json:"covered_lines"`
			NumStatements         int     `json:"num_statements"`
			PercentCovered        float64 `json:"percent_covered"`
			PercentCoveredDisplay string  `json:"percent_covered_display"`
			MissingLines          int     `json:"missing_lines"`
			ExcludedLines         int     `json:"excluded_lines"`
		} `json:"summary"`
		MissingLines  []int `json:"missing_lines"`
		ExcludedLines []int `json:"excluded_lines"`
	} `json:"files"`
	Totals struct {
		CoveredLines          int     `json:"covered_lines"`
		NumStatements         int     `json:"num_statements"`
		PercentCovered        float64 `json:"percent_covered"`
		PercentCoveredDisplay string  `json:"percent_covered_display"`
		MissingLines          int     `json:"missing_lines"`
		ExcludedLines         int     `json:"excluded_lines"`
	} `json:"totals"`
}

func CalPythonCoverage(ctx context.Context) (models.TestCoverage, error) {
	testCov := models.TestCoverage{
		FileCov:  make(map[string]string),
		TotalCov: "",
	}

	covFileName := os.Getenv("COVERAGE_FILE")
	if covFileName == "" {
		covFileName = ".coverage.keploy"
	}
	generateCovJSONCmd := exec.CommandContext(ctx, "coverage", "json", "--data-file="+covFileName)
	_, err := generateCovJSONCmd.Output()
	if err != nil {
		return testCov, err
	}
	coverageData, err := os.ReadFile("coverage.json")
	if err != nil {
		return testCov, err
	}
	var cov pyCoverage
	err = json.Unmarshal(coverageData, &cov)
	if err != nil {
		return testCov, err
	}
	for filename, file := range cov.Files {
		testCov.FileCov[filename] = file.Summary.PercentCoveredDisplay + "%"
	}
	testCov.TotalCov = cov.Totals.PercentCoveredDisplay + "%"
	return testCov, nil
}

type Start struct {
	Line   int `json:"line"`
	Column int `json:"column"`
}

type End struct {
	Line   int `json:"line"`
	Column int `json:"column"`
}

type Loc struct {
	Start `json:"start"`
	End   `json:"end"`
}

type TypescriptCoverage map[string]struct {
	Path         string `json:"path"`
	StatementMap map[string]struct {
		Start `json:"start"`
		End   `json:"end"`
	} `json:"statementMap"`
	FnMap map[string]struct {
		Name string `json:"name"`
		Decl struct {
			Start `json:"start"`
			End   `json:"end"`
		} `json:"decl"`
		Loc  `json:"loc"`
		Line int `json:"line"`
	} `json:"fnMap"`
	BranchMap map[string]struct {
		Loc       `json:"loc"`
		Type      string `json:"type"`
		Locations []struct {
			Start `json:"start"`
			End   `json:"end"`
		} `json:"locations"`
		Line int `json:"line"`
	} `json:"branchMap"`
	S              map[string]interface{} `json:"s"`
	F              map[string]interface{} `json:"f"`
	B              map[string]interface{} `json:"b"`
	CoverageSchema string                 `json:"_coverageSchema"`
	Hash           string                 `json:"hash"`
	ContentHash    string                 `json:"contentHash"`
}

func CalTypescriptCoverage(ctx context.Context) (models.TestCoverage, error) {
	testCov := models.TestCoverage{
		FileCov:  make(map[string]string),
		TotalCov: "",
	}

	coverageFilePaths, err := getCoverageFilePathsTypescript(filepath.Join(".", ".nyc_output", "processinfo"))
	if err != nil {
		return testCov, err
	}
	if len(coverageFilePaths) == 0 {
		return testCov, fmt.Errorf("no coverage files found")
	}

	// coverage is calculated as: (no of statements covered / total no of statements) * 100
	// no of statements covered is the no of entries in S which has a value greater than 0
	// Total no of statements is len of S

	linesCoveredPerFile := make(map[string]map[string]bool) // filename -> line -> covered/not covered

	for _, coverageFilePath := range coverageFilePaths {

		coverageData, err := os.ReadFile(coverageFilePath)
		if err != nil {
			return testCov, err
		}
		var cov TypescriptCoverage
		err = json.Unmarshal(coverageData, &cov)
		if err != nil {
			return testCov, err
		}

		for filename, file := range cov {
			if _, ok := linesCoveredPerFile[filename]; !ok {
				linesCoveredPerFile[filename] = make(map[string]bool)
			}
			for line, isStatementCovered := range file.S {
				if _, ok := linesCoveredPerFile[filename][line]; !ok {
					linesCoveredPerFile[filename][line] = false
				}
				if isStatementCovered.(float64) > 0 {
					linesCoveredPerFile[filename][line] = true
				}
			}
		}
	}

	totalLines := 0
	totalCoveredLines := 0
	coveredLinesPerFile := make(map[string]int) // filename -> no of covered lines
	for filename, lines := range linesCoveredPerFile {
		for _, isCovered := range lines {
			totalLines++
			if isCovered {
				totalCoveredLines++
				coveredLinesPerFile[filename]++
			}
		}
	}

	for filename, lines := range linesCoveredPerFile {
		testCov.FileCov[filename] = strconv.FormatFloat(float64(coveredLinesPerFile[filename]*100)/float64(len(lines)), 'f', 2, 64) + "%"
	}
	testCov.TotalCov = strconv.FormatFloat(float64(totalCoveredLines*100)/float64(totalLines), 'f', 2, 64) + "%"
	return testCov, nil
}

type ProcessInfo struct {
	Parent           string   `json:"parent"`
	Pid              int      `json:"pid"`
	Argv             []string `json:"argv"`
	ExecArgv         []string `json:"execArgv"`
	Cwd              string   `json:"cwd"`
	Time             int      `json:"time"`
	Ppid             int      `json:"ppid"`
	CoverageFilename string   `json:"coverageFilename"`
	ExternalID       string   `json:"externalId"`
	UUID             string   `json:"uuid"`
	Files            []string `json:"files"`
}

func getCoverageFilePathsTypescript(path string) ([]string, error) {
	filePaths := []string{}
	walkfn := func(path string, info os.FileInfo, err error) error {
		if !info.IsDir() && !strings.HasSuffix(path, "index.json") {
			fileData, err := os.ReadFile(path)
			if err != nil {
				return err
			}
			var processInfo ProcessInfo
			err = json.Unmarshal(fileData, &processInfo)
			if err != nil {
				return err
			}
			if len(processInfo.Files) > 0 {
				filePaths = append(filePaths, processInfo.CoverageFilename)
			}
		}
		return nil
	}
	err := filepath.Walk(path, walkfn)
	if err != nil {
		return nil, err
	}
	return filePaths, nil
}

func CalJavaCoverage(ctx context.Context) (models.TestCoverage, error) {
	testCov := models.TestCoverage{
		FileCov:  make(map[string]string),
		TotalCov: "",
	}

	// Define the path to the CSV file
	csvPath := filepath.Join("target", "site", "keployE2E", "e2e.csv")

	file, err := os.Open(csvPath)
	if err != nil {
		return testCov, fmt.Errorf("failed to open CSV file: %w", err)
	}
	defer file.Close()

	reader := csv.NewReader(file)
	records, err := reader.ReadAll()
	if err != nil {
		return testCov, fmt.Errorf("failed to read CSV file: %w", err)
	}

	var totalLines, coveredLines int

	// Skip header row and process each record
	for i, record := range records {
		if i == 0 {
			continue // Skip header
		}

		// Parse line coverage data
		lineMissed, err := strconv.Atoi(record[7])
		if err != nil {
			return testCov, err
		}
		lineCovered, err := strconv.Atoi(record[8])
		if err != nil {
			return testCov, err
		}

		// Calculate total lines and covered lines
		totalLines += lineMissed + lineCovered
		coveredLines += lineCovered

		// Calculate coverage percentage for each class
		if total := lineMissed + lineCovered; total > 0 {
			coverage := float64(lineCovered) / float64(total) * 100
			classPath := strings.ReplaceAll(record[1], ".", string(os.PathSeparator))              // Replace dots with path separator
			testCov.FileCov[filepath.Join(classPath, record[2])] = fmt.Sprintf("%.2f%%", coverage) // Use class path as key
		}
	}
	if totalLines > 0 {
		totalCoverage := float64(coveredLines) / float64(totalLines) * 100
		testCov.TotalCov = fmt.Sprintf("%.2f%%", totalCoverage)
	}

	return testCov, nil
=======
func (t *requestMockUtil) AfterTestHook(_ context.Context, testRunID, testSetID string, tsCnt int) (*models.TestReport, error) {
	t.logger.Debug("AfterTestHook", zap.Any("testRunID", testRunID), zap.Any("testSetID", testSetID), zap.Any("totTestSetCount", tsCnt))
	return nil, nil
}

func (t *requestMockUtil) ProcessTestRunStatus(_ context.Context, status bool, testSetID string) {
	if status {
		t.logger.Debug("Test case passed for", zap.String("testSetID", testSetID))
	} else {
		t.logger.Debug("Test case failed for", zap.String("testSetID", testSetID))
	}
}

func (t *requestMockUtil) FetchMockName() string {
	return t.mockName
}

func (t *requestMockUtil) ProcessMockFile(_ context.Context, testSetID string) {
	t.logger.Debug("Mock file for test set", zap.String("testSetID", testSetID))
>>>>>>> 142b1bcb
}<|MERGE_RESOLUTION|>--- conflicted
+++ resolved
@@ -78,7 +78,6 @@
 	return nil, nil
 }
 
-<<<<<<< HEAD
 func CalculateAndInsertTestCoverage(ctx context.Context, logger *zap.Logger, reportDB ReportDB, testRunID string, language config.Language) {
 	var coverageData models.TestCoverage
 	logger.Info("calculating coverage for the test run and inserting it into the report")
@@ -505,7 +504,8 @@
 	}
 
 	return testCov, nil
-=======
+}
+
 func (t *requestMockUtil) AfterTestHook(_ context.Context, testRunID, testSetID string, tsCnt int) (*models.TestReport, error) {
 	t.logger.Debug("AfterTestHook", zap.Any("testRunID", testRunID), zap.Any("testSetID", testSetID), zap.Any("totTestSetCount", tsCnt))
 	return nil, nil
@@ -525,5 +525,4 @@
 
 func (t *requestMockUtil) ProcessMockFile(_ context.Context, testSetID string) {
 	t.logger.Debug("Mock file for test set", zap.String("testSetID", testSetID))
->>>>>>> 142b1bcb
 }