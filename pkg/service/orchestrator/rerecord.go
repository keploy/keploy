--- conflicted
+++ resolved
@@ -567,7 +567,6 @@
 	return allTcRecorded, nil
 }
 
-<<<<<<< HEAD
 // storeMocksForTestCase stores the collected mocks for a specific test case
 func (o *Orchestrator) storeMocksForTestCase(testCaseID string, testCaseName string, testSet string, mocks []*models.Mock) {
 	if len(mocks) > 0 {
@@ -597,7 +596,6 @@
 }
 
 // checkForTemplates checks if the testcases are already templatized. If not, it asks the user if they want to templatize the testcases before re-recording
-=======
 // showResponseDiff compares the original test case response with the newly recorded response
 // and displays the differences using the existing replay service functions
 func (o *Orchestrator) showResponseDiff(originalTC *models.TestCase, newResp *models.HTTPResp, testSetID string) {
@@ -631,7 +629,6 @@
 	}
 }
 
->>>>>>> aa7f7106
 func (o *Orchestrator) checkForTemplates(ctx context.Context, testSets []string) {
 	var nonTemplatized []string
 	for _, testSet := range testSets {
