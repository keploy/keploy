--- conflicted
+++ resolved
@@ -15,6 +15,7 @@
 	"strings"
 
 	"go.keploy.io/server/v2/pkg"
+	"go.keploy.io/server/v2/pkg/models"
 	"go.keploy.io/server/v2/pkg/models"
 	"go.keploy.io/server/v2/utils"
 	"go.uber.org/zap"
@@ -344,7 +345,14 @@
 				break
 			}
 		}
-<<<<<<< HEAD
+
+		if o.config.ReRecord.GRPCPort != 0 && tc.Kind == models.GRPC_EXPORT {
+			tc.GrpcReq.Headers.PseudoHeaders[":authority"], err = utils.ReplaceGrpcPort(tc.GrpcReq.Headers.PseudoHeaders[":authority"], strconv.Itoa(int(o.config.ReRecord.GRPCPort)))
+			if err != nil {
+				utils.LogError(o.logger, err, "failed to replace grpc port to provided grpc port by the user")
+				break
+			}
+		}
 		// Snapshot current template values before simulating request; SimulateHTTP may update them.
 		prevVals := make(map[string]interface{}, len(utils.TemplatizedValues))
 		for k, v := range utils.TemplatizedValues {
@@ -378,14 +386,6 @@
 				if _, ok := originalTestCase.Noise[k]; !ok {
 					originalTestCase.Noise[k] = []string{}
 				}
-=======
-
-		if o.config.ReRecord.GRPCPort != 0 && tc.Kind == models.GRPC_EXPORT {
-			tc.GrpcReq.Headers.PseudoHeaders[":authority"], err = utils.ReplaceGrpcPort(tc.GrpcReq.Headers.PseudoHeaders[":authority"], strconv.Itoa(int(o.config.ReRecord.GRPCPort)))
-			if err != nil {
-				utils.LogError(o.logger, err, "failed to replace grpc port to provided grpc port by the user")
-				break
->>>>>>> 2a142a23
 			}
 		}
 
