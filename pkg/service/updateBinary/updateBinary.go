--- conflicted
+++ resolved
@@ -84,17 +84,6 @@
 		// If there was an error during the update, return here.
 		return
 	}
-<<<<<<< HEAD
-
-	// Check if the update was successful before logging the update information.
-	// Assuming the keploy.sh script itself returns a success code upon successful update.
-	if cmd.ProcessState.Success() {
-		u.logger.Info("Updated Keploy binary to version " + latestVersion)
-		u.logger.Info("Release notes: \n\n" + stripmd.Strip(changelog))
-	} else {
-		u.logger.Error("Failed to update Keploy binary.")
-	}
-=======
 	u.logger.Info("Updated to version " + latestVersion)
 
 	changelog = "\n" + string(changelog)
@@ -115,5 +104,4 @@
 	}	
 	fmt.Println(changelog)
 
->>>>>>> 8b04dc45
 }