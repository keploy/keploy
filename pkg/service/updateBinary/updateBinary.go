package updateBinary

import (
	"encoding/json"
	"fmt"
	"net/http"
	"os"
	"os/exec"

	"go.keploy.io/server/utils"
	"go.uber.org/zap"
)

// GitHubRelease holds information about the GitHub release.
type GitHubRelease struct {
	TagName string `json:"tag_name"`
}

// updater manages the updating process of the Keploy binary.
type updater struct {
	logger *zap.Logger
}

// NewUpdater initializes a new updater instance.
func NewUpdater(logger *zap.Logger) Updater {
	return &updater{
		logger: logger,
	}
}

// Updater defines the contract for updating the Keploy binary.
type Updater interface {
	UpdateBinary(binaryFilePath string)
}

// UpdateBinary initiates the update process for the Keploy binary file.
func (u *updater) UpdateBinary(binaryFilePath string) {
	currentVersion := utils.KeployVersion

	// Fetch the latest version from GitHub releases
	latestVersion, err := getLatestGitHubRelease()

	if err != nil {
		u.logger.Error("Failed to fetch latest GitHub release version", zap.Error(err))
		return
	}

	if currentVersion == latestVersion {
		u.logger.Info("No updates available. Version " + latestVersion + " is the latest.")
		return
	}

	u.logger.Info("Updating to Version: " + latestVersion)
	// Execute the curl command to download keploy.sh and run it with bash
	curlCommand := `curl -O https://raw.githubusercontent.com/keploy/keploy/main/keploy.sh && bash keploy.sh`
<<<<<<< HEAD

	// Create the command
=======
	//Maybe dont use the one click installation, seems to be buggy
	//Either way you will have to ask user to confirm update
	//How will we get the version of the newly downloaded file btw?
	//Can we download it somewhere else, then check and update, if update not required just delete
	//WE HAVE TO GET THIS PR DONE BY TONIGHT
	// Execute the combined curl command to download and execute keploy.sh with bash
>>>>>>> 1cae6bca
	cmd := exec.Command("sh", "-c", curlCommand)

	// Set up input for the command
	cmd.Stdin = os.Stdin

	// Set output and error
	cmd.Stdout = os.Stdout
	cmd.Stderr = os.Stderr

	// Start the command
	if err := cmd.Start(); err != nil {
		u.logger.Error("Failed to start command", zap.Error(err))
		return
	}

	// Wait for command to finish
	if err := cmd.Wait(); err != nil {
		// Handle non-zero exit status here if required
		if exitErr, ok := err.(*exec.ExitError); ok {
			u.logger.Error(fmt.Sprintf("Failed to update binary file: %v", exitErr))
		} else {
			u.logger.Error(fmt.Sprintf("Failed to wait for command: %v", err))
		}
		return
	}

	u.logger.Info("Updated Keploy binary to version " + latestVersion)

}

// getLatestGitHubRelease fetches the latest version from GitHub releases.

func getLatestGitHubRelease() (string, error) {
	// GitHub repository details
	repoOwner := "keploy"
	repoName := "keploy"

	// GitHub API URL for latest release
	apiURL := fmt.Sprintf("https://api.github.com/repos/%s/%s/releases/latest", repoOwner, repoName)

	// Create an HTTP client
	client := http.Client{}

	// Create a GET request to the GitHub API
	req, err := http.NewRequest("GET", apiURL, nil)
	if err != nil {
		return "", err
	}

	// Send the request
	resp, err := client.Do(req)
	if err != nil {
		return "", err
	}
	defer resp.Body.Close()

	// Decode the response JSON
	var release GitHubRelease
	if err := json.NewDecoder(resp.Body).Decode(&release); err != nil {
		return "", err
	}

	return release.TagName, nil
}<|MERGE_RESOLUTION|>--- conflicted
+++ resolved
@@ -53,17 +53,8 @@
 	u.logger.Info("Updating to Version: " + latestVersion)
 	// Execute the curl command to download keploy.sh and run it with bash
 	curlCommand := `curl -O https://raw.githubusercontent.com/keploy/keploy/main/keploy.sh && bash keploy.sh`
-<<<<<<< HEAD
 
-	// Create the command
-=======
-	//Maybe dont use the one click installation, seems to be buggy
-	//Either way you will have to ask user to confirm update
-	//How will we get the version of the newly downloaded file btw?
-	//Can we download it somewhere else, then check and update, if update not required just delete
-	//WE HAVE TO GET THIS PR DONE BY TONIGHT
 	// Execute the combined curl command to download and execute keploy.sh with bash
->>>>>>> 1cae6bca
 	cmd := exec.Command("sh", "-c", curlCommand)
 
 	// Set up input for the command
