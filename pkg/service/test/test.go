package test

import (
	"context"
	"encoding/json"
	"errors"
	"fmt"
	"os"
	"os/exec"
	"os/signal"
	"path/filepath"
	"strings"
	"sync"
	"syscall"
	"time"

	"net/url"

	"github.com/k0kubun/pp/v3"
	"github.com/wI2L/jsondiff"
	"go.keploy.io/server/pkg"
	"go.keploy.io/server/pkg/hooks"
	"go.keploy.io/server/pkg/models"
	"go.keploy.io/server/pkg/platform"
	"go.keploy.io/server/pkg/platform/fs"
	"go.keploy.io/server/pkg/platform/telemetry"
	"go.keploy.io/server/pkg/platform/yaml"
	"go.keploy.io/server/pkg/proxy"
	"go.uber.org/zap"
)

var Emoji = "\U0001F430" + " Keploy:"

type tester struct {
	logger *zap.Logger
	mutex  sync.Mutex
}
type TestOptions struct {
<<<<<<< HEAD
	MongoPassword    string
	Delay            uint64
	PassThroughPorts []uint
	ApiTimeout       uint64
	Tests            map[string][]string
	AppContainer     string
	AppNetwork       string
	ProxyPort        uint32
	GlobalNoise      models.GlobalNoise
	TestsetNoise     models.TestsetNoise
=======
	MongoPassword      string
	Delay              uint64
	PassThroughPorts   []uint
	ApiTimeout         uint64
	Testsets           []string
	AppContainer       string
	AppNetwork         string
	ProxyPort          uint32
	GlobalNoise        models.GlobalNoise
	TestsetNoise       models.TestsetNoise
	WithCoverage       bool
	CoverageReportPath string
>>>>>>> 92ad508c
}

func NewTester(logger *zap.Logger) Tester {
	return &tester{
		logger: logger,
		mutex:  sync.Mutex{},
	}
}

func (t *tester) InitialiseTest(cfg *TestConfig) (InitialiseTestReturn, error) {
	var returnVal InitialiseTestReturn

	// capturing the code coverage for go bianries built by go-version 1.20^
	if cfg.WithCoverage {

		// report path is provided via cmd flag by user
		if cfg.CoverageReportPath != "" {

			// handle relative path
			if !strings.HasPrefix(cfg.CoverageReportPath, "/") {
				absPath, err := filepath.Abs(cfg.CoverageReportPath)
				if err != nil {
					t.logger.Error("failed to resolve the relative path for go coverage directory", zap.Error(err), zap.Any("relative path", cfg.CoverageReportPath))
				}
				cfg.CoverageReportPath = absPath
			}
			cfg.CoverageReportPath = cfg.CoverageReportPath + "/coverage-reports"

			// validate the path is to directory or not. And create a directory if not exists
			dirInfo, err := os.Stat(cfg.CoverageReportPath)
			if err != nil && !os.IsNotExist(err) {
				t.logger.Error("failed to check that the goCoverDir path is a directory", zap.Error(err))
				return returnVal, err
			} else if err == nil && !dirInfo.IsDir() {
				t.logger.Error("the goCoverDir is not a directory. Please provide a valid path to a directory for go coverage binaries.")
				return returnVal, fmt.Errorf("the goCoverDir is not a directory. Please provide a valid path to a directory for go coverage binaries.")
			} else if err != nil && os.IsNotExist(err) {
				err := makeDirectory(cfg.CoverageReportPath)
				if err != nil {
					t.logger.Error("failed to create coverage directory to collect the go coverage", zap.Error(err), zap.Any("path", cfg.CoverageReportPath))
					return returnVal, err
				}
			}
		} else {
			// reports at the current directory
			cfg.CoverageReportPath = cfg.Path + "/coverage-reports"
			err := makeDirectory(cfg.CoverageReportPath)
			if err != nil {
				t.logger.Error("failed to create coverage directory to collect the go coverage", zap.Error(err), zap.Any("path", cfg.CoverageReportPath))
				return returnVal, err
			}
		}
		// set the go env variable to export the coverage-path of the runnable binaries
		os.Setenv("GOCOVERDIR", cfg.CoverageReportPath)
	}

	stopper := make(chan os.Signal, 1)
	signal.Notify(stopper, os.Interrupt, os.Kill, syscall.SIGHUP, syscall.SIGINT, syscall.SIGQUIT, syscall.SIGTERM, syscall.SIGKILL)

	models.SetMode(models.MODE_TEST)

	teleFS := fs.NewTeleFS()
	tele := telemetry.NewTelemetry(true, false, teleFS, t.logger, "", nil)

	returnVal.TestReportFS = yaml.NewTestReportFS(t.logger)
	// fetch the recorded testcases with their mocks
	returnVal.YamlStore = yaml.NewYamlStore(cfg.Path+"/tests", cfg.Path, "", "", t.logger, tele)

	routineId := pkg.GenerateRandomID()
	// Initiate the hooks
	returnVal.LoadedHooks = hooks.NewHook(returnVal.YamlStore, routineId, t.logger)

	select {
	case <-stopper:
		return returnVal, errors.New("Keploy was interupted by stopper")
	default:
		// load the ebpf hooks into the kernel
		if err := returnVal.LoadedHooks.LoadHooks(cfg.AppCmd, cfg.AppContainer, 0, context.Background(), nil); err != nil {
			return returnVal, err
		}
	}

	select {
	case <-stopper:
		returnVal.LoadedHooks.Stop(true)
		return returnVal, errors.New("Keploy was interupted by stopper")
	default:
		// start the proxy
		returnVal.ProxySet = proxy.BootProxy(t.logger, proxy.Option{Port: cfg.Proxyport, MongoPassword: cfg.MongoPassword}, cfg.AppCmd, cfg.AppContainer, 0, "", cfg.PassThroughPorts, returnVal.LoadedHooks, context.Background())
	}

	// proxy update its state in the ProxyPorts map
	//Sending Proxy Ip & Port to the ebpf program
	if err := returnVal.LoadedHooks.SendProxyInfo(returnVal.ProxySet.IP4, returnVal.ProxySet.Port, returnVal.ProxySet.IP6); err != nil {
		return returnVal, err
	}

	// filter the required destination ports
	if err := returnVal.LoadedHooks.SendPassThroughPorts(cfg.PassThroughPorts); err != nil {
		return returnVal, err
	}

	sessions, err := yaml.ReadSessionIndices(cfg.Path, t.logger)
	if err != nil {
		t.logger.Debug("failed to read the recorded sessions", zap.Error(err))
		return returnVal, err
	}
	t.logger.Debug(fmt.Sprintf("the session indices are:%v", sessions))
	returnVal.Sessions = sessions

	// Channels to communicate between different types of closing keploy
	returnVal.AbortStopHooksInterrupt = make(chan bool) // channel to stop closing of keploy via interrupt
	returnVal.AbortStopHooksForcefully = false          // boolen to stop closing of keploy via user app error
	returnVal.ExitCmd = make(chan bool)                 // channel to exit this command
	resultForTele := []int{0, 0}
	returnVal.Ctx = context.WithValue(context.Background(), "resultForTele", &resultForTele)

	go func() {
		select {
		case <-stopper:
			returnVal.AbortStopHooksForcefully = true
			returnVal.LoadedHooks.Stop(false)
			//Call the telemetry events.
			if resultForTele[0] != 0 || resultForTele[1] != 0 {
				tele.Testrun(resultForTele[0], resultForTele[1])
			}
			returnVal.ProxySet.StopProxyServer()
			returnVal.ExitCmd <- true
		case <-returnVal.AbortStopHooksInterrupt:
			//Call the telemetry events.
			if resultForTele[0] != 0 || resultForTele[1] != 0 {
				tele.Testrun(resultForTele[0], resultForTele[1])
			}
			return
		}
	}()

	return returnVal, nil
}

func (t *tester) Test(path string, testReportPath string, appCmd string, options TestOptions) bool {

	testRes := false
	result := true
	exitLoop := false

	cfg := &TestConfig{
<<<<<<< HEAD
		Path:             path,
		Proxyport:        options.ProxyPort,
		TestReportPath:   testReportPath,
		AppCmd:           appCmd,
		AppContainer:     options.AppContainer,
		AppNetwork:       options.AppContainer,
		Delay:            options.Delay,
		PassThroughPorts: options.PassThroughPorts,
		ApiTimeout:       options.ApiTimeout,
		MongoPassword:    options.MongoPassword,
=======
		Path:               path,
		Proxyport:          options.ProxyPort,
		TestReportPath:     testReportPath,
		AppCmd:             appCmd,
		Testsets:           &options.Testsets,
		AppContainer:       options.AppContainer,
		AppNetwork:         options.AppContainer,
		Delay:              options.Delay,
		PassThroughPorts:   options.PassThroughPorts,
		ApiTimeout:         options.ApiTimeout,
		MongoPassword:      options.MongoPassword,
		WithCoverage:       options.WithCoverage,
		CoverageReportPath: options.CoverageReportPath,
>>>>>>> 92ad508c
	}
	initialisedValues, err := t.InitialiseTest(cfg)
	// Recover from panic and gracfully shutdown
	defer initialisedValues.LoadedHooks.Recover(pkg.GenerateRandomID())
	if err != nil {
		t.logger.Error("failed to initialise the test", zap.Error(err))
		return false
	}
	for _, sessionIndex := range initialisedValues.Sessions {
		// checking whether the provided testset match with a recorded testset.
		testcases := ArrayToMap(options.Tests[sessionIndex])
		if _, ok := options.Tests[sessionIndex]; !ok && len(options.Tests) != 0 {
			continue
		}
		noiseConfig := options.GlobalNoise
		if tsNoise, ok := options.TestsetNoise[sessionIndex]; ok {
			noiseConfig = LeftJoinNoise(options.GlobalNoise, tsNoise)
		}

		testRunStatus := t.RunTestSet(sessionIndex, path, testReportPath, appCmd, options.AppContainer, options.AppNetwork, options.Delay, 0, initialisedValues.YamlStore, initialisedValues.LoadedHooks, initialisedValues.TestReportFS, nil, options.ApiTimeout, initialisedValues.Ctx, testcases, noiseConfig, false)
		switch testRunStatus {
		case models.TestRunStatusAppHalted:
			testRes = false
			exitLoop = true
		case models.TestRunStatusFaultUserApp:
			testRes = false
			exitLoop = true
		case models.TestRunStatusUserAbort:
			return false
		case models.TestRunStatusFailed:
			testRes = false
		case models.TestRunStatusPassed:
			testRes = true
		}
		result = result && testRes
		if exitLoop {
			break
		}
	}
	t.logger.Info("test run completed", zap.Bool("passed overall", result))
	// log the overall code coverage for the test run of go binaries
	if options.WithCoverage {
		t.logger.Info("there is a opportunity to get the coverage here")
		// logs the coverage using covdata 
		coverCmd := exec.Command("go", "tool", "covdata", "percent", "-i="+os.Getenv("GOCOVERDIR"))
		output, err := coverCmd.Output()
		if err != nil {
			t.logger.Error("failed to get the coverage of the go binary", zap.Error(err), zap.Any("cmd", coverCmd.String()))
		}
		t.logger.Sugar().Infoln("\n", models.HighlightPassingString(string(output)))
		
		// merges the coverage files into a single txt file which can be merged with the go-test coverage
		generateCovTxtCmd := exec.Command("go", "tool", "covdata", "textfmt", "-i="+os.Getenv("GOCOVERDIR"), "-o="+os.Getenv("GOCOVERDIR")+"/total-coverage.txt")
		output, err = generateCovTxtCmd.Output()
		if err != nil {
			t.logger.Error("failed to get the coverage of the go binary", zap.Error(err), zap.Any("cmd", coverCmd.String()))
		}
		if len(output) > 0 {
			t.logger.Sugar().Infoln("\n", models.HighlightFailingString(string(output)))
		}
	}
	
	if !initialisedValues.AbortStopHooksForcefully {
		initialisedValues.AbortStopHooksInterrupt <- true
		// stop listening for the eBPF events
		initialisedValues.LoadedHooks.Stop(true)
		//stop listening for proxy server
		initialisedValues.ProxySet.StopProxyServer()
		return true
	}

	<-initialisedValues.ExitCmd
	return false
}

func (t *tester) InitialiseRunTestSet(cfg *RunTestSetConfig) InitialiseRunTestSetReturn {
	var returnVal InitialiseRunTestSetReturn
	var err error
	returnVal.Tcs, err = cfg.YamlStore.ReadTestcase(filepath.Join(cfg.Path, cfg.TestSet, "tests"), nil)
	if err != nil {
		t.logger.Error("Error in reading the testcase", zap.Error(err))
		returnVal.InitialStatus = models.TestRunStatusFailed
		return returnVal
	}
	if len(returnVal.Tcs) == 0 {
		t.logger.Info("No testcases are recorded for the user application", zap.Any("for session", cfg.TestSet))
		returnVal.InitialStatus = models.TestRunStatusFailed
		return returnVal
	}

	t.logger.Debug(fmt.Sprintf("the testcases for %s are: %v", cfg.TestSet, returnVal.Tcs))
	var configMocks []*models.Mock
	configMocks, returnVal.TcsMocks, err = cfg.YamlStore.ReadMocks(filepath.Join(cfg.Path, cfg.TestSet))
	if err != nil {
		t.logger.Error(err.Error())
		returnVal.InitialStatus = models.TestRunStatusFailed
		return returnVal
	}
	t.logger.Debug(fmt.Sprintf("the config mocks for %s are: %v\nthe testcase mocks are: %v", cfg.TestSet, configMocks, returnVal.TcsMocks))
	cfg.LoadedHooks.SetConfigMocks(configMocks)
	cfg.LoadedHooks.SetTcsMocks(returnVal.TcsMocks)
	returnVal.ErrChan = make(chan error, 1)
	t.logger.Debug("", zap.Any("app pid", cfg.Pid))

	if len(cfg.AppCmd) == 0 && cfg.Pid != 0 {
		t.logger.Debug("running keploy tests along with other unit tests")
	} else {
		t.logger.Info("running user application for", zap.Any("test-set", models.HighlightString(cfg.TestSet)))
		// start user application
		if !cfg.ServeTest {
			go func() {
				if err := cfg.LoadedHooks.LaunchUserApplication(cfg.AppCmd, cfg.AppContainer, cfg.AppNetwork, cfg.Delay, false); err != nil {
					switch err {
					case hooks.ErrInterrupted:
						t.logger.Info("keploy terminated user application")
					case hooks.ErrCommandError:
					case hooks.ErrUnExpected:
						t.logger.Warn("user application terminated unexpectedly hence stopping keploy, please check application logs if this behaviour is expected")
					default:
						t.logger.Error("unknown error recieved from application", zap.Error(err))
					}
					returnVal.ErrChan <- err
				}
			}()
		}
	}
	// testReport stores the result of all testruns
	returnVal.TestReport = &models.TestReport{
		Version: models.GetVersion(),
		// Name:    runId,
		Total:  len(returnVal.Tcs),
		Status: string(models.TestRunStatusRunning),
	}

	// starts the testrun
	err = cfg.TestReportFS.Write(context.Background(), cfg.TestReportPath, returnVal.TestReport)
	if err != nil {
		t.logger.Error(err.Error())
		returnVal.InitialStatus = models.TestRunStatusFailed
		return returnVal
	}

	//if running keploy-tests along with unit tests
	if cfg.ServeTest && cfg.TestRunChan != nil {
		cfg.TestRunChan <- returnVal.TestReport.Name
	}

	//check if the user application is running docker container using IDE
	returnVal.DockerID = (cfg.AppCmd == "" && len(cfg.AppContainer) != 0)

	ok, _ := cfg.LoadedHooks.IsDockerRelatedCmd(cfg.AppCmd)
	if ok || returnVal.DockerID {
		returnVal.UserIP = cfg.LoadedHooks.GetUserIP()
		t.logger.Debug("the userip of the user docker container", zap.Any("", returnVal.UserIP))
		t.logger.Debug("", zap.Any("User Ip", returnVal.UserIP))
	}

	t.logger.Info("", zap.Any("no of test cases", len(returnVal.Tcs)), zap.Any("test-set", cfg.TestSet))
	t.logger.Debug(fmt.Sprintf("the delay is %v", time.Duration(time.Duration(cfg.Delay)*time.Second)))

	// added delay to hold running keploy tests until application starts
	t.logger.Debug("the number of testcases for the test set", zap.Any("count", len(returnVal.Tcs)), zap.Any("test-set", cfg.TestSet))
	time.Sleep(time.Duration(cfg.Delay) * time.Second)
	return returnVal
}

func (t *tester) SimulateRequest(cfg *SimulateRequestConfig) {
	switch cfg.Tc.Kind {
	case models.HTTP:
		started := time.Now().UTC()
		t.logger.Debug("Before simulating the request", zap.Any("Test case", cfg.Tc))

		ok, _ := cfg.LoadedHooks.IsDockerRelatedCmd(cfg.AppCmd)
		if ok || cfg.DockerID {
			var err error
			cfg.Tc.HttpReq.URL, err = replaceHostToIP(cfg.Tc.HttpReq.URL, cfg.UserIP)
			if err != nil {
				t.logger.Error("failed to replace host to docker container's IP", zap.Error(err))
			}
			t.logger.Debug("", zap.Any("replaced URL in case of docker env", cfg.Tc.HttpReq.URL))
		}
		t.logger.Debug(fmt.Sprintf("the url of the testcase: %v", cfg.Tc.HttpReq.URL))
		resp, err := pkg.SimulateHttp(*cfg.Tc, cfg.TestSet, t.logger, cfg.ApiTimeout)
		t.logger.Debug("After simulating the request", zap.Any("test case id", cfg.Tc.Name))
		t.logger.Debug("After GetResp of the request", zap.Any("test case id", cfg.Tc.Name))

		if err != nil {
			t.logger.Info("result", zap.Any("testcase id", models.HighlightFailingString(cfg.Tc.Name)), zap.Any("testset id", models.HighlightFailingString(cfg.TestSet)), zap.Any("passed", models.HighlightFailingString("false")))
			return
		}
		testPass, testResult := t.testHttp(*cfg.Tc, resp, cfg.NoiseConfig)

		if !testPass {
			t.logger.Info("result", zap.Any("testcase id", models.HighlightFailingString(cfg.Tc.Name)), zap.Any("testset id", models.HighlightFailingString(cfg.TestSet)), zap.Any("passed", models.HighlightFailingString(testPass)))
		} else {
			t.logger.Info("result", zap.Any("testcase id", models.HighlightPassingString(cfg.Tc.Name)), zap.Any("testset id", models.HighlightPassingString(cfg.TestSet)), zap.Any("passed", models.HighlightPassingString(testPass)))
		}

		testStatus := models.TestStatusPending
		if testPass {
			testStatus = models.TestStatusPassed
			*cfg.Success++
		} else {
			testStatus = models.TestStatusFailed
			*cfg.Failure++
			*cfg.Status = models.TestRunStatusFailed
		}

		cfg.TestReportFS.Lock()
		cfg.TestReportFS.SetResult(cfg.TestReport.Name, models.TestResult{
			Kind:       models.HTTP,
			Name:       cfg.TestReport.Name,
			Status:     testStatus,
			Started:    started.Unix(),
			Completed:  time.Now().UTC().Unix(),
			TestCaseID: cfg.Tc.Name,
			Req: models.HttpReq{
				Method:     cfg.Tc.HttpReq.Method,
				ProtoMajor: cfg.Tc.HttpReq.ProtoMajor,
				ProtoMinor: cfg.Tc.HttpReq.ProtoMinor,
				URL:        cfg.Tc.HttpReq.URL,
				URLParams:  cfg.Tc.HttpReq.URLParams,
				Header:     cfg.Tc.HttpReq.Header,
				Body:       cfg.Tc.HttpReq.Body,
			},
			Res: models.HttpResp{
				StatusCode:    cfg.Tc.HttpResp.StatusCode,
				Header:        cfg.Tc.HttpResp.Header,
				Body:          cfg.Tc.HttpResp.Body,
				StatusMessage: cfg.Tc.HttpResp.StatusMessage,
				ProtoMajor:    cfg.Tc.HttpResp.ProtoMajor,
				ProtoMinor:    cfg.Tc.HttpResp.ProtoMinor,
			},
			// Mocks:        httpSpec.Mocks,
			// TestCasePath: tcsPath,
			TestCasePath: cfg.Path + "/" + cfg.TestSet,
			// MockPath:     mockPath,
			// Noise:        httpSpec.Assertions["noise"],
			Noise:  cfg.Tc.Noise,
			Result: *testResult,
		})
		cfg.TestReportFS.Lock()
		cfg.TestReportFS.Unlock()

	}
}

func (t *tester) FetchTestResults(cfg *FetchTestResultsConfig) models.TestRunStatus {
	// store the result of the testrun as test-report
	testResults, err := cfg.TestReportFS.GetResults(cfg.TestReport.Name)
	if err != nil && (*cfg.Status == models.TestRunStatusFailed || *cfg.Status == models.TestRunStatusPassed) && (*cfg.Success+*cfg.Failure == 0) {
		t.logger.Error("failed to fetch test results", zap.Error(err))
		return models.TestRunStatusFailed
	}
	cfg.TestReport.TestSet = cfg.TestSet
	cfg.TestReport.Total = len(testResults)
	cfg.TestReport.Status = string(*cfg.Status)
	cfg.TestReport.Tests = testResults
	cfg.TestReport.Success = *cfg.Success
	cfg.TestReport.Failure = *cfg.Failure

	resultForTele, ok := cfg.Ctx.Value("resultForTele").(*[]int)
	if !ok {
		t.logger.Debug("resultForTele is not of type *[]int")
	}
	(*resultForTele)[0] += *cfg.Success
	(*resultForTele)[1] += *cfg.Failure

	err = cfg.TestReportFS.Write(context.Background(), cfg.TestReportPath, cfg.TestReport)

	t.logger.Info("test report for "+cfg.TestSet+": ", zap.Any("name: ", cfg.TestReport.Name), zap.Any("path: ", cfg.Path+"/"+cfg.TestReport.Name))

	if *cfg.Status == models.TestRunStatusFailed {
		pp.SetColorScheme(models.FailingColorScheme)
	} else {
		pp.SetColorScheme(models.PassingColorScheme)
	}

	pp.Printf("\n <=========================================> \n  TESTRUN SUMMARY. For testrun with id: %s\n"+"\tTotal tests: %s\n"+"\tTotal test passed: %s\n"+"\tTotal test failed: %s\n <=========================================> \n\n", cfg.TestReport.TestSet, cfg.TestReport.Total, cfg.TestReport.Success, cfg.TestReport.Failure)

	if err != nil {
		t.logger.Error(err.Error())
		return models.TestRunStatusFailed
	}

	t.logger.Debug("the result before", zap.Any("", cfg.TestReport.Status), zap.Any("testreport name", cfg.TestReport.Name))
	t.logger.Debug("the result after", zap.Any("", cfg.TestReport.Status), zap.Any("testreport name", cfg.TestReport.Name))
	return *cfg.Status
}

// testSet, path, testReportPath, appCmd, appContainer, appNetwork, delay, pid, ys, loadedHooks, testReportFS, testRunChan, apiTimeout, ctx
func (t *tester) RunTestSet(testSet, path, testReportPath, appCmd, appContainer, appNetwork string, delay uint64, pid uint32, ys platform.TestCaseDB, loadedHooks *hooks.Hook, testReportFS yaml.TestReportFS, testRunChan chan string, apiTimeout uint64, ctx context.Context, testcases map[string]bool, noiseConfig models.GlobalNoise, serveTest bool) models.TestRunStatus {
	cfg := &RunTestSetConfig{
		TestSet:        testSet,
		Path:           path,
		TestReportPath: testReportPath,
		AppCmd:         appCmd,
		AppContainer:   appContainer,
		AppNetwork:     appNetwork,
		Delay:          delay,
		Pid:            pid,
		YamlStore:      ys,
		LoadedHooks:    loadedHooks,
		TestReportFS:   testReportFS,
		TestRunChan:    testRunChan,
		ApiTimeout:     apiTimeout,
		Ctx:            ctx,
		ServeTest:      serveTest,
	}
	initialisedValues := t.InitialiseRunTestSet(cfg)
	if initialisedValues.InitialStatus != "" {
		return initialisedValues.InitialStatus
	}

	isApplicationStopped := false
	// Recover from panic and gracfully shutdown
	defer loadedHooks.Recover(pkg.GenerateRandomID())
	defer func() {
		if len(appCmd) == 0 && pid != 0 {
			t.logger.Debug("no need to stop the user application when running keploy tests along with unit tests")
		} else {
			// stop the user application
			if !isApplicationStopped && !serveTest {
				loadedHooks.StopUserApplication()
			}
		}
	}()

	exitLoop := false
	var (
		success = 0
		failure = 0
		status  = models.TestRunStatusPassed
	)

	var userIp string
	userIp = initialisedValues.UserIP
	t.logger.Debug("the userip of the user docker container", zap.Any("", userIp))

	var entTcs, nonKeployTcs []string
	for _, tc := range initialisedValues.Tcs {
		if _, ok := testcases[tc.Name]; !ok && len(testcases) != 0 {
			continue
		}
		// Filter the TCS Mocks based on the test case's request and response timestamp such that mock's timestamps lies between the test's timestamp and then, set the TCS Mocks.
		filteredTcsMocks := FilterTcsMocks(tc, initialisedValues.TcsMocks, t.logger)
		loadedHooks.SetTcsMocks(filteredTcsMocks)

		if tc.Version == "api.keploy-enterprise.io/v1beta1" {
			entTcs = append(entTcs, tc.Name)
		} else if tc.Version != "api.keploy.io/v1beta1" {
			nonKeployTcs = append(nonKeployTcs, tc.Name)
		}
		select {
		case err := <-initialisedValues.ErrChan:
			isApplicationStopped = true
			switch err {
			case hooks.ErrInterrupted:
				exitLoop = true
				status = models.TestRunStatusUserAbort
			case hooks.ErrCommandError:
				exitLoop = true
				status = models.TestRunStatusFaultUserApp
			case hooks.ErrUnExpected:
				exitLoop = true
				status = models.TestRunStatusAppHalted
				t.logger.Warn("stopping testrun for the test set:", zap.Any("test-set", testSet))
			default:
				exitLoop = true
				status = models.TestRunStatusAppHalted
				t.logger.Error("stopping testrun for the test set:", zap.Any("test-set", testSet))
			}
		default:
		}

		if exitLoop {
			break
		}

		cfg := &SimulateRequestConfig{
			Tc:           tc,
			LoadedHooks:  loadedHooks,
			AppCmd:       appCmd,
			UserIP:       userIp,
			TestSet:      testSet,
			ApiTimeout:   apiTimeout,
			Success:      &success,
			Failure:      &failure,
			Status:       &status,
			TestReportFS: testReportFS,
			TestReport:   initialisedValues.TestReport,
			Path:         path,
			DockerID:     initialisedValues.DockerID,
			NoiseConfig:  noiseConfig,
		}
		t.SimulateRequest(cfg)
	}
	if len(entTcs) > 0 {
		t.logger.Warn("These testcases have been recorded with Keploy Enterprise, may not work properly with the open-source version", zap.Strings("enterprise mocks:", entTcs))
	}
	if len(nonKeployTcs) > 0 {
		t.logger.Warn("These testcases have not been recorded by Keploy, may not work properly with Keploy.", zap.Strings("non-keploy mocks:", nonKeployTcs))
	}
	resultsCfg := &FetchTestResultsConfig{
		TestReportFS:   testReportFS,
		TestReport:     initialisedValues.TestReport,
		Status:         &status,
		TestSet:        testSet,
		Success:        &success,
		Failure:        &failure,
		Ctx:            ctx,
		TestReportPath: testReportPath,
		Path:           path,
	}
	status = t.FetchTestResults(resultsCfg)
	return status
}

func (t *tester) testHttp(tc models.TestCase, actualResponse *models.HttpResp, noiseConfig models.GlobalNoise) (bool, *models.Result) {

	bodyType := models.BodyTypePlain
	if json.Valid([]byte(actualResponse.Body)) {
		bodyType = models.BodyTypeJSON
	}
	pass := true
	hRes := &[]models.HeaderResult{}

	res := &models.Result{
		StatusCode: models.IntResult{
			Normal:   false,
			Expected: tc.HttpResp.StatusCode,
			Actual:   actualResponse.StatusCode,
		},
		BodyResult: []models.BodyResult{{
			Normal:   false,
			Type:     bodyType,
			Expected: tc.HttpResp.Body,
			Actual:   actualResponse.Body,
		}},
	}
	noise := tc.Noise

	var (
		bodyNoise   = noiseConfig["body"]
		headerNoise = noiseConfig["header"]
	)

	if bodyNoise == nil {
		bodyNoise = map[string][]string{}
	}
	if headerNoise == nil {
		headerNoise = map[string][]string{}
	}

	for field, regexArr := range noise {
		a := strings.Split(field, ".")
		if len(a) > 1 && a[0] == "body" {
			x := strings.Join(a[1:], ".")
			bodyNoise[x] = regexArr
		} else if a[0] == "header" {
			headerNoise[a[len(a)-1]] = regexArr
		}
	}

	// stores the json body after removing the noise
	cleanExp, cleanAct := "", ""
	var err error
	if !Contains(MapToArray(noise), "body") && bodyType == models.BodyTypeJSON {
		cleanExp, cleanAct, pass, err = Match(tc.HttpResp.Body, actualResponse.Body, bodyNoise, t.logger)
		if err != nil {
			return false, res
		}
		// debug log for cleanExp and cleanAct
		t.logger.Debug("cleanExp", zap.Any("", cleanExp))
		t.logger.Debug("cleanAct", zap.Any("", cleanAct))
	} else {
		if !Contains(MapToArray(noise), "body") && tc.HttpResp.Body != actualResponse.Body {
			pass = false
		}
	}

	res.BodyResult[0].Normal = pass

	if !CompareHeaders(pkg.ToHttpHeader(tc.HttpResp.Header), pkg.ToHttpHeader(actualResponse.Header), hRes, headerNoise) {

		pass = false
	}

	res.HeadersResult = *hRes
	if tc.HttpResp.StatusCode == actualResponse.StatusCode {
		res.StatusCode.Normal = true
	} else {

		pass = false
	}

	if !pass {
		logDiffs := NewDiffsPrinter(tc.Name)

		logger := pp.New()
		logger.WithLineInfo = false
		logger.SetColorScheme(models.FailingColorScheme)
		var logs = ""

		logs = logs + logger.Sprintf("Testrun failed for testcase with id: %s\n\n--------------------------------------------------------------------\n\n", tc.Name)

		// ------------ DIFFS RELATED CODE -----------
		if !res.StatusCode.Normal {
			logDiffs.PushStatusDiff(fmt.Sprint(res.StatusCode.Expected), fmt.Sprint(res.StatusCode.Actual))
		}

		var (
			actualHeader   = map[string][]string{}
			expectedHeader = map[string][]string{}
			unmatched      = true
		)

		for _, j := range res.HeadersResult {
			if !j.Normal {
				unmatched = false
				actualHeader[j.Actual.Key] = j.Actual.Value
				expectedHeader[j.Expected.Key] = j.Expected.Value
			}
		}

		if !unmatched {
			for i, j := range expectedHeader {
				logDiffs.PushHeaderDiff(fmt.Sprint(j), fmt.Sprint(actualHeader[i]), i, headerNoise)
			}
		}

		if !res.BodyResult[0].Normal {

			if json.Valid([]byte(actualResponse.Body)) {
				patch, err := jsondiff.Compare(cleanExp, cleanAct)
				if err != nil {
					t.logger.Warn("failed to compute json diff", zap.Error(err))
				}
				for _, op := range patch {
					keyStr := op.Path
					if len(keyStr) > 1 && keyStr[0] == '/' {
						keyStr = keyStr[1:]
					}
					logDiffs.PushBodyDiff(fmt.Sprint(op.OldValue), fmt.Sprint(op.Value), bodyNoise)

				}
			} else {
				logDiffs.PushBodyDiff(fmt.Sprint(tc.HttpResp.Body), fmt.Sprint(actualResponse.Body), bodyNoise)
			}
		}
		t.mutex.Lock()
		logger.Printf(logs)
		logDiffs.Render()
		t.mutex.Unlock()

	} else {
		logger := pp.New()
		logger.WithLineInfo = false
		logger.SetColorScheme(models.PassingColorScheme)
		var log2 = ""
		log2 += logger.Sprintf("Testrun passed for testcase with id: %s\n\n--------------------------------------------------------------------\n\n", tc.Name)
		t.mutex.Lock()
		logger.Printf(log2)
		t.mutex.Unlock()

	}

	return pass, res
}

func replaceHostToIP(currentURL string, ipAddress string) (string, error) {
	// Parse the current URL
	parsedURL, err := url.Parse(currentURL)

	if err != nil {
		// Return the original URL if parsing fails
		return currentURL, err
	}

	if ipAddress == "" {
		return currentURL, fmt.Errorf("failed to replace url in case of docker env")
	}

	// Replace hostname with the IP address
	parsedURL.Host = strings.Replace(parsedURL.Host, parsedURL.Hostname(), ipAddress, 1)
	// Return the modified URL
	return parsedURL.String(), nil
}<|MERGE_RESOLUTION|>--- conflicted
+++ resolved
@@ -36,7 +36,6 @@
 	mutex  sync.Mutex
 }
 type TestOptions struct {
-<<<<<<< HEAD
 	MongoPassword    string
 	Delay            uint64
 	PassThroughPorts []uint
@@ -47,20 +46,8 @@
 	ProxyPort        uint32
 	GlobalNoise      models.GlobalNoise
 	TestsetNoise     models.TestsetNoise
-=======
-	MongoPassword      string
-	Delay              uint64
-	PassThroughPorts   []uint
-	ApiTimeout         uint64
-	Testsets           []string
-	AppContainer       string
-	AppNetwork         string
-	ProxyPort          uint32
-	GlobalNoise        models.GlobalNoise
-	TestsetNoise       models.TestsetNoise
-	WithCoverage       bool
+  WithCoverage       bool
 	CoverageReportPath string
->>>>>>> 92ad508c
 }
 
 func NewTester(logger *zap.Logger) Tester {
@@ -208,7 +195,6 @@
 	exitLoop := false
 
 	cfg := &TestConfig{
-<<<<<<< HEAD
 		Path:             path,
 		Proxyport:        options.ProxyPort,
 		TestReportPath:   testReportPath,
@@ -219,21 +205,8 @@
 		PassThroughPorts: options.PassThroughPorts,
 		ApiTimeout:       options.ApiTimeout,
 		MongoPassword:    options.MongoPassword,
-=======
-		Path:               path,
-		Proxyport:          options.ProxyPort,
-		TestReportPath:     testReportPath,
-		AppCmd:             appCmd,
-		Testsets:           &options.Testsets,
-		AppContainer:       options.AppContainer,
-		AppNetwork:         options.AppContainer,
-		Delay:              options.Delay,
-		PassThroughPorts:   options.PassThroughPorts,
-		ApiTimeout:         options.ApiTimeout,
-		MongoPassword:      options.MongoPassword,
-		WithCoverage:       options.WithCoverage,
+    WithCoverage:       options.WithCoverage,
 		CoverageReportPath: options.CoverageReportPath,
->>>>>>> 92ad508c
 	}
 	initialisedValues, err := t.InitialiseTest(cfg)
 	// Recover from panic and gracfully shutdown
