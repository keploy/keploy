package test

import (
	"context"
	"encoding/json"
	"errors"
	"fmt"
	"os"
	"os/exec"
	"os/signal"
	"path/filepath"
	"sort"
	"strings"
	"sync"
	"syscall"
	"time"

	"net/url"

	"github.com/k0kubun/pp/v3"
	"github.com/wI2L/jsondiff"
	"go.keploy.io/server/pkg"
	"go.keploy.io/server/pkg/hooks"
	"go.keploy.io/server/pkg/models"
	"go.keploy.io/server/pkg/platform"
	"go.keploy.io/server/pkg/platform/fs"
	"go.keploy.io/server/pkg/platform/telemetry"
	"go.keploy.io/server/pkg/platform/yaml"
	"go.keploy.io/server/pkg/proxy"
	"go.keploy.io/server/utils"
	"go.uber.org/zap"
)

var Emoji = "\U0001F430" + " Keploy:"

type tester struct {
	logger *zap.Logger
	mutex  sync.Mutex
}
type TestOptions struct {
	MongoPassword      string
	Delay              uint64
	BuildDelay         time.Duration
	PassThroughPorts   []uint
	ApiTimeout         uint64
	Tests              map[string][]string
	AppContainer       string
	AppNetwork         string
	ProxyPort          uint32
	GlobalNoise        models.GlobalNoise
	TestsetNoise       models.TestsetNoise
	WithCoverage       bool
	CoverageReportPath string
	IgnoreOrdering     bool
	PassthroughHosts   []models.Filters
	EnableANSIColor    *bool
}

var (
	totalTests      int
	totalTestPassed int
	totalTestFailed int
)

var completeTestReport = make(map[string]TestReportVerdict)

func NewTester(logger *zap.Logger) Tester {
	return &tester{
		logger: logger,
		mutex:  sync.Mutex{},
	}
}

func (t *tester) InitialiseTest(cfg *TestConfig) (TestEnvironmentSetup, error) {
	var (
		returnVal TestEnvironmentSetup
		err       error
	)
	returnVal.Storage = cfg.Storage
	// capturing the code coverage for go bianries built by go-version 1.20^
	if cfg.WithCoverage {

		// report path is provided via cmd flag by user
		if cfg.CoverageReportPath != "" {

			// handle relative path
			if !strings.HasPrefix(cfg.CoverageReportPath, "/") {
				absPath, err := filepath.Abs(cfg.CoverageReportPath)
				if err != nil {
					t.logger.Error("failed to resolve the relative path for go coverage directory", zap.Error(err), zap.Any("relative path", cfg.CoverageReportPath))
				}
				cfg.CoverageReportPath = absPath
			}
			cfg.CoverageReportPath = cfg.CoverageReportPath + "/coverage-reports"

			// validate the path is to directory or not. And create a directory if not exists
			dirInfo, err := os.Stat(cfg.CoverageReportPath)
			if err != nil && !os.IsNotExist(err) {
				t.logger.Error("failed to check that the goCoverDir path is a directory", zap.Error(err))
				return returnVal, err
			} else if err == nil && !dirInfo.IsDir() {
				t.logger.Error("the goCoverDir is not a directory. Please provide a valid path to a directory for go coverage binaries.")
				return returnVal, fmt.Errorf("the goCoverDir is not a directory. Please provide a valid path to a directory for go coverage binaries.")
			} else if err != nil && os.IsNotExist(err) {
				err := makeDirectory(cfg.CoverageReportPath)
				if err != nil {
					t.logger.Error("failed to create coverage directory to collect the go coverage", zap.Error(err), zap.Any("path", cfg.CoverageReportPath))
					return returnVal, err
				}
			}
		} else {
			// reports at the current directory
			cfg.CoverageReportPath = cfg.Path + "/coverage-reports"
			err := makeDirectory(cfg.CoverageReportPath)
			if err != nil {
				t.logger.Error("failed to create coverage directory to collect the go coverage", zap.Error(err), zap.Any("path", cfg.CoverageReportPath))
				return returnVal, err
			}
		}
		// set the go env variable to export the coverage-path of the runnable binaries
		os.Setenv("GOCOVERDIR", cfg.CoverageReportPath)
	}

	stopper := make(chan os.Signal, 1)
	signal.Notify(stopper, os.Interrupt, os.Kill, syscall.SIGHUP, syscall.SIGINT, syscall.SIGQUIT, syscall.SIGTERM, syscall.SIGKILL)

	models.SetMode(models.MODE_TEST)

	returnVal.TestReportFS = cfg.TestReport
	// fetch the recorded testcases with their mocks
	routineId := pkg.GenerateRandomID()
	// Initiate the hooks
	returnVal.LoadedHooks, err = hooks.NewHook(returnVal.Storage, routineId, t.logger)
	if err != nil {
		return returnVal, fmt.Errorf("error while creating hooks %v", err)
	}
	returnVal.LoadedHooks.SetPassThroughHosts(cfg.PassThroughHosts)

	select {
	case <-stopper:
		return returnVal, errors.New("Keploy was interupted by stopper")
	default:
		// load the ebpf hooks into the kernel
		if err := returnVal.LoadedHooks.LoadHooks(cfg.AppCmd, cfg.AppContainer, 0, context.Background(), nil); err != nil {
			return returnVal, err
		}
	}

	select {
	case <-stopper:
		returnVal.LoadedHooks.Stop(true)
		return returnVal, errors.New("Keploy was interupted by stopper")
	default:
		// start the proxy
		returnVal.ProxySet = proxy.BootProxy(t.logger, proxy.Option{Port: cfg.Proxyport, MongoPassword: cfg.MongoPassword}, cfg.AppCmd, cfg.AppContainer, 0, "", cfg.PassThroughPorts, returnVal.LoadedHooks, context.Background(), cfg.Delay)
	}

	// proxy update its state in the ProxyPorts map
	//Sending Proxy Ip & Port to the ebpf program
	if err := returnVal.LoadedHooks.SendProxyInfo(returnVal.ProxySet.IP4, returnVal.ProxySet.Port, returnVal.ProxySet.IP6); err != nil {
		return returnVal, err
	}

	// filter the required destination ports
	if err := returnVal.LoadedHooks.SendPassThroughPorts(cfg.PassThroughPorts); err != nil {
		return returnVal, err
	}
	// Channels to communicate between different types of closing keploy
	returnVal.AbortStopHooksInterrupt = make(chan bool) // channel to stop closing of keploy via interrupt
	returnVal.AbortStopHooksForcefully = false          // boolen to stop closing of keploy via user app error
	returnVal.ExitCmd = make(chan bool)                 // channel to exit this command
	resultForTele := []int{0, 0}
	returnVal.Ctx = context.WithValue(context.Background(), "resultForTele", &resultForTele)

	go func() {
		select {
		case <-stopper:
			returnVal.AbortStopHooksForcefully = true
			returnVal.LoadedHooks.Stop(false)
			//Call the telemetry events.
			if resultForTele[0] != 0 || resultForTele[1] != 0 {
				cfg.Tele.Testrun(resultForTele[0], resultForTele[1])
			}
			returnVal.ProxySet.StopProxyServer()
			returnVal.ExitCmd <- true
		case <-returnVal.AbortStopHooksInterrupt:
			//Call the telemetry events.
			if resultForTele[0] != 0 || resultForTele[1] != 0 {
				cfg.Tele.Testrun(resultForTele[0], resultForTele[1])
			}
			return
		}
	}()
	returnVal.IgnoreOrdering = cfg.IgnoreOrdering

	return returnVal, nil
}

<<<<<<< HEAD
func (t *tester) Test(path string, testReportPath string, appCmd string, options TestOptions, tele *telemetry.Telemetry, testReportStorage platform.TestReportDB, tcsStorage platform.TestCaseDB, EnableANSIColor *bool) bool {
=======
func (t *tester) Test(path string, testReportPath string, generateTestReport bool, appCmd string, options TestOptions, tele *telemetry.Telemetry, testReportStorage platform.TestReportDB, tcsStorage platform.TestCaseDB) bool {
>>>>>>> 648f677f

	testRes := false
	result := true
	exitLoop := false

	cfg := &TestConfig{
		Path:               path,
		Proxyport:          options.ProxyPort,
		TestReportPath:     testReportPath,
		GenerateTestReport: generateTestReport,
		AppCmd:             appCmd,
		AppContainer:       options.AppContainer,
		AppNetwork:         options.AppContainer,
		Delay:              options.Delay,
		BuildDelay:         options.BuildDelay,
		PassThroughPorts:   options.PassThroughPorts,
		ApiTimeout:         options.ApiTimeout,
		MongoPassword:      options.MongoPassword,
		WithCoverage:       options.WithCoverage,
		CoverageReportPath: options.CoverageReportPath,
		Tele:               tele,
		TestReport:         testReportStorage,
		Storage:            tcsStorage,
		PassThroughHosts:   options.PassthroughHosts,
		IgnoreOrdering:     options.IgnoreOrdering,
	}
	sessions, err := cfg.Storage.ReadTestSessionIndices()
	if err != nil {
		t.logger.Error("failed to read the recorded sessions", zap.Error(err))
		return false
	}
	initialisedValues, err := t.InitialiseTest(cfg)
	// Recover from panic and gracefully shutdown
	defer initialisedValues.LoadedHooks.Recover(pkg.GenerateRandomID())
	if err != nil {
		t.logger.Error("failed to initialise the test", zap.Error(err))
		return false
	}
	for _, sessionIndex := range sessions {
		// checking whether the provided testset match with a recorded testset.
		testcases := ArrayToMap(options.Tests[sessionIndex])
		if _, ok := options.Tests[sessionIndex]; !ok && len(options.Tests) != 0 {
			continue
		}
		noiseConfig := options.GlobalNoise
		if tsNoise, ok := options.TestsetNoise[sessionIndex]; ok {
			noiseConfig = LeftJoinNoise(options.GlobalNoise, tsNoise)
		}

<<<<<<< HEAD
		testRunStatus := t.RunTestSet(sessionIndex, path, testReportPath, appCmd, options.AppContainer, options.AppNetwork, options.Delay, options.BuildDelay, 0, nil, options.ApiTimeout, testcases, noiseConfig, false, EnableANSIColor, initialisedValues)
=======
		testRunStatus := t.RunTestSet(sessionIndex, path, testReportPath, generateTestReport, appCmd, options.AppContainer, options.AppNetwork, options.Delay, options.BuildDelay, 0, nil, options.ApiTimeout, testcases, noiseConfig, false, initialisedValues)
>>>>>>> 648f677f

		switch testRunStatus {
		case models.TestRunStatusAppHalted:
			testRes = false
			exitLoop = true
		case models.TestRunStatusFaultUserApp:
			testRes = false
			exitLoop = true
		case models.TestRunStatusUserAbort:
			return false
		case models.TestRunStatusFailed:
			testRes = false
		case models.TestRunStatusPassed:
			testRes = true
		}
		result = result && testRes
		if exitLoop {
			break
		}
	}

	// Sorting completeTestReport map according to testSuiteName (Keys)
	testSuiteNames := make([]string, 0, len(completeTestReport))

	for testSuiteName := range completeTestReport {
		testSuiteNames = append(testSuiteNames, testSuiteName)
	}

	sort.Strings(testSuiteNames)

	pp.Printf("\n <=========================================> \n  COMPLETE TESTRUN SUMMARY. \n\tTotal tests: %s\n"+"\tTotal test passed: %s\n"+"\tTotal test failed: %s\n", totalTests, totalTestPassed, totalTestFailed)

	pp.Printf("\n\tTest Suite Name\t\tTotal Test\tPassed\t\tFailed\t\n")
	for _, testSuiteName := range testSuiteNames {
		pp.Printf("\n\t%s\t\t%s\t\t%s\t\t%s", testSuiteName, completeTestReport[testSuiteName].total, completeTestReport[testSuiteName].passed, completeTestReport[testSuiteName].failed)
	}

	pp.Printf("\n<=========================================> \n\n")

	t.logger.Info("test run completed", zap.Bool("passed overall", result))
	// log the overall code coverage for the test run of go binaries
	if options.WithCoverage {
		t.logger.Info("there is a opportunity to get the coverage here")
		// logs the coverage using covdata
		coverCmd := exec.Command("go", "tool", "covdata", "percent", "-i="+os.Getenv("GOCOVERDIR"))
		output, err := coverCmd.Output()
		if err != nil {
			t.logger.Error("failed to get the coverage of the go binary", zap.Error(err), zap.Any("cmd", coverCmd.String()))
		}
		t.logger.Sugar().Infoln("\n", models.HighlightPassingString(string(output)))

		// merges the coverage files into a single txt file which can be merged with the go-test coverage
		generateCovTxtCmd := exec.Command("go", "tool", "covdata", "textfmt", "-i="+os.Getenv("GOCOVERDIR"), "-o="+os.Getenv("GOCOVERDIR")+"/total-coverage.txt")
		output, err = generateCovTxtCmd.Output()
		if err != nil {
			t.logger.Error("failed to get the coverage of the go binary", zap.Error(err), zap.Any("cmd", coverCmd.String()))
		}
		if len(output) > 0 {
			t.logger.Sugar().Infoln("\n", models.HighlightFailingString(string(output)))
		}
	}

	if !initialisedValues.AbortStopHooksForcefully {
		initialisedValues.AbortStopHooksInterrupt <- true
		// stop listening for the eBPF events
		initialisedValues.LoadedHooks.Stop(true)
		//stop listening for proxy server
		initialisedValues.ProxySet.StopProxyServer()
		return true
	}

	<-initialisedValues.ExitCmd
	return false
}

func (t *tester) StartTest(path string, testReportPath string, generateTestReport bool, appCmd string, options TestOptions, enableTele bool) bool {
	teleFS := fs.NewTeleFS(t.logger)
	tele := telemetry.NewTelemetry(enableTele, false, teleFS, t.logger, "", nil)
	reportStorage := yaml.NewTestReportFS(t.logger)
	mockStorage := yaml.NewYamlStore(path+"/tests", path, "", "", t.logger, tele)
<<<<<<< HEAD
	return t.Test(path, testReportPath, appCmd, options, tele, reportStorage, mockStorage, options.EnableANSIColor)
=======
	return t.Test(path, testReportPath, generateTestReport, appCmd, options, tele, reportStorage, mockStorage)
>>>>>>> 648f677f
}

func (t *tester) InitialiseRunTestSet(cfg *RunTestSetConfig) InitialiseRunTestSetReturn {
	var returnVal InitialiseRunTestSetReturn
	var err error
	var readTestCaseMocks []*models.TestCase
	testCaseMocks, err := cfg.Storage.ReadTestcases(cfg.TestSet, nil, nil)
	for _, mock := range testCaseMocks {
		tcs, ok := mock.(*models.TestCase)
		if !ok {
			continue
		}
		readTestCaseMocks = append(readTestCaseMocks, tcs)
	}
	if err != nil {
		t.logger.Error("Error in reading the testcase", zap.Error(err))
		returnVal.InitialStatus = models.TestRunStatusFailed
		return returnVal
	}
	returnVal.Tcs = readTestCaseMocks
	if len(returnVal.Tcs) == 0 {
		t.logger.Info("No testcases are recorded for the user application", zap.Any("for session", cfg.TestSet))
		returnVal.InitialStatus = models.TestRunStatusFailed
		return returnVal
	}

	t.logger.Debug(fmt.Sprintf("the testcases for %s are: %v", cfg.TestSet, returnVal.Tcs))
	var readConfigMocks []*models.Mock
	configMocks, err := cfg.Storage.ReadConfigMocks(cfg.TestSet)
	for _, mock := range configMocks {
		configMock, ok := mock.(*models.Mock)
		if !ok {
			continue
		}
		readConfigMocks = append(readConfigMocks, configMock)
	}
	var readTcsMocks []*models.Mock
	readTcsMockss, err := cfg.Storage.ReadTcsMocks(nil, cfg.TestSet)
	for _, mock := range readTcsMockss {
		configMock, ok := mock.(*models.Mock)
		if !ok {
			continue
		}
		readTcsMocks = append(readTcsMocks, configMock)
	}
	if err != nil {
		t.logger.Error(err.Error())
		returnVal.InitialStatus = models.TestRunStatusFailed
		return returnVal
	}
	t.logger.Debug(fmt.Sprintf("the config mocks for %s are: %v\nthe testcase mocks are: %v", cfg.TestSet, configMocks, returnVal.TcsMocks))
	fakeTestCase := models.TestCase{
		Name:     "fake-tc",
		HttpReq:  models.HttpReq{Timestamp: time.Date(2000, 1, 1, 0, 0, 0, 0, time.UTC)},
		HttpResp: models.HttpResp{Timestamp: time.Now()},
	}
	sortedConfigMocks := SortMocks(&fakeTestCase, readConfigMocks, t.logger)
	t.logger.Debug(fmt.Sprintf("the oss config mocks for %s are: %v\n", cfg.TestSet, readConfigMocks))

	cfg.LoadedHooks.SetConfigMocks(sortedConfigMocks)
	sort.SliceStable(readTcsMocks, func(i, j int) bool {
		return readTcsMocks[i].Spec.ReqTimestampMock.Before(readTcsMocks[j].Spec.ReqTimestampMock)
	})
	t.logger.Debug(fmt.Sprintf("the oss tcs mocks for %s are: %v\n", cfg.TestSet, readTcsMocks))
	cfg.LoadedHooks.SetTcsMocks(readTcsMocks)
	returnVal.ErrChan = make(chan error, 1)
	t.logger.Debug("", zap.Any("app pid", cfg.Pid))

	if len(cfg.AppCmd) == 0 && cfg.Pid != 0 {
		t.logger.Debug("running keploy tests along with other unit tests")
	} else {
		t.logger.Info("running user application for", zap.Any("test-set", models.HighlightString(cfg.TestSet)))
		// start user application
		if !cfg.ServeTest {
			go func() {
				if err := cfg.LoadedHooks.LaunchUserApplication(cfg.AppCmd, cfg.AppContainer, cfg.AppNetwork, cfg.Delay, cfg.BuildDelay, false); err != nil {
					switch err {
					case hooks.ErrInterrupted:
						t.logger.Info("keploy terminated user application")
					case hooks.ErrCommandError:
					case hooks.ErrUnExpected:
						t.logger.Warn("user application terminated unexpectedly hence stopping keploy, please check application logs if this behaviour is expected")
					default:
						t.logger.Error("unknown error recieved from application", zap.Error(err))
					}
					returnVal.ErrChan <- err
				}
			}()
		}
	}
	// testReport stores the result of all testruns
	returnVal.TestReport = &models.TestReport{
		Version: models.GetVersion(),
		// Name:    runId,
		Total:  len(returnVal.Tcs),
		Status: string(models.TestRunStatusRunning),
	}

	// starts the testrun
	if cfg.GenerateTestReport {
		err = cfg.TestReportFS.Write(context.Background(), cfg.TestReportPath, returnVal.TestReport)
		if err != nil {
			t.logger.Error(err.Error())
			returnVal.InitialStatus = models.TestRunStatusFailed
			return returnVal
		}
	} else {
		index := strings.Split(cfg.TestSet, "-")[2]
		returnVal.TestReport.Name = fmt.Sprintf("report-%v", index)
	}

	//if running keploy-tests along with unit tests
	if cfg.ServeTest && cfg.TestRunChan != nil {
		cfg.TestRunChan <- returnVal.TestReport.Name
	}

	//check if the user application is running docker container using IDE
	returnVal.DockerID = (cfg.AppCmd == "" && len(cfg.AppContainer) != 0)

	ok, _ := utils.IsDockerRelatedCmd(cfg.AppCmd)
	if ok || returnVal.DockerID {
		returnVal.UserIP = cfg.LoadedHooks.GetUserIP()
		t.logger.Debug("the userip of the user docker container", zap.Any("", returnVal.UserIP))
		t.logger.Debug("", zap.Any("User Ip", returnVal.UserIP))
	}

	t.logger.Info("", zap.Any("no of test cases", len(returnVal.Tcs)), zap.Any("test-set", cfg.TestSet))
	t.logger.Debug(fmt.Sprintf("the delay is %v", time.Duration(time.Duration(cfg.Delay)*time.Second)))
	t.logger.Debug(fmt.Sprintf("the buildDelay is %v", time.Duration(time.Duration(cfg.BuildDelay)*time.Second)))

	// added delay to hold running keploy tests until application starts
	t.logger.Debug("the number of testcases for the test set", zap.Any("count", len(returnVal.Tcs)), zap.Any("test-set", cfg.TestSet))
	time.Sleep(time.Duration(cfg.Delay) * time.Second)
	return returnVal
}

func (t *tester) SimulateRequest(cfg *SimulateRequestConfig) {
	switch cfg.Tc.Kind {
	case models.HTTP:
		started := time.Now().UTC()
		t.logger.Debug("Before simulating the request", zap.Any("Test case", cfg.Tc))

		ok, _ := utils.IsDockerRelatedCmd(cfg.AppCmd)
		if ok || cfg.DockerID {
			var err error
			cfg.Tc.HttpReq.URL, err = replaceHostToIP(cfg.Tc.HttpReq.URL, cfg.UserIP)
			if err != nil {
				t.logger.Error("failed to replace host to docker container's IP", zap.Error(err))
			}
			t.logger.Debug("", zap.Any("replaced URL in case of docker env", cfg.Tc.HttpReq.URL))
		}
		t.logger.Debug(fmt.Sprintf("the url of the testcase: %v", cfg.Tc.HttpReq.URL))
		resp, err := pkg.SimulateHttp(*cfg.Tc, cfg.TestSet, t.logger, cfg.ApiTimeout)
		t.logger.Debug("After simulating the request", zap.Any("test case id", cfg.Tc.Name))
		t.logger.Debug("After GetResp of the request", zap.Any("test case id", cfg.Tc.Name))

		if err != nil && resp == nil {
			t.logger.Info("result", zap.Any("testcase id", models.HighlightFailingString(cfg.Tc.Name)), zap.Any("testset id", models.HighlightFailingString(cfg.TestSet)), zap.Any("passed", models.HighlightFailingString("false")))
			return
		}
		testPass, testResult := t.testHttp(*cfg.Tc, resp, cfg.NoiseConfig, cfg.IgnoreOrdering, &cfg.EnableANSIColor)

		if !testPass {
			t.logger.Info("result", zap.Any("testcase id", models.HighlightFailingString(cfg.Tc.Name)), zap.Any("testset id", models.HighlightFailingString(cfg.TestSet)), zap.Any("passed", models.HighlightFailingString(testPass)))
		} else {
			t.logger.Info("result", zap.Any("testcase id", models.HighlightPassingString(cfg.Tc.Name)), zap.Any("testset id", models.HighlightPassingString(cfg.TestSet)), zap.Any("passed", models.HighlightPassingString(testPass)))
		}

		testStatus := models.TestStatusPending
		if testPass {
			testStatus = models.TestStatusPassed
			*cfg.Success++
		} else {
			testStatus = models.TestStatusFailed
			*cfg.Failure++
			*cfg.Status = models.TestRunStatusFailed
		}

		cfg.TestReportFS.SetResult(cfg.TestReport.Name, &models.TestResult{
			Kind:       models.HTTP,
			Name:       cfg.TestReport.Name,
			Status:     testStatus,
			Started:    started.Unix(),
			Completed:  time.Now().UTC().Unix(),
			TestCaseID: cfg.Tc.Name,
			Req: models.HttpReq{
				Method:     cfg.Tc.HttpReq.Method,
				ProtoMajor: cfg.Tc.HttpReq.ProtoMajor,
				ProtoMinor: cfg.Tc.HttpReq.ProtoMinor,
				URL:        cfg.Tc.HttpReq.URL,
				URLParams:  cfg.Tc.HttpReq.URLParams,
				Header:     cfg.Tc.HttpReq.Header,
				Body:       cfg.Tc.HttpReq.Body,
			},
			Res: models.HttpResp{
				StatusCode:    cfg.Tc.HttpResp.StatusCode,
				Header:        cfg.Tc.HttpResp.Header,
				Body:          cfg.Tc.HttpResp.Body,
				StatusMessage: cfg.Tc.HttpResp.StatusMessage,
				ProtoMajor:    cfg.Tc.HttpResp.ProtoMajor,
				ProtoMinor:    cfg.Tc.HttpResp.ProtoMinor,
			},
			// Mocks:        httpSpec.Mocks,
			// TestCasePath: tcsPath,
			TestCasePath: cfg.Path + "/" + cfg.TestSet,
			// MockPath:     mockPath,
			// Noise:        httpSpec.Assertions["noise"],
			Noise:  cfg.Tc.Noise,
			Result: *testResult,
		})

	}
}

func (t *tester) FetchTestResults(cfg *FetchTestResultsConfig) models.TestRunStatus {
	// store the result of the testrun as test-report
	testResults, err := cfg.TestReportFS.GetResults(cfg.TestReport.Name)
	if err != nil && (*cfg.Status == models.TestRunStatusFailed || *cfg.Status == models.TestRunStatusPassed) && (*cfg.Success+*cfg.Failure == 0) {
		t.logger.Error("failed to fetch test results", zap.Error(err))
		return models.TestRunStatusFailed
	}
	readTestResults := []models.TestResult{}
	for _, mock := range testResults {
		testResult, ok := mock.(*models.TestResult)
		if !ok {
			continue
		}
		readTestResults = append(readTestResults, *testResult)
	}
	cfg.TestReport.TestSet = cfg.TestSet
	cfg.TestReport.Total = len(readTestResults)
	cfg.TestReport.Status = string(*cfg.Status)
	cfg.TestReport.Tests = readTestResults
	cfg.TestReport.Success = *cfg.Success
	cfg.TestReport.Failure = *cfg.Failure

	resultForTele, ok := cfg.Ctx.Value("resultForTele").(*[]int)
	if !ok {
		t.logger.Debug("resultForTele is not of type *[]int")
	}
	(*resultForTele)[0] += *cfg.Success
	(*resultForTele)[1] += *cfg.Failure

<<<<<<< HEAD
	err = cfg.TestReportFS.Write(context.Background(), cfg.TestReportPath, cfg.TestReport)

	t.logger.Info("test report for "+cfg.TestSet+": ", zap.Any("name: ", cfg.TestReport.Name), zap.Any("path: ", cfg.Path+"/"+cfg.TestReport.Name))
=======
	if cfg.GenerateTestReport {
		err = cfg.TestReportFS.Write(context.Background(), cfg.TestReportPath, cfg.TestReport)
		t.logger.Info("test report for "+cfg.TestSet+": ", zap.Any("name: ", cfg.TestReport.Name), zap.Any("path: ", cfg.Path+"/"+cfg.TestReport.Name))
	}

>>>>>>> 648f677f
	if *cfg.Status == models.TestRunStatusFailed {
		pp.SetColorScheme(models.FailingColorScheme)
	} else {
		pp.SetColorScheme(models.PassingColorScheme)
	}

<<<<<<< HEAD
	if !*cfg.EnableANSIColor {
		// Print without ANSI color codes
		pp.ColoringEnabled = false
	}
=======
	totalTests += cfg.TestReport.Total
	totalTestPassed += cfg.TestReport.Success
	totalTestFailed += cfg.TestReport.Failure

	verdict := TestReportVerdict{total: cfg.TestReport.Total, failed: cfg.TestReport.Failure, passed: cfg.TestReport.Success}

	completeTestReport[cfg.TestReport.TestSet] = verdict

>>>>>>> 648f677f
	pp.Printf("\n <=========================================> \n  TESTRUN SUMMARY. For testrun with id: %s\n"+"\tTotal tests: %s\n"+"\tTotal test passed: %s\n"+"\tTotal test failed: %s\n <=========================================> \n\n", cfg.TestReport.TestSet, cfg.TestReport.Total, cfg.TestReport.Success, cfg.TestReport.Failure)

	if err != nil {
		t.logger.Error(err.Error())
		return models.TestRunStatusFailed
	}

	t.logger.Debug("the result before", zap.Any("", cfg.TestReport.Status), zap.Any("testreport name", cfg.TestReport.Name))
	t.logger.Debug("the result after", zap.Any("", cfg.TestReport.Status), zap.Any("testreport name", cfg.TestReport.Name))
	return *cfg.Status
}

<<<<<<< HEAD
// testSet, path, testReportPath, appCmd, appContainer, appNetwork, delay, pid, ys, loadedHooks, testReportFS, testRunChan, apiTimeout, ctx
func (t *tester) RunTestSet(testSet, path, testReportPath, appCmd, appContainer, appNetwork string, delay uint64, buildDelay time.Duration, pid uint32, testRunChan chan string, apiTimeout uint64, testcases map[string]bool, noiseConfig models.GlobalNoise, serveTest bool, EnableANSIColor *bool, initialisedValues TestEnvironmentSetup) models.TestRunStatus {
=======
// testSet, path, testReportPath, generateTestReport, appCmd, appContainer, appNetwork, delay, pid, ys, loadedHooks, testReportFS, testRunChan, apiTimeout, ctx
func (t *tester) RunTestSet(testSet, path, testReportPath string, generateTestReport bool, appCmd, appContainer, appNetwork string, delay uint64, buildDelay time.Duration, pid uint32, testRunChan chan string, apiTimeout uint64, testcases map[string]bool, noiseConfig models.GlobalNoise, serveTest bool, initialisedValues TestEnvironmentSetup) models.TestRunStatus {
>>>>>>> 648f677f
	cfg := &RunTestSetConfig{
		TestSet:            testSet,
		Path:               path,
		TestReportPath:     testReportPath,
		GenerateTestReport: generateTestReport,
		AppCmd:             appCmd,
		AppContainer:       appContainer,
		AppNetwork:         appNetwork,
		Delay:              delay,
		BuildDelay:         buildDelay,
		Pid:                pid,
		Storage:            initialisedValues.Storage,
		LoadedHooks:        initialisedValues.LoadedHooks,
		TestReportFS:       initialisedValues.TestReportFS,
		TestRunChan:        testRunChan,
		ApiTimeout:         apiTimeout,
		Ctx:                initialisedValues.Ctx,
		ServeTest:          serveTest,
	}

	initialisedTestSets := t.InitialiseRunTestSet(cfg)
	if initialisedTestSets.InitialStatus != "" {
		return initialisedTestSets.InitialStatus
	}

	isApplicationStopped := false
	// Recover from panic and gracfully shutdown
	defer initialisedValues.LoadedHooks.Recover(pkg.GenerateRandomID())
	defer func() {
		if len(appCmd) == 0 && pid != 0 {
			t.logger.Debug("no need to stop the user application when running keploy tests along with unit tests")
		} else {
			// stop the user application
			if !isApplicationStopped && !serveTest {
				initialisedValues.LoadedHooks.StopUserApplication()
			}
		}
	}()

	exitLoop := false
	var (
		success = 0
		failure = 0
		status  = models.TestRunStatusPassed
	)

	userIp := initialisedTestSets.UserIP
	t.logger.Debug("the userip of the user docker container", zap.Any("", userIp))

	var entTcs, nonKeployTcs []string
	for _, tc := range initialisedTestSets.Tcs {
		if _, ok := testcases[tc.Name]; !ok && len(testcases) != 0 {
			continue
		}
		// Filter the TCS Mocks based on the test case's request and response
		// timestamp such that mock's timestamps lies between the test's timestamp
		// and then, set the TCS Mocks.
		filteredTcsMocks, _ := cfg.Storage.ReadTcsMocks(tc, cfg.TestSet)
		readTcsMocks := []*models.Mock{}
		for _, mock := range filteredTcsMocks {
			tcsmock, ok := mock.(*models.Mock)
			if !ok {
				continue
			}
			readTcsMocks = append(readTcsMocks, tcsmock)
		}
		readTcsMocks, _ = FilterMocks(tc, readTcsMocks, t.logger)
		sort.SliceStable(readTcsMocks, func(i, j int) bool {
			return readTcsMocks[i].Spec.ReqTimestampMock.Before(readTcsMocks[j].Spec.ReqTimestampMock)
		})
		initialisedValues.LoadedHooks.SetTcsMocks(readTcsMocks)

		// Sort the config mocks in such a way that the mocks that have request timestamp between the test's request and response timestamp are at the top
		// and are order by the request timestamp in ascending order
		// Other mocks are sorted by closest request timestamp to the middle of the test's request and response timestamp
		rec, err := cfg.Storage.ReadConfigMocks(cfg.TestSet)
		if err != nil {
			t.logger.Error("failed to read the config mocks", zap.Error(err))
			return models.TestRunStatusFailed
		}
		configMocks := []*models.Mock{}
		for _, mock := range rec {
			configMock, ok := mock.(*models.Mock)
			if !ok {
				continue
			}
			configMocks = append(configMocks, configMock)
		}
		sortedConfigMocks := SortMocks(tc, configMocks, t.logger)
		initialisedValues.LoadedHooks.SetConfigMocks(sortedConfigMocks)
		if tc.Version == "api.keploy-enterprise.io/v1beta1" {
			entTcs = append(entTcs, tc.Name)
		} else if tc.Version != "api.keploy.io/v1beta1" && tc.Version != "api.keploy.io/v1beta2" {
			nonKeployTcs = append(nonKeployTcs, tc.Name)
		}
		select {
		case err := <-initialisedTestSets.ErrChan:
			isApplicationStopped = true
			switch err {
			case hooks.ErrInterrupted:
				exitLoop = true
				status = models.TestRunStatusUserAbort
			case hooks.ErrCommandError:
				exitLoop = true
				status = models.TestRunStatusFaultUserApp
			case hooks.ErrUnExpected:
				exitLoop = true
				status = models.TestRunStatusAppHalted
				t.logger.Warn("stopping testrun for the test set:", zap.Any("test-set", testSet))
			default:
				exitLoop = true
				status = models.TestRunStatusAppHalted
				t.logger.Error("stopping testrun for the test set:", zap.Any("test-set", testSet))
			}
		default:
		}

		if exitLoop {
			break
		}

		cfg := &SimulateRequestConfig{
			Tc:              tc,
			LoadedHooks:     initialisedValues.LoadedHooks,
			AppCmd:          appCmd,
			UserIP:          userIp,
			TestSet:         testSet,
			ApiTimeout:      apiTimeout,
			Success:         &success,
			Failure:         &failure,
			Status:          &status,
			TestReportFS:    initialisedValues.TestReportFS,
			TestReport:      initialisedTestSets.TestReport,
			Path:            path,
			DockerID:        initialisedTestSets.DockerID,
			NoiseConfig:     noiseConfig,
			IgnoreOrdering:  initialisedValues.IgnoreOrdering,
			EnableANSIColor: *EnableANSIColor,
		}
		t.SimulateRequest(cfg)
	}
	if len(entTcs) > 0 {
		t.logger.Warn("These testcases have been recorded with Keploy Enterprise, may not work properly with the open-source version", zap.Strings("enterprise mocks:", entTcs))
	}
	if len(nonKeployTcs) > 0 {
		t.logger.Warn("These testcases have not been recorded by Keploy, may not work properly with Keploy.", zap.Strings("non-keploy mocks:", nonKeployTcs))
	}
	resultsCfg := &FetchTestResultsConfig{
<<<<<<< HEAD
		TestReportFS:    initialisedValues.TestReportFS,
		TestReport:      initialisedTestSets.TestReport,
		Status:          &status,
		TestSet:         testSet,
		Success:         &success,
		Failure:         &failure,
		Ctx:             initialisedValues.Ctx,
		TestReportPath:  testReportPath,
		Path:            path,
		EnableANSIColor: EnableANSIColor,
=======
		TestReportFS:       initialisedValues.TestReportFS,
		TestReport:         initialisedTestSets.TestReport,
		Status:             &status,
		TestSet:            testSet,
		Success:            &success,
		Failure:            &failure,
		Ctx:                initialisedValues.Ctx,
		TestReportPath:     testReportPath,
		GenerateTestReport: generateTestReport,
		Path:               path,
>>>>>>> 648f677f
	}
	status = t.FetchTestResults(resultsCfg)
	return status
}

func (t *tester) testHttp(tc models.TestCase, actualResponse *models.HttpResp, noiseConfig models.GlobalNoise, ignoreOrdering bool, EnableANSIColor *bool) (bool, *models.Result) {

	bodyType := models.BodyTypePlain
	if json.Valid([]byte(actualResponse.Body)) {
		bodyType = models.BodyTypeJSON
	}
	pass := true
	hRes := &[]models.HeaderResult{}

	res := &models.Result{
		StatusCode: models.IntResult{
			Normal:   false,
			Expected: tc.HttpResp.StatusCode,
			Actual:   actualResponse.StatusCode,
		},
		BodyResult: []models.BodyResult{{
			Normal:   false,
			Type:     bodyType,
			Expected: tc.HttpResp.Body,
			Actual:   actualResponse.Body,
		}},
	}
	noise := tc.Noise

	var (
		bodyNoise   = noiseConfig["body"]
		headerNoise = noiseConfig["header"]
	)

	if bodyNoise == nil {
		bodyNoise = map[string][]string{}
	}
	if headerNoise == nil {
		headerNoise = map[string][]string{}
	}

	for field, regexArr := range noise {
		a := strings.Split(field, ".")
		if len(a) > 1 && a[0] == "body" {
			x := strings.Join(a[1:], ".")
			bodyNoise[x] = regexArr
		} else if a[0] == "header" {
			headerNoise[a[len(a)-1]] = regexArr
		}
	}

	// stores the json body after removing the noise
	cleanExp, cleanAct := "", ""
	var err error
	isSame := false
	if !Contains(MapToArray(noise), "body") && bodyType == models.BodyTypeJSON {
		cleanExp, cleanAct, pass, isSame, err = Match(tc.HttpResp.Body, actualResponse.Body, bodyNoise, t.logger, ignoreOrdering)
		if err != nil {
			return false, res
		}
		// debug log for cleanExp and cleanAct
		t.logger.Debug("cleanExp", zap.Any("", cleanExp))
		t.logger.Debug("cleanAct", zap.Any("", cleanAct))
	} else {
		if !Contains(MapToArray(noise), "body") && tc.HttpResp.Body != actualResponse.Body {
			pass = false
		}
	}

	res.BodyResult[0].Normal = pass

	if !CompareHeaders(pkg.ToHttpHeader(tc.HttpResp.Header), pkg.ToHttpHeader(actualResponse.Header), hRes, headerNoise) {

		pass = false
	}

	res.HeadersResult = *hRes
	if tc.HttpResp.StatusCode == actualResponse.StatusCode {
		res.StatusCode.Normal = true
	} else {

		pass = false
	}

	if !pass {
		logDiffs := NewDiffsPrinter(tc.Name)
		logger := pp.New()
		if !*EnableANSIColor {
			logger.SetColoringEnabled(false)
		}
		logger.WithLineInfo = false
		logger.SetColorScheme(models.FailingColorScheme)
		var logs = ""

		logs = logs + logger.Sprintf("Testrun failed for testcase with id: %s\n\n--------------------------------------------------------------------\n\n", tc.Name)

		// ------------ DIFFS RELATED CODE -----------
		if !res.StatusCode.Normal {
			logDiffs.PushStatusDiff(fmt.Sprint(res.StatusCode.Expected), fmt.Sprint(res.StatusCode.Actual))
		}

		var (
			actualHeader   = map[string][]string{}
			expectedHeader = map[string][]string{}
			unmatched      = true
		)

		for _, j := range res.HeadersResult {
			if !j.Normal {
				unmatched = false
				actualHeader[j.Actual.Key] = j.Actual.Value
				expectedHeader[j.Expected.Key] = j.Expected.Value
			}
		}

		if !unmatched {
			for i, j := range expectedHeader {
				logDiffs.PushHeaderDiff(fmt.Sprint(j), fmt.Sprint(actualHeader[i]), i, headerNoise)
			}
		}

		if !res.BodyResult[0].Normal {
			if json.Valid([]byte(actualResponse.Body)) {
				patch, err := jsondiff.Compare(tc.HttpResp.Body, actualResponse.Body)
				if err != nil {
					t.logger.Warn("failed to compute json diff", zap.Error(err))
				}
				for _, op := range patch {
					keyStr := op.Path
					if len(keyStr) > 1 && keyStr[0] == '/' {
						keyStr = keyStr[1:]
					}
					if isSame {
						logDiffs.hasarrayIndexMismatch = true
						logDiffs.PushFooterDiff(utils.WarningSign + " Expected and actual array of key are in different order but have the same objects")
					}
					logDiffs.PushBodyDiff(fmt.Sprint(op.OldValue), fmt.Sprint(op.Value), bodyNoise)

				}
			} else {
				logDiffs.PushBodyDiff(fmt.Sprint(tc.HttpResp.Body), fmt.Sprint(actualResponse.Body), bodyNoise)
			}
		}

	} else {
		logger := pp.New()
		logger.WithLineInfo = false
		logger.SetColorScheme(models.PassingColorScheme)
		if !*EnableANSIColor {
			logger.SetColoringEnabled(false)
		}
		var log2 = ""
		log2 += logger.Sprintf("Testrun passed for testcase with id: %s\n\n--------------------------------------------------------------------\n\n", tc.Name)
		t.mutex.Lock()
		logger.Printf(log2)
		t.mutex.Unlock()

	}

	return pass, res
}

func replaceHostToIP(currentURL string, ipAddress string) (string, error) {
	// Parse the current URL
	parsedURL, err := url.Parse(currentURL)

	if err != nil {
		// Return the original URL if parsing fails
		return currentURL, err
	}

	if ipAddress == "" {
		return currentURL, fmt.Errorf("failed to replace url in case of docker env")
	}

	// Replace hostname with the IP address
	parsedURL.Host = strings.Replace(parsedURL.Host, parsedURL.Hostname(), ipAddress, 1)
	// Return the modified URL
	return parsedURL.String(), nil
}<|MERGE_RESOLUTION|>--- conflicted
+++ resolved
@@ -56,14 +56,6 @@
 	EnableANSIColor    *bool
 }
 
-var (
-	totalTests      int
-	totalTestPassed int
-	totalTestFailed int
-)
-
-var completeTestReport = make(map[string]TestReportVerdict)
-
 func NewTester(logger *zap.Logger) Tester {
 	return &tester{
 		logger: logger,
@@ -196,11 +188,7 @@
 	return returnVal, nil
 }
 
-<<<<<<< HEAD
-func (t *tester) Test(path string, testReportPath string, appCmd string, options TestOptions, tele *telemetry.Telemetry, testReportStorage platform.TestReportDB, tcsStorage platform.TestCaseDB, EnableANSIColor *bool) bool {
-=======
-func (t *tester) Test(path string, testReportPath string, generateTestReport bool, appCmd string, options TestOptions, tele *telemetry.Telemetry, testReportStorage platform.TestReportDB, tcsStorage platform.TestCaseDB) bool {
->>>>>>> 648f677f
+func (t *tester) Test(path string, testReportPath string, generateTestReport bool, appCmd string, options TestOptions, tele *telemetry.Telemetry, testReportStorage platform.TestReportDB, tcsStorage platform.TestCaseDB, EnableANSIColor *bool) bool {
 
 	testRes := false
 	result := true
@@ -250,11 +238,7 @@
 			noiseConfig = LeftJoinNoise(options.GlobalNoise, tsNoise)
 		}
 
-<<<<<<< HEAD
-		testRunStatus := t.RunTestSet(sessionIndex, path, testReportPath, appCmd, options.AppContainer, options.AppNetwork, options.Delay, options.BuildDelay, 0, nil, options.ApiTimeout, testcases, noiseConfig, false, EnableANSIColor, initialisedValues)
-=======
-		testRunStatus := t.RunTestSet(sessionIndex, path, testReportPath, generateTestReport, appCmd, options.AppContainer, options.AppNetwork, options.Delay, options.BuildDelay, 0, nil, options.ApiTimeout, testcases, noiseConfig, false, initialisedValues)
->>>>>>> 648f677f
+		testRunStatus := t.RunTestSet(sessionIndex, path, testReportPath, generateTestReport, appCmd, options.AppContainer, options.AppNetwork, options.Delay, options.BuildDelay, 0, nil, options.ApiTimeout, testcases, noiseConfig, false, EnableANSIColor, initialisedValues)
 
 		switch testRunStatus {
 		case models.TestRunStatusAppHalted:
@@ -335,11 +319,7 @@
 	tele := telemetry.NewTelemetry(enableTele, false, teleFS, t.logger, "", nil)
 	reportStorage := yaml.NewTestReportFS(t.logger)
 	mockStorage := yaml.NewYamlStore(path+"/tests", path, "", "", t.logger, tele)
-<<<<<<< HEAD
-	return t.Test(path, testReportPath, appCmd, options, tele, reportStorage, mockStorage, options.EnableANSIColor)
-=======
-	return t.Test(path, testReportPath, generateTestReport, appCmd, options, tele, reportStorage, mockStorage)
->>>>>>> 648f677f
+	return t.Test(path, testReportPath, generateTestReport, appCmd, options, tele, reportStorage, mockStorage, options.EnableANSIColor)
 }
 
 func (t *tester) InitialiseRunTestSet(cfg *RunTestSetConfig) InitialiseRunTestSetReturn {
@@ -583,29 +563,17 @@
 	(*resultForTele)[0] += *cfg.Success
 	(*resultForTele)[1] += *cfg.Failure
 
-<<<<<<< HEAD
-	err = cfg.TestReportFS.Write(context.Background(), cfg.TestReportPath, cfg.TestReport)
-
-	t.logger.Info("test report for "+cfg.TestSet+": ", zap.Any("name: ", cfg.TestReport.Name), zap.Any("path: ", cfg.Path+"/"+cfg.TestReport.Name))
-=======
 	if cfg.GenerateTestReport {
 		err = cfg.TestReportFS.Write(context.Background(), cfg.TestReportPath, cfg.TestReport)
 		t.logger.Info("test report for "+cfg.TestSet+": ", zap.Any("name: ", cfg.TestReport.Name), zap.Any("path: ", cfg.Path+"/"+cfg.TestReport.Name))
 	}
 
->>>>>>> 648f677f
 	if *cfg.Status == models.TestRunStatusFailed {
 		pp.SetColorScheme(models.FailingColorScheme)
 	} else {
 		pp.SetColorScheme(models.PassingColorScheme)
 	}
 
-<<<<<<< HEAD
-	if !*cfg.EnableANSIColor {
-		// Print without ANSI color codes
-		pp.ColoringEnabled = false
-	}
-=======
 	totalTests += cfg.TestReport.Total
 	totalTestPassed += cfg.TestReport.Success
 	totalTestFailed += cfg.TestReport.Failure
@@ -614,7 +582,6 @@
 
 	completeTestReport[cfg.TestReport.TestSet] = verdict
 
->>>>>>> 648f677f
 	pp.Printf("\n <=========================================> \n  TESTRUN SUMMARY. For testrun with id: %s\n"+"\tTotal tests: %s\n"+"\tTotal test passed: %s\n"+"\tTotal test failed: %s\n <=========================================> \n\n", cfg.TestReport.TestSet, cfg.TestReport.Total, cfg.TestReport.Success, cfg.TestReport.Failure)
 
 	if err != nil {
@@ -627,13 +594,8 @@
 	return *cfg.Status
 }
 
-<<<<<<< HEAD
-// testSet, path, testReportPath, appCmd, appContainer, appNetwork, delay, pid, ys, loadedHooks, testReportFS, testRunChan, apiTimeout, ctx
-func (t *tester) RunTestSet(testSet, path, testReportPath, appCmd, appContainer, appNetwork string, delay uint64, buildDelay time.Duration, pid uint32, testRunChan chan string, apiTimeout uint64, testcases map[string]bool, noiseConfig models.GlobalNoise, serveTest bool, EnableANSIColor *bool, initialisedValues TestEnvironmentSetup) models.TestRunStatus {
-=======
 // testSet, path, testReportPath, generateTestReport, appCmd, appContainer, appNetwork, delay, pid, ys, loadedHooks, testReportFS, testRunChan, apiTimeout, ctx
-func (t *tester) RunTestSet(testSet, path, testReportPath string, generateTestReport bool, appCmd, appContainer, appNetwork string, delay uint64, buildDelay time.Duration, pid uint32, testRunChan chan string, apiTimeout uint64, testcases map[string]bool, noiseConfig models.GlobalNoise, serveTest bool, initialisedValues TestEnvironmentSetup) models.TestRunStatus {
->>>>>>> 648f677f
+func (t *tester) RunTestSet(testSet, path, testReportPath string, generateTestReport bool, appCmd, appContainer, appNetwork string, delay uint64, buildDelay time.Duration, pid uint32, testRunChan chan string, apiTimeout uint64, testcases map[string]bool, noiseConfig models.GlobalNoise, serveTest bool, EnableANSIColor *bool, initialisedValues TestEnvironmentSetup) models.TestRunStatus {
 	cfg := &RunTestSetConfig{
 		TestSet:            testSet,
 		Path:               path,
@@ -782,29 +744,17 @@
 		t.logger.Warn("These testcases have not been recorded by Keploy, may not work properly with Keploy.", zap.Strings("non-keploy mocks:", nonKeployTcs))
 	}
 	resultsCfg := &FetchTestResultsConfig{
-<<<<<<< HEAD
-		TestReportFS:    initialisedValues.TestReportFS,
-		TestReport:      initialisedTestSets.TestReport,
-		Status:          &status,
-		TestSet:         testSet,
-		Success:         &success,
-		Failure:         &failure,
-		Ctx:             initialisedValues.Ctx,
-		TestReportPath:  testReportPath,
-		Path:            path,
+		TestReportFS:        initialisedValues.TestReportFS,
+		TestReport:          initialisedTestSets.TestReport,
+		Status:              &status,
+		TestSet:             testSet,
+		Success:             &success,
+		Failure:             &failure,
+		Ctx:                 initialisedValues.Ctx,
+		TestReportPath:      testReportPath,
+		GenerateTestReport: generateTestReport,
+		Path:                path,
 		EnableANSIColor: EnableANSIColor,
-=======
-		TestReportFS:       initialisedValues.TestReportFS,
-		TestReport:         initialisedTestSets.TestReport,
-		Status:             &status,
-		TestSet:            testSet,
-		Success:            &success,
-		Failure:            &failure,
-		Ctx:                initialisedValues.Ctx,
-		TestReportPath:     testReportPath,
-		GenerateTestReport: generateTestReport,
-		Path:               path,
->>>>>>> 648f677f
 	}
 	status = t.FetchTestResults(resultsCfg)
 	return status
