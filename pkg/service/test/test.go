--- conflicted
+++ resolved
@@ -55,11 +55,8 @@
 	IgnoreOrdering     bool
 	RemoveUnusedMocks  bool
 	PassthroughHosts   []models.Filters
-<<<<<<< HEAD
 	EnableANSIColor    *bool
-=======
 	GenerateTestReport bool
->>>>>>> 5042dd7a
 }
 
 var (
@@ -208,11 +205,7 @@
 	return returnVal, nil
 }
 
-<<<<<<< HEAD
-func (t *tester) Test(path string, testReportPath string, generateTestReport bool, appCmd string, options TestOptions, tele *telemetry.Telemetry, testReportStorage platform.TestReportDB, tcsStorage platform.TestCaseDB, EnableANSIColor *bool) bool {
-=======
-func (t *tester) Test(path string, testReportPath string, appCmd string, options TestOptions, tele *telemetry.Telemetry, testReportStorage platform.TestReportDB, tcsStorage platform.TestCaseDB) bool {
->>>>>>> 5042dd7a
+func (t *tester) Test(path string, testReportPath string, appCmd string, options TestOptions, tele *telemetry.Telemetry, testReportStorage platform.TestReportDB, tcsStorage platform.TestCaseDB, EnableANSIColor *bool) bool {
 
 	testRes := false
 	result := true
@@ -262,11 +255,7 @@
 			noiseConfig = LeftJoinNoise(options.GlobalNoise, tsNoise)
 		}
 
-<<<<<<< HEAD
-		testRunStatus := t.RunTestSet(sessionIndex, path, testReportPath, generateTestReport, appCmd, options.AppContainer, options.AppNetwork, options.Delay, options.BuildDelay, 0, nil, options.APITimeout, testcases, noiseConfig, false, EnableANSIColor, initialisedValues)
-=======
-		testRunStatus := t.RunTestSet(sessionIndex, path, testReportPath, appCmd, options.AppContainer, options.AppNetwork, options.Delay, options.BuildDelay, 0, nil, options.ApiTimeout, testcases, noiseConfig, false, initialisedValues)
->>>>>>> 5042dd7a
+		testRunStatus := t.RunTestSet(sessionIndex, path, testReportPath, appCmd, options.AppContainer, options.AppNetwork, options.Delay, options.BuildDelay, 0, nil, options.APITimeout, testcases, noiseConfig, false, EnableANSIColor, initialisedValues)
 
 		switch testRunStatus {
 		case models.TestRunStatusAppHalted:
@@ -367,11 +356,7 @@
 	tele := telemetry.NewTelemetry(enableTele, false, teleFS, t.logger, "", nil)
 	reportStorage := yaml.NewTestReportFS(t.logger)
 	mockStorage := yaml.NewYamlStore(path+"/tests", path, "", "", t.logger, tele)
-<<<<<<< HEAD
-	return t.Test(path, testReportPath, generateTestReport, appCmd, options, tele, reportStorage, mockStorage, options.EnableANSIColor)
-=======
-	return t.Test(path, testReportPath, appCmd, options, tele, reportStorage, mockStorage)
->>>>>>> 5042dd7a
+	return t.Test(path, testReportPath, appCmd, options, tele, reportStorage, mockStorage, options.EnableANSIColor)
 }
 
 func (t *tester) InitialiseRunTestSet(cfg *RunTestSetConfig) InitialiseRunTestSetReturn {
@@ -654,11 +639,7 @@
 }
 
 // testSet, path, testReportPath, generateTestReport, appCmd, appContainer, appNetwork, delay, pid, ys, loadedHooks, testReportFS, testRunChan, apiTimeout, ctx
-<<<<<<< HEAD
-func (t *tester) RunTestSet(testSet, path, testReportPath string, generateTestReport bool, appCmd, appContainer, appNetwork string, delay uint64, buildDelay time.Duration, pid uint32, testRunChan chan string, apiTimeout uint64, testcases map[string]bool, noiseConfig models.GlobalNoise, serveTest bool, EnableANSIColor *bool, initialisedValues TestEnvironmentSetup) models.TestRunStatus {
-=======
-func (t *tester) RunTestSet(testSet, path, testReportPath string, appCmd, appContainer, appNetwork string, delay uint64, buildDelay time.Duration, pid uint32, testRunChan chan string, apiTimeout uint64, testcases map[string]bool, noiseConfig models.GlobalNoise, serveTest bool, initialisedValues TestEnvironmentSetup) models.TestRunStatus {
->>>>>>> 5042dd7a
+func (t *tester) RunTestSet(testSet, path, testReportPath string, appCmd, appContainer, appNetwork string, delay uint64, buildDelay time.Duration, pid uint32, testRunChan chan string, apiTimeout uint64, testcases map[string]bool, noiseConfig models.GlobalNoise, serveTest bool, EnableANSIColor *bool, initialisedValues TestEnvironmentSetup) models.TestRunStatus {
 	cfg := &RunTestSetConfig{
 		TestSet:            testSet,
 		Path:               path,
