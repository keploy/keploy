package test

import (
	"context"
	"encoding/json"
	"errors"
	"fmt"
	"os"
	"os/signal"
	"path/filepath"
	"strings"
	"sync"
	"syscall"
	"time"

	"net/url"

	"github.com/k0kubun/pp/v3"
	"github.com/wI2L/jsondiff"
	"go.keploy.io/server/pkg"
	"go.keploy.io/server/pkg/hooks"
	"go.keploy.io/server/pkg/models"
	"go.keploy.io/server/pkg/platform"
	"go.keploy.io/server/pkg/platform/fs"
	"go.keploy.io/server/pkg/platform/telemetry"
	"go.keploy.io/server/pkg/platform/yaml"
	"go.keploy.io/server/pkg/proxy"
	"go.uber.org/zap"
)

var Emoji = "\U0001F430" + " Keploy:"

type tester struct {
	logger *zap.Logger
	mutex  sync.Mutex
}
type TestOptions struct {
	MongoPassword    string
	Delay            uint64
	PassThorughPorts []uint
	ApiTimeout       uint64
	Testsets         []string
	AppContainer     string
	AppNetwork       string
	ProxyPort        uint32
	GlobalNoise      models.GlobalNoise
	TestsetNoise     models.TestsetNoise
}

func NewTester(logger *zap.Logger) Tester {
	return &tester{
		logger: logger,
		mutex:  sync.Mutex{},
	}
}

func (t *tester) InitialiseTest(cfg *TestConfig) (InitialiseTestReturn, error) {
	var returnVal InitialiseTestReturn

	stopper := make(chan os.Signal, 1)
	signal.Notify(stopper, os.Interrupt, os.Kill, syscall.SIGHUP, syscall.SIGINT, syscall.SIGQUIT, syscall.SIGTERM, syscall.SIGKILL)

	models.SetMode(models.MODE_TEST)

	teleFS := fs.NewTeleFS()
	tele := telemetry.NewTelemetry(true, false, teleFS, t.logger, "", nil)

	returnVal.TestReportFS = yaml.NewTestReportFS(t.logger)
	// fetch the recorded testcases with their mocks
	returnVal.YamlStore = yaml.NewYamlStore(cfg.Path+"/tests", cfg.Path, "", "", t.logger, tele)

	routineId := pkg.GenerateRandomID()
	// Initiate the hooks
	returnVal.LoadedHooks = hooks.NewHook(returnVal.YamlStore, routineId, t.logger)

	select {
	case <-stopper:
		return returnVal, errors.New("Keploy was interupted by stopper")
	default:
		// load the ebpf hooks into the kernel
		if err := returnVal.LoadedHooks.LoadHooks(cfg.AppCmd, cfg.AppContainer, 0, context.Background()); err != nil {
			return returnVal, err
		}
	}

	select {
	case <-stopper:
		returnVal.LoadedHooks.Stop(true)
		return returnVal, errors.New("Keploy was interupted by stopper")
	default:
		// start the proxy
		returnVal.ProxySet = proxy.BootProxy(t.logger, proxy.Option{Port: cfg.Proxyport}, cfg.AppCmd, cfg.AppContainer, 0, "", cfg.PassThorughPorts, returnVal.LoadedHooks, context.Background())
	}

	// proxy update its state in the ProxyPorts map
	//Sending Proxy Ip & Port to the ebpf program
	if err := returnVal.LoadedHooks.SendProxyInfo(returnVal.ProxySet.IP4, returnVal.ProxySet.Port, returnVal.ProxySet.IP6); err != nil {
		return returnVal, err
	}

	sessions, err := yaml.ReadSessionIndices(cfg.Path, t.logger)
	if err != nil {
		t.logger.Debug("failed to read the recorded sessions", zap.Error(err))
		return returnVal, err
	}
	t.logger.Debug(fmt.Sprintf("the session indices are:%v", sessions))

	// Channels to communicate between different types of closing keploy
	returnVal.AbortStopHooksInterrupt = make(chan bool) // channel to stop closing of keploy via interrupt
	returnVal.AbortStopHooksForcefully = false          // boolen to stop closing of keploy via user app error
	returnVal.ExitCmd = make(chan bool)                 // channel to exit this command
	resultForTele := []int{0, 0}
	returnVal.Ctx = context.WithValue(context.Background(), "resultForTele", &resultForTele)

	go func() {
		select {
		case <-stopper:
			returnVal.AbortStopHooksForcefully = true
			returnVal.LoadedHooks.Stop(false)
			//Call the telemetry events.
			if resultForTele[0] != 0 || resultForTele[1] != 0 {
				tele.Testrun(resultForTele[0], resultForTele[1])
			}
			returnVal.ProxySet.StopProxyServer()
			returnVal.ExitCmd <- true
		case <-returnVal.AbortStopHooksInterrupt:
			//Call the telemetry events.
			if resultForTele[0] != 0 || resultForTele[1] != 0 {
				tele.Testrun(resultForTele[0], resultForTele[1])
			}
			return
		}
	}()

	if len(*cfg.Testsets) == 0 {
		// by default, run all the recorded test sets
		*cfg.Testsets = sessions
	}
	returnVal.SessionsMap = map[string]string{}

	for _, sessionIndex := range sessions {
		returnVal.SessionsMap[sessionIndex] = sessionIndex
	}
	return returnVal, nil

}

func (t *tester) Test(path string, testReportPath string, appCmd string, options TestOptions) bool {

	testRes := false
	result := true
	exitLoop := false

	cfg := &TestConfig{
		Path:             path,
		Proxyport:        options.ProxyPort,
		TestReportPath:   testReportPath,
		AppCmd:           appCmd,
		Testsets:         &options.Testsets,
		AppContainer:     options.AppContainer,
		AppNetwork:       options.AppContainer,
		Delay:            options.Delay,
		PassThorughPorts: options.PassThorughPorts,
		ApiTimeout:       options.ApiTimeout,
	}
	initialisedValues, err := t.InitialiseTest(cfg)
	// Recover from panic and gracfully shutdown
	defer initialisedValues.LoadedHooks.Recover(pkg.GenerateRandomID())
	if err != nil {
		t.logger.Error("failed to initialise the test", zap.Error(err))
		return false
	}
	for _, sessionIndex := range options.Testsets {
		// checking whether the provided testset match with a recorded testset.
		if _, ok := initialisedValues.SessionsMap[sessionIndex]; !ok {
			t.logger.Info("no testset found with: ", zap.Any("name", sessionIndex))
			continue
		}
		noiseConfig := options.GlobalNoise
<<<<<<< HEAD
		if tsNoise, ok := options.TestsetNoise[sessionIndex]; ok {
			noiseConfig = LeftJoinNoise(options.GlobalNoise, tsNoise)
=======
		if tcsNoise, ok := options.TestsetNoise[sessionIndex]; ok {
			noiseConfig = JoinNoises(options.GlobalNoise, tcsNoise)
>>>>>>> 610ba85c
		}

		testRunStatus := t.RunTestSet(sessionIndex, path, testReportPath, appCmd, options.AppContainer, options.AppNetwork, options.Delay, 0, initialisedValues.YamlStore, initialisedValues.LoadedHooks, initialisedValues.TestReportFS, nil, options.ApiTimeout, initialisedValues.Ctx, noiseConfig, false)
		switch testRunStatus {
		case models.TestRunStatusAppHalted:
			testRes = false
			exitLoop = true
		case models.TestRunStatusFaultUserApp:
			testRes = false
			exitLoop = true
		case models.TestRunStatusUserAbort:
			return false
		case models.TestRunStatusFailed:
			testRes = false
		case models.TestRunStatusPassed:
			testRes = true
		}
		result = result && testRes
		if exitLoop {
			break
		}
	}
	t.logger.Info("test run completed", zap.Bool("passed overall", result))

	if !initialisedValues.AbortStopHooksForcefully {
		initialisedValues.AbortStopHooksInterrupt <- true
		// stop listening for the eBPF events
		initialisedValues.LoadedHooks.Stop(true)
		//stop listening for proxy server
		initialisedValues.ProxySet.StopProxyServer()
		return true
	}

	<-initialisedValues.ExitCmd
	return false
}

func (t *tester) InitialiseRunTestSet(cfg *RunTestSetConfig) InitialiseRunTestSetReturn {
	var returnVal InitialiseRunTestSetReturn
	var err error
	returnVal.Tcs, err = cfg.YamlStore.ReadTestcase(filepath.Join(cfg.Path, cfg.TestSet, "tests"), nil)
	if err != nil {
		t.logger.Error("Error in reading the testcase", zap.Error(err))
		returnVal.InitialStatus = models.TestRunStatusFailed
		return returnVal
	}
	if len(returnVal.Tcs) == 0 {
		t.logger.Info("No testcases are recorded for the user application", zap.Any("for session", cfg.TestSet))
		returnVal.InitialStatus = models.TestRunStatusFailed
		return returnVal
	}

	t.logger.Debug(fmt.Sprintf("the testcases for %s are: %v", cfg.TestSet, returnVal.Tcs))
	var configMocks []*models.Mock
	configMocks, returnVal.TcsMocks, err = cfg.YamlStore.ReadMocks(filepath.Join(cfg.Path, cfg.TestSet))
	if err != nil {
		t.logger.Error(err.Error())
		returnVal.InitialStatus = models.TestRunStatusFailed
		return returnVal
	}
	t.logger.Debug(fmt.Sprintf("the config mocks for %s are: %v\nthe testcase mocks are: %v", cfg.TestSet, configMocks, returnVal.TcsMocks))
	cfg.LoadedHooks.SetConfigMocks(configMocks)
	cfg.LoadedHooks.SetTcsMocks(returnVal.TcsMocks)
	returnVal.ErrChan = make(chan error, 1)
	t.logger.Debug("", zap.Any("app pid", cfg.Pid))

	if len(cfg.AppCmd) == 0 && cfg.Pid != 0 {
		t.logger.Debug("running keploy tests along with other unit tests")
	} else {
		t.logger.Info("running user application for", zap.Any("test-set", models.HighlightString(cfg.TestSet)))
		// start user application
		if !cfg.ServeTest {
			go func() {
				if err := cfg.LoadedHooks.LaunchUserApplication(cfg.AppCmd, cfg.AppContainer, cfg.AppNetwork, cfg.Delay); err != nil {
					switch err {
					case hooks.ErrInterrupted:
						t.logger.Info("keploy terminated user application")
					case hooks.ErrCommandError:
					case hooks.ErrUnExpected:
						t.logger.Warn("user application terminated unexpectedly hence stopping keploy, please check application logs if this behaviour is expected")
					default:
						t.logger.Error("unknown error recieved from application", zap.Error(err))
					}
					returnVal.ErrChan <- err
				}
			}()
		}
	}
	// testReport stores the result of all testruns
	returnVal.TestReport = &models.TestReport{
		Version: models.GetVersion(),
		// Name:    runId,
		Total:  len(returnVal.Tcs),
		Status: string(models.TestRunStatusRunning),
	}

	// starts the testrun
	err = cfg.TestReportFS.Write(context.Background(), cfg.TestReportPath, returnVal.TestReport)
	if err != nil {
		t.logger.Error(err.Error())
		returnVal.InitialStatus = models.TestRunStatusFailed
		return returnVal
	}

	//if running keploy-tests along with unit tests
	if cfg.ServeTest && cfg.TestRunChan != nil {
		cfg.TestRunChan <- returnVal.TestReport.Name
	}

	//check if the user application is running docker container using IDE
	returnVal.DockerID = (cfg.AppCmd == "" && len(cfg.AppContainer) != 0)

	ok, _ := cfg.LoadedHooks.IsDockerRelatedCmd(cfg.AppCmd)
	if ok || returnVal.DockerID {
		returnVal.UserIP = cfg.LoadedHooks.GetUserIP()
		t.logger.Debug("the userip of the user docker container", zap.Any("", returnVal.UserIP))
		t.logger.Debug("", zap.Any("User Ip", returnVal.UserIP))
	}

	t.logger.Info("", zap.Any("no of test cases", len(returnVal.Tcs)), zap.Any("test-set", cfg.TestSet))
	t.logger.Debug(fmt.Sprintf("the delay is %v", time.Duration(time.Duration(cfg.Delay)*time.Second)))

	// added delay to hold running keploy tests until application starts
	t.logger.Debug("the number of testcases for the test set", zap.Any("count", len(returnVal.Tcs)), zap.Any("test-set", cfg.TestSet))
	time.Sleep(time.Duration(cfg.Delay) * time.Second)
	return returnVal
}

func (t *tester) SimulateRequest(cfg *SimulateRequestConfig) {
	switch cfg.Tc.Kind {
	case models.HTTP:
		started := time.Now().UTC()
		t.logger.Debug("Before simulating the request", zap.Any("Test case", cfg.Tc))

		ok, _ := cfg.LoadedHooks.IsDockerRelatedCmd(cfg.AppCmd)
		if ok || cfg.DockerID {
			cfg.Tc.HttpReq.URL = replaceHostToIP(cfg.Tc.HttpReq.URL, cfg.UserIP)
			t.logger.Debug("", zap.Any("replaced URL in case of docker env", cfg.Tc.HttpReq.URL))
		}
		t.logger.Debug(fmt.Sprintf("the url of the testcase: %v", cfg.Tc.HttpReq.URL))
		resp, err := pkg.SimulateHttp(*cfg.Tc, cfg.TestSet, t.logger, cfg.ApiTimeout)
		t.logger.Debug("After simulating the request", zap.Any("test case id", cfg.Tc.Name))
		t.logger.Debug("After GetResp of the request", zap.Any("test case id", cfg.Tc.Name))

		if err != nil {
			t.logger.Info("result", zap.Any("testcase id", models.HighlightFailingString(cfg.Tc.Name)), zap.Any("testset id", models.HighlightFailingString(cfg.TestSet)), zap.Any("passed", models.HighlightFailingString("false")))
			return
		}
		testPass, testResult := t.testHttp(*cfg.Tc, resp, cfg.NoiseConfig)

		if !testPass {
			t.logger.Info("result", zap.Any("testcase id", models.HighlightFailingString(cfg.Tc.Name)), zap.Any("testset id", models.HighlightFailingString(cfg.TestSet)), zap.Any("passed", models.HighlightFailingString(testPass)))
		} else {
			t.logger.Info("result", zap.Any("testcase id", models.HighlightPassingString(cfg.Tc.Name)), zap.Any("testset id", models.HighlightPassingString(cfg.TestSet)), zap.Any("passed", models.HighlightPassingString(testPass)))
		}

		testStatus := models.TestStatusPending
		if testPass {
			testStatus = models.TestStatusPassed
			*cfg.Success++
		} else {
			testStatus = models.TestStatusFailed
			*cfg.Failure++
			*cfg.Status = models.TestRunStatusFailed
		}

		cfg.TestReportFS.Lock()
		cfg.TestReportFS.SetResult(cfg.TestReport.Name, models.TestResult{
			Kind:       models.HTTP,
			Name:       cfg.TestReport.Name,
			Status:     testStatus,
			Started:    started.Unix(),
			Completed:  time.Now().UTC().Unix(),
			TestCaseID: cfg.Tc.Name,
			Req: models.HttpReq{
				Method:     cfg.Tc.HttpReq.Method,
				ProtoMajor: cfg.Tc.HttpReq.ProtoMajor,
				ProtoMinor: cfg.Tc.HttpReq.ProtoMinor,
				URL:        cfg.Tc.HttpReq.URL,
				URLParams:  cfg.Tc.HttpReq.URLParams,
				Header:     cfg.Tc.HttpReq.Header,
				Body:       cfg.Tc.HttpReq.Body,
			},
			Res: models.HttpResp{
				StatusCode:    cfg.Tc.HttpResp.StatusCode,
				Header:        cfg.Tc.HttpResp.Header,
				Body:          cfg.Tc.HttpResp.Body,
				StatusMessage: cfg.Tc.HttpResp.StatusMessage,
				ProtoMajor:    cfg.Tc.HttpResp.ProtoMajor,
				ProtoMinor:    cfg.Tc.HttpResp.ProtoMinor,
			},
			// Mocks:        httpSpec.Mocks,
			// TestCasePath: tcsPath,
			TestCasePath: cfg.Path + "/" + cfg.TestSet,
			// MockPath:     mockPath,
			// Noise:        httpSpec.Assertions["noise"],
			Noise:  cfg.Tc.Noise,
			Result: *testResult,
		})
		cfg.TestReportFS.Lock()
		cfg.TestReportFS.Unlock()

	}
}

func (t *tester) FetchTestResults(cfg *FetchTestResultsConfig) models.TestRunStatus {
	// store the result of the testrun as test-report
	testResults, err := cfg.TestReportFS.GetResults(cfg.TestReport.Name)
	if err != nil && (*cfg.Status == models.TestRunStatusFailed || *cfg.Status == models.TestRunStatusPassed) && (*cfg.Success+*cfg.Failure == 0) {
		t.logger.Error("failed to fetch test results", zap.Error(err))
		return models.TestRunStatusFailed
	}
	cfg.TestReport.TestSet = cfg.TestSet
	cfg.TestReport.Total = len(testResults)
	cfg.TestReport.Status = string(*cfg.Status)
	cfg.TestReport.Tests = testResults
	cfg.TestReport.Success = *cfg.Success
	cfg.TestReport.Failure = *cfg.Failure

	resultForTele, ok := cfg.Ctx.Value("resultForTele").(*[]int)
	if !ok {
		t.logger.Debug("resultForTele is not of type *[]int")
	}
	(*resultForTele)[0] += *cfg.Success
	(*resultForTele)[1] += *cfg.Failure

	err = cfg.TestReportFS.Write(context.Background(), cfg.TestReportPath, cfg.TestReport)

	t.logger.Info("test report for "+cfg.TestSet+": ", zap.Any("name: ", cfg.TestReport.Name), zap.Any("path: ", cfg.Path+"/"+cfg.TestReport.Name))

	if *cfg.Status == models.TestRunStatusFailed {
		pp.SetColorScheme(models.FailingColorScheme)
	} else {
		pp.SetColorScheme(models.PassingColorScheme)
	}

	pp.Printf("\n <=========================================> \n  TESTRUN SUMMARY. For testrun with id: %s\n"+"\tTotal tests: %s\n"+"\tTotal test passed: %s\n"+"\tTotal test failed: %s\n <=========================================> \n\n", cfg.TestReport.TestSet, cfg.TestReport.Total, cfg.TestReport.Success, cfg.TestReport.Failure)

	if err != nil {
		t.logger.Error(err.Error())
		return models.TestRunStatusFailed
	}

	t.logger.Debug("the result before", zap.Any("", cfg.TestReport.Status), zap.Any("testreport name", cfg.TestReport.Name))
	t.logger.Debug("the result after", zap.Any("", cfg.TestReport.Status), zap.Any("testreport name", cfg.TestReport.Name))
	return *cfg.Status
}

// testSet, path, testReportPath, appCmd, appContainer, appNetwork, delay, pid, ys, loadedHooks, testReportFS, testRunChan, apiTimeout, ctx
func (t *tester) RunTestSet(testSet, path, testReportPath, appCmd, appContainer, appNetwork string, delay uint64, pid uint32, ys platform.TestCaseDB, loadedHooks *hooks.Hook, testReportFS yaml.TestReportFS, testRunChan chan string, apiTimeout uint64, ctx context.Context, noiseConfig models.GlobalNoise, serveTest bool) models.TestRunStatus {
	cfg := &RunTestSetConfig{
		TestSet:        testSet,
		Path:           path,
		TestReportPath: testReportPath,
		AppCmd:         appCmd,
		AppContainer:   appContainer,
		AppNetwork:     appNetwork,
		Delay:          delay,
		Pid:            pid,
		YamlStore:      ys,
		LoadedHooks:    loadedHooks,
		TestReportFS:   testReportFS,
		TestRunChan:    testRunChan,
		ApiTimeout:     apiTimeout,
		Ctx:            ctx,
		ServeTest:      serveTest,
	}
	initialisedValues := t.InitialiseRunTestSet(cfg)
	if initialisedValues.InitialStatus != "" {
		return initialisedValues.InitialStatus
	}
	isApplicationStopped := false
	// Recover from panic and gracfully shutdown
	defer loadedHooks.Recover(pkg.GenerateRandomID())
	defer func() {
		if len(appCmd) == 0 && pid != 0 {
			t.logger.Debug("no need to stop the user application when running keploy tests along with unit tests")
		} else {
			// stop the user application
			if !isApplicationStopped && !serveTest {
				loadedHooks.StopUserApplication()
			}
		}
	}()

	exitLoop := false
	var (
		success = 0
		failure = 0
		status  = models.TestRunStatusPassed
	)

	var userIp string

	var entTcs, nonKeployTcs []string
	for _, tc := range initialisedValues.Tcs {
		// Filter the TCS Mocks based on the test case's request and response timestamp such that mock's timestamps lies between the test's timestamp and then, set the TCS Mocks.
		filteredTcsMocks := FilterTcsMocks(tc, initialisedValues.TcsMocks, t.logger)
		loadedHooks.SetTcsMocks(filteredTcsMocks)
		if tc.Version == "api.keploy-enterprise.io/v1beta1" {
			entTcs = append(entTcs, tc.Name)
		} else if tc.Version != "api.keploy.io/v1beta1" {
			nonKeployTcs = append(nonKeployTcs, tc.Name)
		}
		select {
		case err := <-initialisedValues.ErrChan:
			isApplicationStopped = true
			switch err {
			case hooks.ErrInterrupted:
				exitLoop = true
				status = models.TestRunStatusUserAbort
			case hooks.ErrCommandError:
				exitLoop = true
				status = models.TestRunStatusFaultUserApp
			case hooks.ErrUnExpected:
				exitLoop = true
				status = models.TestRunStatusAppHalted
				t.logger.Warn("stopping testrun for the test set:", zap.Any("test-set", testSet))
			default:
				exitLoop = true
				status = models.TestRunStatusAppHalted
				t.logger.Error("stopping testrun for the test set:", zap.Any("test-set", testSet))
			}
		default:
		}

		if exitLoop {
			break
		}
		cfg := &SimulateRequestConfig{
			Tc:           tc,
			LoadedHooks:  loadedHooks,
			AppCmd:       appCmd,
			UserIP:       userIp,
			TestSet:      testSet,
			ApiTimeout:   apiTimeout,
			Success:      &success,
			Failure:      &failure,
			Status:       &status,
			TestReportFS: testReportFS,
			TestReport:   initialisedValues.TestReport,
			Path:         path,
			DockerID:     initialisedValues.DockerID,
			NoiseConfig:  noiseConfig,
		}
		t.SimulateRequest(cfg)
	}
	if len(entTcs) > 0 {
		t.logger.Warn("These testcases have been recorded with Keploy Enterprise, may not work properly with the open-source version", zap.Strings("enterprise mocks:", entTcs))
	}
	if len(nonKeployTcs) > 0 {
		t.logger.Warn("These testcases have not been recorded by Keploy, may not work properly with Keploy.", zap.Strings("non-keploy mocks:", nonKeployTcs))
	}
	resultsCfg := &FetchTestResultsConfig{
		TestReportFS:   testReportFS,
		TestReport:     initialisedValues.TestReport,
		Status:         &status,
		TestSet:        testSet,
		Success:        &success,
		Failure:        &failure,
		Ctx:            ctx,
		TestReportPath: testReportPath,
		Path:           path,
	}
	status = t.FetchTestResults(resultsCfg)
	return status
}

func (t *tester) testHttp(tc models.TestCase, actualResponse *models.HttpResp, noiseConfig models.GlobalNoise) (bool, *models.Result) {

	bodyType := models.BodyTypePlain
	if json.Valid([]byte(actualResponse.Body)) {
		bodyType = models.BodyTypeJSON
	}
	pass := true
	hRes := &[]models.HeaderResult{}

	res := &models.Result{
		StatusCode: models.IntResult{
			Normal:   false,
			Expected: tc.HttpResp.StatusCode,
			Actual:   actualResponse.StatusCode,
		},
		BodyResult: []models.BodyResult{{
			Normal:   false,
			Type:     bodyType,
			Expected: tc.HttpResp.Body,
			Actual:   actualResponse.Body,
		}},
	}
	noise := tc.Noise

	var (
		bodyNoise   = noiseConfig["body"] 
		headerNoise = noiseConfig["header"]
	)

<<<<<<< HEAD
	if bodyNoise == nil {
		bodyNoise = map[string][]string{}
	}
	if headerNoise == nil {
		headerNoise = map[string][]string{}
	}

	for field, regexArr := range noise {
		a := strings.Split(field, ".")
		if len(a) > 1 && a[0] == "body" {
			x := strings.Join(a[1:], ".")
			bodyNoise[x] = regexArr
		} else if a[0] == "header" {
			headerNoise[a[len(a)-1]] = regexArr
=======

		for field, regexArr := range noise {
			a := strings.Split(field, ".")
			if len(a) > 1 && a[0] == "body" {
				x := strings.Join(a[1:], ".")
				bodyNoise[x] = regexArr
			} else if a[0] == "header" {
				headerNoise[a[len(a)-1]] = regexArr
			}
>>>>>>> 610ba85c
		}


	// stores the json body after removing the noise
	cleanExp, cleanAct := "", ""
	var err error
	if !Contains(MapToArray(noise), "body") && bodyType == models.BodyTypeJSON {
		cleanExp, cleanAct, pass, err = Match(tc.HttpResp.Body, actualResponse.Body, bodyNoise, t.logger)
		if err != nil {
			return false, res
		}
		// debug log for cleanExp and cleanAct
		t.logger.Debug("cleanExp", zap.Any("", cleanExp))
		t.logger.Debug("cleanAct", zap.Any("", cleanAct))
	} else {
		if !Contains(MapToArray(noise), "body") && tc.HttpResp.Body != actualResponse.Body {
			pass = false
		}
	}

	res.BodyResult[0].Normal = pass

	if !CompareHeaders(pkg.ToHttpHeader(tc.HttpResp.Header), pkg.ToHttpHeader(actualResponse.Header), hRes, headerNoise) {

		pass = false
	}

	res.HeadersResult = *hRes
	if tc.HttpResp.StatusCode == actualResponse.StatusCode {
		res.StatusCode.Normal = true
	} else {

		pass = false
	}

	if !pass {
		logDiffs := NewDiffsPrinter(tc.Name)

		logger := pp.New()
		logger.WithLineInfo = false
		logger.SetColorScheme(models.FailingColorScheme)
		var logs = ""

		logs = logs + logger.Sprintf("Testrun failed for testcase with id: %s\n\n--------------------------------------------------------------------\n\n", tc.Name)

		// ------------ DIFFS RELATED CODE -----------
		if !res.StatusCode.Normal {
			logDiffs.PushStatusDiff(fmt.Sprint(res.StatusCode.Expected), fmt.Sprint(res.StatusCode.Actual))
		}

		var (
			actualHeader   = map[string][]string{}
			expectedHeader = map[string][]string{}
			unmatched      = true
		)

		for _, j := range res.HeadersResult {
			if !j.Normal {
				unmatched = false
				actualHeader[j.Actual.Key] = j.Actual.Value
				expectedHeader[j.Expected.Key] = j.Expected.Value
			}
		}

		if !unmatched {
			for i, j := range expectedHeader {
				logDiffs.PushHeaderDiff(fmt.Sprint(j), fmt.Sprint(actualHeader[i]), i, headerNoise)
			}
		}

		if !res.BodyResult[0].Normal {

			if json.Valid([]byte(actualResponse.Body)) {
				patch, err := jsondiff.Compare(cleanExp, cleanAct)
				if err != nil {
					t.logger.Warn("failed to compute json diff", zap.Error(err))
				}
				for _, op := range patch {
					keyStr := op.Path
					if len(keyStr) > 1 && keyStr[0] == '/' {
						keyStr = keyStr[1:]
					}
					logDiffs.PushBodyDiff(fmt.Sprint(op.OldValue), fmt.Sprint(op.Value), bodyNoise)

				}
			} else {
				logDiffs.PushBodyDiff(fmt.Sprint(tc.HttpResp.Body), fmt.Sprint(actualResponse.Body), bodyNoise)
			}
		}
		t.mutex.Lock()
		logger.Printf(logs)
		logDiffs.Render()
		t.mutex.Unlock()

	} else {
		logger := pp.New()
		logger.WithLineInfo = false
		logger.SetColorScheme(models.PassingColorScheme)
		var log2 = ""
		log2 += logger.Sprintf("Testrun passed for testcase with id: %s\n\n--------------------------------------------------------------------\n\n", tc.Name)
		t.mutex.Lock()
		logger.Printf(log2)
		t.mutex.Unlock()

	}

	return pass, res
}

func replaceHostToIP(currentURL string, ipAddress string) string {
	// Parse the current URL
	parsedURL, err := url.Parse(currentURL)
	if err != nil {
		// Return the original URL if parsing fails
		return currentURL
	}

	if ipAddress == "" {
		fmt.Errorf(Emoji, "failed to replace url in case of docker env")
		return currentURL
	}

	// Replace hostname with the IP address
	parsedURL.Host = strings.Replace(parsedURL.Host, parsedURL.Hostname(), ipAddress, 1)

	// Return the modified URL
	return parsedURL.String()
}<|MERGE_RESOLUTION|>--- conflicted
+++ resolved
@@ -177,13 +177,8 @@
 			continue
 		}
 		noiseConfig := options.GlobalNoise
-<<<<<<< HEAD
 		if tsNoise, ok := options.TestsetNoise[sessionIndex]; ok {
 			noiseConfig = LeftJoinNoise(options.GlobalNoise, tsNoise)
-=======
-		if tcsNoise, ok := options.TestsetNoise[sessionIndex]; ok {
-			noiseConfig = JoinNoises(options.GlobalNoise, tcsNoise)
->>>>>>> 610ba85c
 		}
 
 		testRunStatus := t.RunTestSet(sessionIndex, path, testReportPath, appCmd, options.AppContainer, options.AppNetwork, options.Delay, 0, initialisedValues.YamlStore, initialisedValues.LoadedHooks, initialisedValues.TestReportFS, nil, options.ApiTimeout, initialisedValues.Ctx, noiseConfig, false)
@@ -581,7 +576,6 @@
 		headerNoise = noiseConfig["header"]
 	)
 
-<<<<<<< HEAD
 	if bodyNoise == nil {
 		bodyNoise = map[string][]string{}
 	}
@@ -596,17 +590,6 @@
 			bodyNoise[x] = regexArr
 		} else if a[0] == "header" {
 			headerNoise[a[len(a)-1]] = regexArr
-=======
-
-		for field, regexArr := range noise {
-			a := strings.Split(field, ".")
-			if len(a) > 1 && a[0] == "body" {
-				x := strings.Join(a[1:], ".")
-				bodyNoise[x] = regexArr
-			} else if a[0] == "header" {
-				headerNoise[a[len(a)-1]] = regexArr
-			}
->>>>>>> 610ba85c
 		}
 
 
