--- conflicted
+++ resolved
@@ -38,7 +38,7 @@
 	Delay            uint64
 	PassThorughPorts []uint
 	ApiTimeout uint64
-	Testsets []string
+	Tests string
 	AppContainer string
 	AppNetwork string
 	ProxyPort uint32
@@ -53,12 +53,8 @@
 	}
 }
 
-<<<<<<< HEAD
-func (t *tester) Test(path string, proxyPort uint32, testReportPath string, appCmd string, tests map[string][]string, appContainer, appNetwork string, Delay uint64, passThorughPorts []uint, apiTimeout uint64, globalNoise models.GlobalNoise, testSetNoise models.TestsetNoise) bool {
-=======
 func (t *tester) Test(path, testReportPath string, appCmd string, options TestOptions) bool {
 
->>>>>>> 76d6d1a0
 	var ps *proxy.ProxySet
 
 	stopper := make(chan os.Signal, 1)
@@ -146,42 +142,18 @@
 
 	exitLoop := false
 
-<<<<<<< HEAD
 	for _, sessionIndex := range sessions {
-=======
-	if len(options.Testsets) == 0 {
-		// by default, run all the recorded test sets
-		options.Testsets = sessions
-	}
-
-	sessionsMap := map[string]string{}
-
-	for _, sessionIndex := range sessions {
-		sessionsMap[sessionIndex] = sessionIndex
-	}
-
-	for _, sessionIndex := range options.Testsets {
->>>>>>> 76d6d1a0
 		// checking whether the provided testset match with a recorded testset.
-		testcases := ArrayToMap(tests[sessionIndex])
-		if _, ok := tests[sessionIndex]; !ok && len(tests) != 0 {
+		testcases := ArrayToMap(options.Tests[sessionIndex])
+		if _, ok := options.Tests[sessionIndex]; !ok && len(options.Tests) != 0 {
 			t.logger.Info("no testset found with: ", zap.Any("name", sessionIndex))
 			continue
 		}
-<<<<<<< HEAD
-
-		noiseConfig := globalNoise
-		if tsNoise, ok := testSetNoise[sessionIndex]; ok {
-			noiseConfig = JoinNoises(globalNoise, tsNoise)
-		}
-		testRunStatus := t.RunTestSet(sessionIndex, path, testReportPath, appCmd, appContainer, appNetwork, Delay, 0, ys, loadedHooks, testReportFS, nil, apiTimeout, ctx, testcases, noiseConfig, false)
-=======
 		noiseConfig := options.GlobalNoise
 		if tsNoise, ok := options.TestsetNoise[sessionIndex]; ok {
 			noiseConfig = JoinNoises(options.GlobalNoise, tsNoise)
 		}
-		testRunStatus := t.RunTestSet(sessionIndex, path, testReportPath, appCmd, options.AppContainer, options.AppNetwork, options.Delay, 0, ys, loadedHooks, testReportFS, nil, options.ApiTimeout, ctx, noiseConfig, false)
->>>>>>> 76d6d1a0
+		testRunStatus := t.RunTestSet(sessionIndex, path, testReportPath, appCmd, options.AppContainer, options.AppNetwork, options.Delay, 0, ys, loadedHooks, testReportFS, nil, options.ApiTimeout, ctx, testcases, noiseConfig, false)
 
 		switch testRunStatus {
 		case models.TestRunStatusAppHalted:
@@ -217,12 +189,7 @@
 	return false
 }
 
-<<<<<<< HEAD
-func (t *tester) RunTestSet(testSet, path, testReportPath, appCmd, appContainer, appNetwork string, delay uint64, pid uint32, ys platform.TestCaseDB, loadedHooks *hooks.Hook, testReportFS yaml.TestReportFS, testRunChan chan string, apiTimeout uint64, ctx context.Context, testcases map[string]bool, noiseConfig models.GlobalNoise, serveTest bool) models.TestRunStatus {
-=======
-func (t *tester) RunTestSet(testSet, path, testReportPath, appCmd, appContainer, appNetwork string, delay uint64, pid uint32, ys platform.TestCaseDB, loadedHooks *hooks.Hook, testReportFS yaml.TestReportFS, testRunChan chan string, apiTimeout uint64, ctx context.Context, noiseConfig models.GlobalNoise, serveTest bool) models.TestRunStatus {
-
->>>>>>> 76d6d1a0
+func (t *tester) RunTestSet(testSet, path, testReportPath, appCmd, appContainer, appNetwork string, delay uint64, pid uint32, ys platform.TestCaseDB, loadedHooks *hooks.Hook, testReportFS yaml.TestReportFS, testRunChan chan string, apiTimeout uint64, ctx context.Context, noiseConfig map[string]interface{}, serveTest bool) models.TestRunStatus {
 	// Recover from panic and gracfully shutdown
 	defer loadedHooks.Recover(pkg.GenerateRandomID())
 
