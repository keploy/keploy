package test

import (
	"context"
	"encoding/json"
	"errors"
	"fmt"
	"os"
	"os/exec"
	"os/signal"
	"path/filepath"
	"sort"
	"strings"
	"sync"
	"syscall"
	"time"

	"net/url"

	"github.com/k0kubun/pp/v3"
	"github.com/wI2L/jsondiff"
	"go.keploy.io/server/pkg"
	"go.keploy.io/server/pkg/hooks"
	"go.keploy.io/server/pkg/models"
	"go.keploy.io/server/pkg/platform"
	"go.keploy.io/server/pkg/platform/fs"
	"go.keploy.io/server/pkg/platform/telemetry"
	"go.keploy.io/server/pkg/platform/yaml"
	"go.keploy.io/server/pkg/proxy"
	"go.keploy.io/server/utils"
	"go.uber.org/zap"
)

var Emoji = "\U0001F430" + " Keploy:"

type tester struct {
	logger *zap.Logger
	mutex  sync.Mutex
}
type TestOptions struct {
	MongoPassword      string
	Delay              uint64
	BuildDelay         time.Duration
	PassThroughPorts   []uint
	ApiTimeout         uint64
	Tests              map[string][]string
	AppContainer       string
	AppNetwork         string
	ProxyPort          uint32
	GlobalNoise        models.GlobalNoise
	TestsetNoise       models.TestsetNoise
	WithCoverage       bool
	CoverageReportPath string
	IgnoreOrdering     bool
	PassthroughHosts   []models.Filters
}

func NewTester(logger *zap.Logger) Tester {
	return &tester{
		logger: logger,
		mutex:  sync.Mutex{},
	}
}

func (t *tester) InitialiseTest(cfg *TestConfig) (TestEnvironmentSetup, error) {
	var (
		returnVal TestEnvironmentSetup
		err       error
	)
	returnVal.Storage = cfg.Storage
	// capturing the code coverage for go bianries built by go-version 1.20^
	if cfg.WithCoverage {

		// report path is provided via cmd flag by user
		if cfg.CoverageReportPath != "" {

			// handle relative path
			if !strings.HasPrefix(cfg.CoverageReportPath, "/") {
				absPath, err := filepath.Abs(cfg.CoverageReportPath)
				if err != nil {
					t.logger.Error("failed to resolve the relative path for go coverage directory", zap.Error(err), zap.Any("relative path", cfg.CoverageReportPath))
				}
				cfg.CoverageReportPath = absPath
			}
			cfg.CoverageReportPath = cfg.CoverageReportPath + "/coverage-reports"

			// validate the path is to directory or not. And create a directory if not exists
			dirInfo, err := os.Stat(cfg.CoverageReportPath)
			if err != nil && !os.IsNotExist(err) {
				t.logger.Error("failed to check that the goCoverDir path is a directory", zap.Error(err))
				return returnVal, err
			} else if err == nil && !dirInfo.IsDir() {
				t.logger.Error("the goCoverDir is not a directory. Please provide a valid path to a directory for go coverage binaries.")
				return returnVal, fmt.Errorf("the goCoverDir is not a directory. Please provide a valid path to a directory for go coverage binaries.")
			} else if err != nil && os.IsNotExist(err) {
				err := makeDirectory(cfg.CoverageReportPath)
				if err != nil {
					t.logger.Error("failed to create coverage directory to collect the go coverage", zap.Error(err), zap.Any("path", cfg.CoverageReportPath))
					return returnVal, err
				}
			}
		} else {
			// reports at the current directory
			cfg.CoverageReportPath = cfg.Path + "/coverage-reports"
			err := makeDirectory(cfg.CoverageReportPath)
			if err != nil {
				t.logger.Error("failed to create coverage directory to collect the go coverage", zap.Error(err), zap.Any("path", cfg.CoverageReportPath))
				return returnVal, err
			}
		}
		// set the go env variable to export the coverage-path of the runnable binaries
		os.Setenv("GOCOVERDIR", cfg.CoverageReportPath)
	}

	stopper := make(chan os.Signal, 1)
	signal.Notify(stopper, os.Interrupt, os.Kill, syscall.SIGHUP, syscall.SIGINT, syscall.SIGQUIT, syscall.SIGTERM, syscall.SIGKILL)

	models.SetMode(models.MODE_TEST)

	returnVal.TestReportFS = cfg.TestReport
	// fetch the recorded testcases with their mocks
	routineId := pkg.GenerateRandomID()
	// Initiate the hooks
	returnVal.LoadedHooks, err = hooks.NewHook(returnVal.Storage, routineId, t.logger)
	if err != nil {
		return returnVal, fmt.Errorf("error while creating hooks %v", err)
	}
	returnVal.LoadedHooks.SetPassThroughHosts(cfg.PassThroughHosts)

	select {
	case <-stopper:
		return returnVal, errors.New("Keploy was interupted by stopper")
	default:
		// load the ebpf hooks into the kernel
		if err := returnVal.LoadedHooks.LoadHooks(cfg.AppCmd, cfg.AppContainer, 0, context.Background(), nil); err != nil {
			return returnVal, err
		}
	}

	select {
	case <-stopper:
		returnVal.LoadedHooks.Stop(true)
		return returnVal, errors.New("Keploy was interupted by stopper")
	default:
		// start the proxy
		returnVal.ProxySet = proxy.BootProxy(t.logger, proxy.Option{Port: cfg.Proxyport, MongoPassword: cfg.MongoPassword}, cfg.AppCmd, cfg.AppContainer, 0, "", cfg.PassThroughPorts, returnVal.LoadedHooks, context.Background(), cfg.Delay)
	}

	// proxy update its state in the ProxyPorts map
	//Sending Proxy Ip & Port to the ebpf program
	if err := returnVal.LoadedHooks.SendProxyInfo(returnVal.ProxySet.IP4, returnVal.ProxySet.Port, returnVal.ProxySet.IP6); err != nil {
		return returnVal, err
	}

	// filter the required destination ports
	if err := returnVal.LoadedHooks.SendPassThroughPorts(cfg.PassThroughPorts); err != nil {
		return returnVal, err
	}
	// Channels to communicate between different types of closing keploy
	returnVal.AbortStopHooksInterrupt = make(chan bool) // channel to stop closing of keploy via interrupt
	returnVal.AbortStopHooksForcefully = false          // boolen to stop closing of keploy via user app error
	returnVal.ExitCmd = make(chan bool)                 // channel to exit this command
	resultForTele := []int{0, 0}
	returnVal.Ctx = context.WithValue(context.Background(), "resultForTele", &resultForTele)

	go func() {
		select {
		case <-stopper:
			returnVal.AbortStopHooksForcefully = true
			returnVal.LoadedHooks.Stop(false)
			//Call the telemetry events.
			if resultForTele[0] != 0 || resultForTele[1] != 0 {
				cfg.Tele.Testrun(resultForTele[0], resultForTele[1])
			}
			returnVal.ProxySet.StopProxyServer()
			returnVal.ExitCmd <- true
		case <-returnVal.AbortStopHooksInterrupt:
			//Call the telemetry events.
			if resultForTele[0] != 0 || resultForTele[1] != 0 {
				cfg.Tele.Testrun(resultForTele[0], resultForTele[1])
			}
			return
		}
	}()
	returnVal.IgnoreOrdering = cfg.IgnoreOrdering

	return returnVal, nil
}

<<<<<<< HEAD
func (t *tester) Test(path string, testReportPath string, generateTestReport bool, appCmd string, options TestOptions, enableTele bool) bool {
=======
func (t *tester) Test(path string, testReportPath string, appCmd string, options TestOptions, tele *telemetry.Telemetry, testReportStorage platform.TestReportDB, tcsStorage platform.TestCaseDB) bool {
>>>>>>> 8b52aefa

	testRes := false
	result := true
	exitLoop := false

	cfg := &TestConfig{
		Path:               path,
		Proxyport:          options.ProxyPort,
		TestReportPath:     testReportPath,
		GenerateTestReport: generateTestReport,
		AppCmd:             appCmd,
		AppContainer:       options.AppContainer,
		AppNetwork:         options.AppContainer,
		Delay:              options.Delay,
		BuildDelay:         options.BuildDelay,
		PassThroughPorts:   options.PassThroughPorts,
		ApiTimeout:         options.ApiTimeout,
		MongoPassword:      options.MongoPassword,
		WithCoverage:       options.WithCoverage,
		CoverageReportPath: options.CoverageReportPath,
		Tele:               tele,
		TestReport:         testReportStorage,
		Storage:            tcsStorage,
		PassThroughHosts:   options.PassthroughHosts,
		IgnoreOrdering:     options.IgnoreOrdering,
	}
	sessions, err := cfg.Storage.ReadTestSessionIndices()
	if err != nil {
		t.logger.Error("failed to read the recorded sessions", zap.Error(err))
		return false
	}
	initialisedValues, err := t.InitialiseTest(cfg)
	// Recover from panic and gracefully shutdown
	defer initialisedValues.LoadedHooks.Recover(pkg.GenerateRandomID())
	if err != nil {
		t.logger.Error("failed to initialise the test", zap.Error(err))
		return false
	}
	for _, sessionIndex := range sessions {
		// checking whether the provided testset match with a recorded testset.
		testcases := ArrayToMap(options.Tests[sessionIndex])
		if _, ok := options.Tests[sessionIndex]; !ok && len(options.Tests) != 0 {
			continue
		}
		noiseConfig := options.GlobalNoise
		if tsNoise, ok := options.TestsetNoise[sessionIndex]; ok {
			noiseConfig = LeftJoinNoise(options.GlobalNoise, tsNoise)
		}

<<<<<<< HEAD
		testRunStatus := t.RunTestSet(sessionIndex, path, testReportPath, generateTestReport, appCmd, options.AppContainer, options.AppNetwork, options.Delay, options.BuildDelay, 0, initialisedValues.YamlStore, initialisedValues.LoadedHooks, initialisedValues.TestReportFS, nil, options.ApiTimeout, initialisedValues.Ctx, testcases, noiseConfig, false, options.IgnoreOrdering)
=======
		testRunStatus := t.RunTestSet(sessionIndex, path, testReportPath, appCmd, options.AppContainer, options.AppNetwork, options.Delay, options.BuildDelay, 0, nil, options.ApiTimeout, testcases, noiseConfig, false, initialisedValues)
>>>>>>> 8b52aefa

		switch testRunStatus {
		case models.TestRunStatusAppHalted:
			testRes = false
			exitLoop = true
		case models.TestRunStatusFaultUserApp:
			testRes = false
			exitLoop = true
		case models.TestRunStatusUserAbort:
			return false
		case models.TestRunStatusFailed:
			testRes = false
		case models.TestRunStatusPassed:
			testRes = true
		}
		result = result && testRes
		if exitLoop {
			break
		}
	}
	t.logger.Info("test run completed", zap.Bool("passed overall", result))
	// log the overall code coverage for the test run of go binaries
	if options.WithCoverage {
		t.logger.Info("there is a opportunity to get the coverage here")
		// logs the coverage using covdata
		coverCmd := exec.Command("go", "tool", "covdata", "percent", "-i="+os.Getenv("GOCOVERDIR"))
		output, err := coverCmd.Output()
		if err != nil {
			t.logger.Error("failed to get the coverage of the go binary", zap.Error(err), zap.Any("cmd", coverCmd.String()))
		}
		t.logger.Sugar().Infoln("\n", models.HighlightPassingString(string(output)))

		// merges the coverage files into a single txt file which can be merged with the go-test coverage
		generateCovTxtCmd := exec.Command("go", "tool", "covdata", "textfmt", "-i="+os.Getenv("GOCOVERDIR"), "-o="+os.Getenv("GOCOVERDIR")+"/total-coverage.txt")
		output, err = generateCovTxtCmd.Output()
		if err != nil {
			t.logger.Error("failed to get the coverage of the go binary", zap.Error(err), zap.Any("cmd", coverCmd.String()))
		}
		if len(output) > 0 {
			t.logger.Sugar().Infoln("\n", models.HighlightFailingString(string(output)))
		}
	}

	if !initialisedValues.AbortStopHooksForcefully {
		initialisedValues.AbortStopHooksInterrupt <- true
		// stop listening for the eBPF events
		initialisedValues.LoadedHooks.Stop(true)
		//stop listening for proxy server
		initialisedValues.ProxySet.StopProxyServer()
		return true
	}

	<-initialisedValues.ExitCmd
	return false
}

func (t *tester) StartTest(path string, testReportPath string, appCmd string, options TestOptions, enableTele bool) bool {
	teleFS := fs.NewTeleFS(t.logger)
	tele := telemetry.NewTelemetry(enableTele, false, teleFS, t.logger, "", nil)
	reportStorage := yaml.NewTestReportFS(t.logger)
	mockStorage := yaml.NewYamlStore(path+"/tests", path, "", "", t.logger, tele)
	return t.Test(path, testReportPath, appCmd, options, tele, reportStorage, mockStorage)
}

func (t *tester) InitialiseRunTestSet(cfg *RunTestSetConfig) InitialiseRunTestSetReturn {
	var returnVal InitialiseRunTestSetReturn
	var err error
	var readTestCaseMocks []*models.TestCase
	testCaseMocks, err := cfg.Storage.ReadTestcases(cfg.TestSet, nil, nil)
	for _, mock := range testCaseMocks {
		tcs, ok := mock.(*models.TestCase)
		if !ok {
			continue
		}
		readTestCaseMocks = append(readTestCaseMocks, tcs)
	}
	if err != nil {
		t.logger.Error("Error in reading the testcase", zap.Error(err))
		returnVal.InitialStatus = models.TestRunStatusFailed
		return returnVal
	}
	returnVal.Tcs = readTestCaseMocks
	if len(returnVal.Tcs) == 0 {
		t.logger.Info("No testcases are recorded for the user application", zap.Any("for session", cfg.TestSet))
		returnVal.InitialStatus = models.TestRunStatusFailed
		return returnVal
	}

	t.logger.Debug(fmt.Sprintf("the testcases for %s are: %v", cfg.TestSet, returnVal.Tcs))
	var readConfigMocks []*models.Mock
	configMocks, err := cfg.Storage.ReadConfigMocks(cfg.TestSet)
	for _, mock := range configMocks {
		configMock, ok := mock.(*models.Mock)
		if !ok {
			continue
		}
		readConfigMocks = append(readConfigMocks, configMock)
	}
	var readTcsMocks []*models.Mock
	readTcsMockss, err := cfg.Storage.ReadTcsMocks(nil, cfg.TestSet)
	for _, mock := range readTcsMockss {
		configMock, ok := mock.(*models.Mock)
		if !ok {
			continue
		}
		readTcsMocks = append(readTcsMocks, configMock)
	}
	if err != nil {
		t.logger.Error(err.Error())
		returnVal.InitialStatus = models.TestRunStatusFailed
		return returnVal
	}
	t.logger.Debug(fmt.Sprintf("the config mocks for %s are: %v\nthe testcase mocks are: %v", cfg.TestSet, configMocks, returnVal.TcsMocks))
	fakeTestCase := models.TestCase{
		Name:     "fake-tc",
		HttpReq:  models.HttpReq{Timestamp: time.Date(2000, 1, 1, 0, 0, 0, 0, time.UTC)},
		HttpResp: models.HttpResp{Timestamp: time.Now()},
	}
	sortedConfigMocks := SortMocks(&fakeTestCase, readConfigMocks, t.logger)
	t.logger.Info(fmt.Sprintf("the oss config mocks for %s are: %v\n", cfg.TestSet, readConfigMocks))
	
	cfg.LoadedHooks.SetConfigMocks(sortedConfigMocks)
	sort.SliceStable(readTcsMocks, func(i, j int) bool {
		return readTcsMocks[i].Spec.ReqTimestampMock.Before(readTcsMocks[j].Spec.ReqTimestampMock)
	})
	t.logger.Info(fmt.Sprintf("the oss tcs mocks for %s are: %v\n", cfg.TestSet, readTcsMocks))
	cfg.LoadedHooks.SetTcsMocks(readTcsMocks)
	returnVal.ErrChan = make(chan error, 1)
	t.logger.Debug("", zap.Any("app pid", cfg.Pid))

	if len(cfg.AppCmd) == 0 && cfg.Pid != 0 {
		t.logger.Debug("running keploy tests along with other unit tests")
	} else {
		t.logger.Info("running user application for", zap.Any("test-set", models.HighlightString(cfg.TestSet)))
		// start user application
		if !cfg.ServeTest {
			go func() {
				if err := cfg.LoadedHooks.LaunchUserApplication(cfg.AppCmd, cfg.AppContainer, cfg.AppNetwork, cfg.Delay, cfg.BuildDelay, false); err != nil {
					switch err {
					case hooks.ErrInterrupted:
						t.logger.Info("keploy terminated user application")
					case hooks.ErrCommandError:
					case hooks.ErrUnExpected:
						t.logger.Warn("user application terminated unexpectedly hence stopping keploy, please check application logs if this behaviour is expected")
					default:
						t.logger.Error("unknown error recieved from application", zap.Error(err))
					}
					returnVal.ErrChan <- err
				}
			}()
		}
	}
	// testReport stores the result of all testruns
	returnVal.TestReport = &models.TestReport{
		Version: models.GetVersion(),
		// Name:    runId,
		Total:  len(returnVal.Tcs),
		Status: string(models.TestRunStatusRunning),
	}

	// starts the testrun
	if cfg.GenerateTestReport {
		err = cfg.TestReportFS.Write(context.Background(), cfg.TestReportPath, returnVal.TestReport)
		if err != nil {
			t.logger.Error(err.Error())
			returnVal.InitialStatus = models.TestRunStatusFailed
			return returnVal
		}
	} else {
		index := strings.Split(cfg.TestSet, "-")[2]
		returnVal.TestReport.Name = fmt.Sprintf("report-%v", index)
	}

	//if running keploy-tests along with unit tests
	if cfg.ServeTest && cfg.TestRunChan != nil {
		cfg.TestRunChan <- returnVal.TestReport.Name
	}

	//check if the user application is running docker container using IDE
	returnVal.DockerID = (cfg.AppCmd == "" && len(cfg.AppContainer) != 0)

	ok, _ := utils.IsDockerRelatedCmd(cfg.AppCmd)
	if ok || returnVal.DockerID {
		returnVal.UserIP = cfg.LoadedHooks.GetUserIP()
		t.logger.Debug("the userip of the user docker container", zap.Any("", returnVal.UserIP))
		t.logger.Debug("", zap.Any("User Ip", returnVal.UserIP))
	}

	t.logger.Info("", zap.Any("no of test cases", len(returnVal.Tcs)), zap.Any("test-set", cfg.TestSet))
	t.logger.Debug(fmt.Sprintf("the delay is %v", time.Duration(time.Duration(cfg.Delay)*time.Second)))
	t.logger.Debug(fmt.Sprintf("the buildDelay is %v", time.Duration(time.Duration(cfg.BuildDelay)*time.Second)))

	// added delay to hold running keploy tests until application starts
	t.logger.Debug("the number of testcases for the test set", zap.Any("count", len(returnVal.Tcs)), zap.Any("test-set", cfg.TestSet))
	time.Sleep(time.Duration(cfg.Delay) * time.Second)
	return returnVal
}

func (t *tester) SimulateRequest(cfg *SimulateRequestConfig) {
	switch cfg.Tc.Kind {
	case models.HTTP:
		started := time.Now().UTC()
		t.logger.Debug("Before simulating the request", zap.Any("Test case", cfg.Tc))

		ok, _ := utils.IsDockerRelatedCmd(cfg.AppCmd)
		if ok || cfg.DockerID {
			var err error
			cfg.Tc.HttpReq.URL, err = replaceHostToIP(cfg.Tc.HttpReq.URL, cfg.UserIP)
			if err != nil {
				t.logger.Error("failed to replace host to docker container's IP", zap.Error(err))
			}
			t.logger.Debug("", zap.Any("replaced URL in case of docker env", cfg.Tc.HttpReq.URL))
		}
		t.logger.Debug(fmt.Sprintf("the url of the testcase: %v", cfg.Tc.HttpReq.URL))
		resp, err := pkg.SimulateHttp(*cfg.Tc, cfg.TestSet, t.logger, cfg.ApiTimeout)
		t.logger.Debug("After simulating the request", zap.Any("test case id", cfg.Tc.Name))
		t.logger.Debug("After GetResp of the request", zap.Any("test case id", cfg.Tc.Name))

		if err != nil && resp == nil {
			t.logger.Info("result", zap.Any("testcase id", models.HighlightFailingString(cfg.Tc.Name)), zap.Any("testset id", models.HighlightFailingString(cfg.TestSet)), zap.Any("passed", models.HighlightFailingString("false")))
			return
		}
		testPass, testResult := t.testHttp(*cfg.Tc, resp, cfg.NoiseConfig, cfg.IgnoreOrdering)

		if !testPass {
			t.logger.Info("result", zap.Any("testcase id", models.HighlightFailingString(cfg.Tc.Name)), zap.Any("testset id", models.HighlightFailingString(cfg.TestSet)), zap.Any("passed", models.HighlightFailingString(testPass)))
		} else {
			t.logger.Info("result", zap.Any("testcase id", models.HighlightPassingString(cfg.Tc.Name)), zap.Any("testset id", models.HighlightPassingString(cfg.TestSet)), zap.Any("passed", models.HighlightPassingString(testPass)))
		}

		testStatus := models.TestStatusPending
		if testPass {
			testStatus = models.TestStatusPassed
			*cfg.Success++
		} else {
			testStatus = models.TestStatusFailed
			*cfg.Failure++
			*cfg.Status = models.TestRunStatusFailed
		}

		cfg.TestReportFS.SetResult(cfg.TestReport.Name, &models.TestResult{
			Kind:       models.HTTP,
			Name:       cfg.TestReport.Name,
			Status:     testStatus,
			Started:    started.Unix(),
			Completed:  time.Now().UTC().Unix(),
			TestCaseID: cfg.Tc.Name,
			Req: models.HttpReq{
				Method:     cfg.Tc.HttpReq.Method,
				ProtoMajor: cfg.Tc.HttpReq.ProtoMajor,
				ProtoMinor: cfg.Tc.HttpReq.ProtoMinor,
				URL:        cfg.Tc.HttpReq.URL,
				URLParams:  cfg.Tc.HttpReq.URLParams,
				Header:     cfg.Tc.HttpReq.Header,
				Body:       cfg.Tc.HttpReq.Body,
			},
			Res: models.HttpResp{
				StatusCode:    cfg.Tc.HttpResp.StatusCode,
				Header:        cfg.Tc.HttpResp.Header,
				Body:          cfg.Tc.HttpResp.Body,
				StatusMessage: cfg.Tc.HttpResp.StatusMessage,
				ProtoMajor:    cfg.Tc.HttpResp.ProtoMajor,
				ProtoMinor:    cfg.Tc.HttpResp.ProtoMinor,
			},
			// Mocks:        httpSpec.Mocks,
			// TestCasePath: tcsPath,
			TestCasePath: cfg.Path + "/" + cfg.TestSet,
			// MockPath:     mockPath,
			// Noise:        httpSpec.Assertions["noise"],
			Noise:  cfg.Tc.Noise,
			Result: *testResult,
		})

	}
}

func (t *tester) FetchTestResults(cfg *FetchTestResultsConfig) models.TestRunStatus {
	// store the result of the testrun as test-report
	testResults, err := cfg.TestReportFS.GetResults(cfg.TestReport.Name)
	if err != nil && (*cfg.Status == models.TestRunStatusFailed || *cfg.Status == models.TestRunStatusPassed) && (*cfg.Success+*cfg.Failure == 0) {
		t.logger.Error("failed to fetch test results", zap.Error(err))
		return models.TestRunStatusFailed
	}
	readTestResults := []models.TestResult{}
	for _, mock := range testResults {
		testResult, ok := mock.(*models.TestResult)
		if !ok {
			continue
		}
		readTestResults = append(readTestResults, *testResult)
	}
	cfg.TestReport.TestSet = cfg.TestSet
	cfg.TestReport.Total = len(readTestResults)
	cfg.TestReport.Status = string(*cfg.Status)
	cfg.TestReport.Tests = readTestResults
	cfg.TestReport.Success = *cfg.Success
	cfg.TestReport.Failure = *cfg.Failure

	resultForTele, ok := cfg.Ctx.Value("resultForTele").(*[]int)
	if !ok {
		t.logger.Debug("resultForTele is not of type *[]int")
	}
	(*resultForTele)[0] += *cfg.Success
	(*resultForTele)[1] += *cfg.Failure

	if cfg.GenerateTestReport {
		err = cfg.TestReportFS.Write(context.Background(), cfg.TestReportPath, cfg.TestReport)
		t.logger.Info("test report for "+cfg.TestSet+": ", zap.Any("name: ", cfg.TestReport.Name), zap.Any("path: ", cfg.Path+"/"+cfg.TestReport.Name))
	}

	if *cfg.Status == models.TestRunStatusFailed {
		pp.SetColorScheme(models.FailingColorScheme)
	} else {
		pp.SetColorScheme(models.PassingColorScheme)
	}

	pp.Printf("\n <=========================================> \n  TESTRUN SUMMARY. For testrun with id: %s\n"+"\tTotal tests: %s\n"+"\tTotal test passed: %s\n"+"\tTotal test failed: %s\n <=========================================> \n\n", cfg.TestReport.TestSet, cfg.TestReport.Total, cfg.TestReport.Success, cfg.TestReport.Failure)

	if err != nil {
		t.logger.Error(err.Error())
		return models.TestRunStatusFailed
	}

	t.logger.Debug("the result before", zap.Any("", cfg.TestReport.Status), zap.Any("testreport name", cfg.TestReport.Name))
	t.logger.Debug("the result after", zap.Any("", cfg.TestReport.Status), zap.Any("testreport name", cfg.TestReport.Name))
	return *cfg.Status
}

<<<<<<< HEAD
// testSet, path, testReportPath, generateTestReport, appCmd, appContainer, appNetwork, delay, pid, ys, loadedHooks, testReportFS, testRunChan, apiTimeout, ctx
func (t *tester) RunTestSet(testSet, path, testReportPath string, generateTestReport bool, appCmd, appContainer, appNetwork string, delay uint64, buildDelay time.Duration, pid uint32, ys platform.TestCaseDB, loadedHooks *hooks.Hook, testReportFS platform.TestReportDB, testRunChan chan string, apiTimeout uint64, ctx context.Context, testcases map[string]bool, noiseConfig models.GlobalNoise, serveTest bool, ignoreOrdering bool) models.TestRunStatus {
	cfg := &RunTestSetConfig{
		TestSet:            testSet,
		Path:               path,
		TestReportPath:     testReportPath,
		GenerateTestReport: generateTestReport,
		AppCmd:             appCmd,
		AppContainer:       appContainer,
		AppNetwork:         appNetwork,
		Delay:              delay,
		BuildDelay:         buildDelay,
		Pid:                pid,
		YamlStore:          ys,
		LoadedHooks:        loadedHooks,
		TestReportFS:       testReportFS,
		TestRunChan:        testRunChan,
		ApiTimeout:         apiTimeout,
		Ctx:                ctx,
		ServeTest:          serveTest,
=======
// testSet, path, testReportPath, appCmd, appContainer, appNetwork, delay, pid, ys, loadedHooks, testReportFS, testRunChan, apiTimeout, ctx
func (t *tester) RunTestSet(testSet, path, testReportPath, appCmd, appContainer, appNetwork string, delay uint64, buildDelay time.Duration, pid uint32, testRunChan chan string, apiTimeout uint64, testcases map[string]bool, noiseConfig models.GlobalNoise, serveTest bool, initialisedValues TestEnvironmentSetup) models.TestRunStatus {
	cfg := &RunTestSetConfig{
		TestSet:        testSet,
		Path:           path,
		TestReportPath: testReportPath,
		AppCmd:         appCmd,
		AppContainer:   appContainer,
		AppNetwork:     appNetwork,
		Delay:          delay,
		BuildDelay:     buildDelay,
		Pid:            pid,
		Storage:        initialisedValues.Storage,
		LoadedHooks:    initialisedValues.LoadedHooks,
		TestReportFS:   initialisedValues.TestReportFS,
		TestRunChan:    testRunChan,
		ApiTimeout:     apiTimeout,
		Ctx:            initialisedValues.Ctx,
		ServeTest:      serveTest,
>>>>>>> 8b52aefa
	}

	initialisedTestSets := t.InitialiseRunTestSet(cfg)
	if initialisedTestSets.InitialStatus != "" {
		return initialisedTestSets.InitialStatus
	}

	isApplicationStopped := false
	// Recover from panic and gracfully shutdown
	defer initialisedValues.LoadedHooks.Recover(pkg.GenerateRandomID())
	defer func() {
		if len(appCmd) == 0 && pid != 0 {
			t.logger.Debug("no need to stop the user application when running keploy tests along with unit tests")
		} else {
			// stop the user application
			if !isApplicationStopped && !serveTest {
				initialisedValues.LoadedHooks.StopUserApplication()
			}
		}
	}()

	exitLoop := false
	var (
		success = 0
		failure = 0
		status  = models.TestRunStatusPassed
	)

	userIp := initialisedTestSets.UserIP
	t.logger.Debug("the userip of the user docker container", zap.Any("", userIp))

	var entTcs, nonKeployTcs []string
	for _, tc := range initialisedTestSets.Tcs {
		if _, ok := testcases[tc.Name]; !ok && len(testcases) != 0 {
			continue
		}
		// Filter the TCS Mocks based on the test case's request and response
		// timestamp such that mock's timestamps lies between the test's timestamp
		// and then, set the TCS Mocks.
		filteredTcsMocks, _ := cfg.Storage.ReadTcsMocks(tc, cfg.TestSet)
		readTcsMocks := []*models.Mock{}
		for _, mock := range filteredTcsMocks {
			tcsmock, ok := mock.(*models.Mock)
			if !ok {
				continue
			}
			readTcsMocks = append(readTcsMocks, tcsmock)
		}
		readTcsMocks, _ = FilterMocks(tc, readTcsMocks, t.logger)
		sort.SliceStable(readTcsMocks, func(i, j int) bool {
			return readTcsMocks[i].Spec.ReqTimestampMock.Before(readTcsMocks[j].Spec.ReqTimestampMock)
		})
		initialisedValues.LoadedHooks.SetTcsMocks(readTcsMocks)

		// Sort the config mocks in such a way that the mocks that have request timestamp between the test's request and response timestamp are at the top
		// and are order by the request timestamp in ascending order
		// Other mocks are sorted by closest request timestamp to the middle of the test's request and response timestamp
		rec, err := cfg.Storage.ReadConfigMocks(cfg.TestSet)
		if err != nil {
			t.logger.Error("failed to read the config mocks", zap.Error(err))
			return models.TestRunStatusFailed
		}
		configMocks := []*models.Mock{}
		for _, mock := range rec {
			configMock, ok := mock.(*models.Mock)
			if !ok {
				continue
			}
			configMocks = append(configMocks, configMock)
		}
		sortedConfigMocks := SortMocks(tc, configMocks, t.logger)
		initialisedValues.LoadedHooks.SetConfigMocks(sortedConfigMocks)
		if tc.Version == "api.keploy-enterprise.io/v1beta1" {
			entTcs = append(entTcs, tc.Name)
		} else if tc.Version != "api.keploy.io/v1beta1" && tc.Version != "api.keploy.io/v1beta2" {
			nonKeployTcs = append(nonKeployTcs, tc.Name)
		}
		select {
		case err := <-initialisedTestSets.ErrChan:
			isApplicationStopped = true
			switch err {
			case hooks.ErrInterrupted:
				exitLoop = true
				status = models.TestRunStatusUserAbort
			case hooks.ErrCommandError:
				exitLoop = true
				status = models.TestRunStatusFaultUserApp
			case hooks.ErrUnExpected:
				exitLoop = true
				status = models.TestRunStatusAppHalted
				t.logger.Warn("stopping testrun for the test set:", zap.Any("test-set", testSet))
			default:
				exitLoop = true
				status = models.TestRunStatusAppHalted
				t.logger.Error("stopping testrun for the test set:", zap.Any("test-set", testSet))
			}
		default:
		}

		if exitLoop {
			break
		}

		cfg := &SimulateRequestConfig{
			Tc:             tc,
			LoadedHooks:    initialisedValues.LoadedHooks,
			AppCmd:         appCmd,
			UserIP:         userIp,
			TestSet:        testSet,
			ApiTimeout:     apiTimeout,
			Success:        &success,
			Failure:        &failure,
			Status:         &status,
			TestReportFS:   initialisedValues.TestReportFS,
			TestReport:     initialisedTestSets.TestReport,
			Path:           path,
			DockerID:       initialisedTestSets.DockerID,
			NoiseConfig:    noiseConfig,
			IgnoreOrdering: initialisedValues.IgnoreOrdering,
		}
		t.SimulateRequest(cfg)
	}
	if len(entTcs) > 0 {
		t.logger.Warn("These testcases have been recorded with Keploy Enterprise, may not work properly with the open-source version", zap.Strings("enterprise mocks:", entTcs))
	}
	if len(nonKeployTcs) > 0 {
		t.logger.Warn("These testcases have not been recorded by Keploy, may not work properly with Keploy.", zap.Strings("non-keploy mocks:", nonKeployTcs))
	}
	resultsCfg := &FetchTestResultsConfig{
<<<<<<< HEAD
		TestReportFS:       testReportFS,
		TestReport:         initialisedValues.TestReport,
		Status:             &status,
		TestSet:            testSet,
		Success:            &success,
		Failure:            &failure,
		Ctx:                ctx,
		TestReportPath:     testReportPath,
		GenerateTestReport: generateTestReport,
		Path:               path,
=======
		TestReportFS:   initialisedValues.TestReportFS,
		TestReport:     initialisedTestSets.TestReport,
		Status:         &status,
		TestSet:        testSet,
		Success:        &success,
		Failure:        &failure,
		Ctx:            initialisedValues.Ctx,
		TestReportPath: testReportPath,
		Path:           path,
>>>>>>> 8b52aefa
	}
	status = t.FetchTestResults(resultsCfg)
	return status
}

func (t *tester) testHttp(tc models.TestCase, actualResponse *models.HttpResp, noiseConfig models.GlobalNoise, ignoreOrdering bool) (bool, *models.Result) {

	bodyType := models.BodyTypePlain
	if json.Valid([]byte(actualResponse.Body)) {
		bodyType = models.BodyTypeJSON
	}
	pass := true
	hRes := &[]models.HeaderResult{}

	res := &models.Result{
		StatusCode: models.IntResult{
			Normal:   false,
			Expected: tc.HttpResp.StatusCode,
			Actual:   actualResponse.StatusCode,
		},
		BodyResult: []models.BodyResult{{
			Normal:   false,
			Type:     bodyType,
			Expected: tc.HttpResp.Body,
			Actual:   actualResponse.Body,
		}},
	}
	noise := tc.Noise

	var (
		bodyNoise   = noiseConfig["body"]
		headerNoise = noiseConfig["header"]
	)

	if bodyNoise == nil {
		bodyNoise = map[string][]string{}
	}
	if headerNoise == nil {
		headerNoise = map[string][]string{}
	}

	for field, regexArr := range noise {
		a := strings.Split(field, ".")
		if len(a) > 1 && a[0] == "body" {
			x := strings.Join(a[1:], ".")
			bodyNoise[x] = regexArr
		} else if a[0] == "header" {
			headerNoise[a[len(a)-1]] = regexArr
		}
	}

	// stores the json body after removing the noise
	cleanExp, cleanAct := "", ""
	var err error
	isSame := false
	if !Contains(MapToArray(noise), "body") && bodyType == models.BodyTypeJSON {
		cleanExp, cleanAct, pass, isSame, err = Match(tc.HttpResp.Body, actualResponse.Body, bodyNoise, t.logger, ignoreOrdering)
		if err != nil {
			return false, res
		}
		// debug log for cleanExp and cleanAct
		t.logger.Debug("cleanExp", zap.Any("", cleanExp))
		t.logger.Debug("cleanAct", zap.Any("", cleanAct))
	} else {
		if !Contains(MapToArray(noise), "body") && tc.HttpResp.Body != actualResponse.Body {
			pass = false
		}
	}

	res.BodyResult[0].Normal = pass

	if !CompareHeaders(pkg.ToHttpHeader(tc.HttpResp.Header), pkg.ToHttpHeader(actualResponse.Header), hRes, headerNoise) {

		pass = false
	}

	res.HeadersResult = *hRes
	if tc.HttpResp.StatusCode == actualResponse.StatusCode {
		res.StatusCode.Normal = true
	} else {

		pass = false
	}

	if !pass {
		logDiffs := NewDiffsPrinter(tc.Name)

		logger := pp.New()
		logger.WithLineInfo = false
		logger.SetColorScheme(models.FailingColorScheme)
		var logs = ""

		logs = logs + logger.Sprintf("Testrun failed for testcase with id: %s\n\n--------------------------------------------------------------------\n\n", tc.Name)

		// ------------ DIFFS RELATED CODE -----------
		if !res.StatusCode.Normal {
			logDiffs.PushStatusDiff(fmt.Sprint(res.StatusCode.Expected), fmt.Sprint(res.StatusCode.Actual))
		}

		var (
			actualHeader   = map[string][]string{}
			expectedHeader = map[string][]string{}
			unmatched      = true
		)

		for _, j := range res.HeadersResult {
			if !j.Normal {
				unmatched = false
				actualHeader[j.Actual.Key] = j.Actual.Value
				expectedHeader[j.Expected.Key] = j.Expected.Value
			}
		}

		if !unmatched {
			for i, j := range expectedHeader {
				logDiffs.PushHeaderDiff(fmt.Sprint(j), fmt.Sprint(actualHeader[i]), i, headerNoise)
			}
		}

		if !res.BodyResult[0].Normal {
			if json.Valid([]byte(actualResponse.Body)) {
				patch, err := jsondiff.Compare(tc.HttpResp.Body, actualResponse.Body)
				if err != nil {
					t.logger.Warn("failed to compute json diff", zap.Error(err))
				}
				for _, op := range patch {
					keyStr := op.Path
					if len(keyStr) > 1 && keyStr[0] == '/' {
						keyStr = keyStr[1:]
					}
					if isSame {
						logDiffs.hasarrayIndexMismatch = true
						logDiffs.PushFooterDiff(utils.WarningSign + " Expected and actual array of key are in different order but have the same objects")
					}
					logDiffs.PushBodyDiff(fmt.Sprint(op.OldValue), fmt.Sprint(op.Value), bodyNoise)

				}
			} else {
				logDiffs.PushBodyDiff(fmt.Sprint(tc.HttpResp.Body), fmt.Sprint(actualResponse.Body), bodyNoise)
			}
		}
		t.mutex.Lock()
		logger.Printf(logs)
		err := logDiffs.Render()
		if err != nil {
			t.logger.Error("failed to render the diffs", zap.Error(err))
		}

		t.mutex.Unlock()

	} else {
		logger := pp.New()
		logger.WithLineInfo = false
		logger.SetColorScheme(models.PassingColorScheme)
		var log2 = ""
		log2 += logger.Sprintf("Testrun passed for testcase with id: %s\n\n--------------------------------------------------------------------\n\n", tc.Name)
		t.mutex.Lock()
		logger.Printf(log2)
		t.mutex.Unlock()

	}

	return pass, res
}

func replaceHostToIP(currentURL string, ipAddress string) (string, error) {
	// Parse the current URL
	parsedURL, err := url.Parse(currentURL)

	if err != nil {
		// Return the original URL if parsing fails
		return currentURL, err
	}

	if ipAddress == "" {
		return currentURL, fmt.Errorf("failed to replace url in case of docker env")
	}

	// Replace hostname with the IP address
	parsedURL.Host = strings.Replace(parsedURL.Host, parsedURL.Hostname(), ipAddress, 1)
	// Return the modified URL
	return parsedURL.String(), nil
}<|MERGE_RESOLUTION|>--- conflicted
+++ resolved
@@ -187,11 +187,7 @@
 	return returnVal, nil
 }
 
-<<<<<<< HEAD
-func (t *tester) Test(path string, testReportPath string, generateTestReport bool, appCmd string, options TestOptions, enableTele bool) bool {
-=======
-func (t *tester) Test(path string, testReportPath string, appCmd string, options TestOptions, tele *telemetry.Telemetry, testReportStorage platform.TestReportDB, tcsStorage platform.TestCaseDB) bool {
->>>>>>> 8b52aefa
+func (t *tester) Test(path string, testReportPath string, generateTestReport bool, appCmd string, options TestOptions, tele *telemetry.Telemetry, testReportStorage platform.TestReportDB, tcsStorage platform.TestCaseDB) bool {
 
 	testRes := false
 	result := true
@@ -241,11 +237,7 @@
 			noiseConfig = LeftJoinNoise(options.GlobalNoise, tsNoise)
 		}
 
-<<<<<<< HEAD
-		testRunStatus := t.RunTestSet(sessionIndex, path, testReportPath, generateTestReport, appCmd, options.AppContainer, options.AppNetwork, options.Delay, options.BuildDelay, 0, initialisedValues.YamlStore, initialisedValues.LoadedHooks, initialisedValues.TestReportFS, nil, options.ApiTimeout, initialisedValues.Ctx, testcases, noiseConfig, false, options.IgnoreOrdering)
-=======
-		testRunStatus := t.RunTestSet(sessionIndex, path, testReportPath, appCmd, options.AppContainer, options.AppNetwork, options.Delay, options.BuildDelay, 0, nil, options.ApiTimeout, testcases, noiseConfig, false, initialisedValues)
->>>>>>> 8b52aefa
+		testRunStatus := t.RunTestSet(sessionIndex, path, testReportPath, generateTestReport, appCmd, options.AppContainer, options.AppNetwork, options.Delay, options.BuildDelay, 0, nil, options.ApiTimeout, testcases, noiseConfig, false, initialisedValues)
 
 		switch testRunStatus {
 		case models.TestRunStatusAppHalted:
@@ -302,12 +294,12 @@
 	return false
 }
 
-func (t *tester) StartTest(path string, testReportPath string, appCmd string, options TestOptions, enableTele bool) bool {
+func (t *tester) StartTest(path string, testReportPath string, generateTestReport bool, appCmd string, options TestOptions, enableTele bool) bool {
 	teleFS := fs.NewTeleFS(t.logger)
 	tele := telemetry.NewTelemetry(enableTele, false, teleFS, t.logger, "", nil)
 	reportStorage := yaml.NewTestReportFS(t.logger)
 	mockStorage := yaml.NewYamlStore(path+"/tests", path, "", "", t.logger, tele)
-	return t.Test(path, testReportPath, appCmd, options, tele, reportStorage, mockStorage)
+	return t.Test(path, testReportPath, generateTestReport, appCmd, options, tele, reportStorage, mockStorage)
 }
 
 func (t *tester) InitialiseRunTestSet(cfg *RunTestSetConfig) InitialiseRunTestSetReturn {
@@ -366,7 +358,7 @@
 	}
 	sortedConfigMocks := SortMocks(&fakeTestCase, readConfigMocks, t.logger)
 	t.logger.Info(fmt.Sprintf("the oss config mocks for %s are: %v\n", cfg.TestSet, readConfigMocks))
-	
+
 	cfg.LoadedHooks.SetConfigMocks(sortedConfigMocks)
 	sort.SliceStable(readTcsMocks, func(i, j int) bool {
 		return readTcsMocks[i].Spec.ReqTimestampMock.Before(readTcsMocks[j].Spec.ReqTimestampMock)
@@ -574,9 +566,8 @@
 	return *cfg.Status
 }
 
-<<<<<<< HEAD
 // testSet, path, testReportPath, generateTestReport, appCmd, appContainer, appNetwork, delay, pid, ys, loadedHooks, testReportFS, testRunChan, apiTimeout, ctx
-func (t *tester) RunTestSet(testSet, path, testReportPath string, generateTestReport bool, appCmd, appContainer, appNetwork string, delay uint64, buildDelay time.Duration, pid uint32, ys platform.TestCaseDB, loadedHooks *hooks.Hook, testReportFS platform.TestReportDB, testRunChan chan string, apiTimeout uint64, ctx context.Context, testcases map[string]bool, noiseConfig models.GlobalNoise, serveTest bool, ignoreOrdering bool) models.TestRunStatus {
+func (t *tester) RunTestSet(testSet, path, testReportPath string, generateTestReport bool, appCmd, appContainer, appNetwork string, delay uint64, buildDelay time.Duration, pid uint32, testRunChan chan string, apiTimeout uint64, testcases map[string]bool, noiseConfig models.GlobalNoise, serveTest bool, initialisedValues TestEnvironmentSetup) models.TestRunStatus {
 	cfg := &RunTestSetConfig{
 		TestSet:            testSet,
 		Path:               path,
@@ -588,34 +579,13 @@
 		Delay:              delay,
 		BuildDelay:         buildDelay,
 		Pid:                pid,
-		YamlStore:          ys,
-		LoadedHooks:        loadedHooks,
-		TestReportFS:       testReportFS,
+		Storage:            initialisedValues.Storage,
+		LoadedHooks:        initialisedValues.LoadedHooks,
+		TestReportFS:       initialisedValues.TestReportFS,
 		TestRunChan:        testRunChan,
 		ApiTimeout:         apiTimeout,
-		Ctx:                ctx,
+		Ctx:                initialisedValues.Ctx,
 		ServeTest:          serveTest,
-=======
-// testSet, path, testReportPath, appCmd, appContainer, appNetwork, delay, pid, ys, loadedHooks, testReportFS, testRunChan, apiTimeout, ctx
-func (t *tester) RunTestSet(testSet, path, testReportPath, appCmd, appContainer, appNetwork string, delay uint64, buildDelay time.Duration, pid uint32, testRunChan chan string, apiTimeout uint64, testcases map[string]bool, noiseConfig models.GlobalNoise, serveTest bool, initialisedValues TestEnvironmentSetup) models.TestRunStatus {
-	cfg := &RunTestSetConfig{
-		TestSet:        testSet,
-		Path:           path,
-		TestReportPath: testReportPath,
-		AppCmd:         appCmd,
-		AppContainer:   appContainer,
-		AppNetwork:     appNetwork,
-		Delay:          delay,
-		BuildDelay:     buildDelay,
-		Pid:            pid,
-		Storage:        initialisedValues.Storage,
-		LoadedHooks:    initialisedValues.LoadedHooks,
-		TestReportFS:   initialisedValues.TestReportFS,
-		TestRunChan:    testRunChan,
-		ApiTimeout:     apiTimeout,
-		Ctx:            initialisedValues.Ctx,
-		ServeTest:      serveTest,
->>>>>>> 8b52aefa
 	}
 
 	initialisedTestSets := t.InitialiseRunTestSet(cfg)
@@ -745,28 +715,16 @@
 		t.logger.Warn("These testcases have not been recorded by Keploy, may not work properly with Keploy.", zap.Strings("non-keploy mocks:", nonKeployTcs))
 	}
 	resultsCfg := &FetchTestResultsConfig{
-<<<<<<< HEAD
-		TestReportFS:       testReportFS,
-		TestReport:         initialisedValues.TestReport,
+		TestReportFS:       initialisedValues.TestReportFS,
+		TestReport:         initialisedTestSets.TestReport,
 		Status:             &status,
 		TestSet:            testSet,
 		Success:            &success,
 		Failure:            &failure,
-		Ctx:                ctx,
+		Ctx:                initialisedValues.Ctx,
 		TestReportPath:     testReportPath,
 		GenerateTestReport: generateTestReport,
 		Path:               path,
-=======
-		TestReportFS:   initialisedValues.TestReportFS,
-		TestReport:     initialisedTestSets.TestReport,
-		Status:         &status,
-		TestSet:        testSet,
-		Success:        &success,
-		Failure:        &failure,
-		Ctx:            initialisedValues.Ctx,
-		TestReportPath: testReportPath,
-		Path:           path,
->>>>>>> 8b52aefa
 	}
 	status = t.FetchTestResults(resultsCfg)
 	return status
