--- conflicted
+++ resolved
@@ -199,12 +199,8 @@
 		}
 	}()
 	returnVal.IgnoreOrdering = cfg.IgnoreOrdering
-<<<<<<< HEAD
 	returnVal.RemoveUnusedMocks = cfg.RemoveUnusedMocks
-
-=======
 	returnVal.GenerateTestReport = cfg.GenerateTestReport
->>>>>>> 9fb89f79
 	return returnVal, nil
 }
 
