--- conflicted
+++ resolved
@@ -150,19 +150,6 @@
 	if err := returnVal.LoadedHooks.SendPassThroughPorts(cfg.PassThroughPorts); err != nil {
 		return returnVal, err
 	}
-<<<<<<< HEAD
-=======
-
-	sessions, err := yaml.ReadSessionIndices(cfg.Path, t.logger)
-	fmt.Println(sessions)
-	if err != nil {
-		t.logger.Debug("failed to read the recorded sessions", zap.Error(err))
-		return returnVal, err
-	}
-	t.logger.Debug(fmt.Sprintf("the session indices are:%v", sessions))
-	returnVal.Sessions = sessions
-
->>>>>>> 623be30c
 	// Channels to communicate between different types of closing keploy
 	returnVal.AbortStopHooksInterrupt = make(chan bool) // channel to stop closing of keploy via interrupt
 	returnVal.AbortStopHooksForcefully = false          // boolen to stop closing of keploy via user app error
@@ -330,11 +317,8 @@
 	}
 
 	t.logger.Debug(fmt.Sprintf("the testcases for %s are: %v", cfg.TestSet, returnVal.Tcs))
-<<<<<<< HEAD
-
-=======
 	var readConfigMocks []*models.Mock
-	configMocks, err := cfg.YamlStore.ReadConfigMocks(filepath.Join(cfg.Path, cfg.TestSet))
+	configMocks, err := cfg.Storage.ReadConfigMocks(cfg.TestSet)
 	for _, mock := range configMocks {
 		configMock, ok := mock.(*models.Mock)
 		if !ok {
@@ -343,7 +327,7 @@
 		readConfigMocks = append(readConfigMocks, configMock)
 	}
 	var readTcsMocks []*models.Mock
-	readTcsMockss, err := cfg.YamlStore.ReadTcsMocks(nil, filepath.Join(cfg.Path, cfg.TestSet))
+	readTcsMockss, err := cfg.Storage.ReadTcsMocks(nil, cfg.TestSet)
 	for _, mock := range readTcsMockss {
 		configMock, ok := mock.(*models.Mock)
 		if !ok {
@@ -368,7 +352,6 @@
 		return readTcsMocks[i].Spec.ReqTimestampMock.Before(readTcsMocks[j].Spec.ReqTimestampMock)
 	})
 	cfg.LoadedHooks.SetTcsMocks(readTcsMocks)
->>>>>>> 623be30c
 	returnVal.ErrChan = make(chan error, 1)
 	t.logger.Debug("", zap.Any("app pid", cfg.Pid))
 
@@ -660,14 +643,10 @@
 			readTcsMocks = append(readTcsMocks, tcsmock)
 		}
 		readTcsMocks, _ = FilterMocks(tc, readTcsMocks, t.logger)
-<<<<<<< HEAD
-		initialisedValues.LoadedHooks.SetTcsMocks(readTcsMocks)
-=======
 		sort.SliceStable(readTcsMocks, func(i, j int) bool {
 			return readTcsMocks[i].Spec.ReqTimestampMock.Before(readTcsMocks[j].Spec.ReqTimestampMock)
 		})
-		loadedHooks.SetTcsMocks(readTcsMocks)
->>>>>>> 623be30c
+		initialisedValues.LoadedHooks.SetTcsMocks(readTcsMocks)
 
 		// Sort the config mocks in such a way that the mocks that have request timestamp between the test's request and response timestamp are at the top
 		// and are order by the request timestamp in ascending order
