--- conflicted
+++ resolved
@@ -324,12 +324,8 @@
 				t.logger.Debug("", zap.Any("replaced URL in case of docker env", tc.HttpReq.URL))
 			}
 			t.logger.Debug(fmt.Sprintf("the url of the testcase: %v", tc.HttpReq.URL))
-<<<<<<< HEAD
 			// time.Sleep(10 * time.Second)
 			resp, err := pkg.SimulateHttp(*tc, testSet, t.logger, apiTimeout)
-=======
-			resp, err := pkg.SimulateHttp(*tc, t.logger, apiTimeout)
->>>>>>> f6a1bc5e
 			t.logger.Debug("After simulating the request", zap.Any("test case id", tc.Name))
 			t.logger.Debug("After GetResp of the request", zap.Any("test case id", tc.Name))
 
