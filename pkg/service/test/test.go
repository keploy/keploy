--- conflicted
+++ resolved
@@ -120,12 +120,8 @@
 
 	exitLoop := false
 
-<<<<<<< HEAD
 	resultForTele := []int{0, 0}
 	ctx := context.WithValue(context.Background(), "resultForTele", &resultForTele)
-	for _, sessionIndex := range sessions {
-		testRunStatus := t.RunTestSet(sessionIndex, path, testReportPath, appCmd, appContainer, appNetwork, Delay, 0, ys, loadedHooks, testReportFS, nil, apiTimeout, ctx)
-=======
 	if len(testsets) == 0 {
 		// by default, run all the recorded test sets
 		testsets = sessions
@@ -143,8 +139,7 @@
 			t.logger.Info("no testset found with: ", zap.Any("name", sessionIndex))
 			continue;
 		}
-		testRunStatus := t.RunTestSet(sessionIndex, path, testReportPath, appCmd, appContainer, appNetwork, Delay, 0, ys, loadedHooks, testReportFS, nil, apiTimeout)
->>>>>>> 4ad57f6f
+		testRunStatus := t.RunTestSet(sessionIndex, path, testReportPath, appCmd, appContainer, appNetwork, Delay, 0, ys, loadedHooks, testReportFS, nil, apiTimeout, ctx)
 		switch testRunStatus {
 		case models.TestRunStatusAppHalted:
 			testRes = false
@@ -178,11 +173,6 @@
 
 	<-exitCmd
 	return false
-
-	//stop listening for proxy server
-	ps.StopProxyServer()
-
-	return true
 }
 
 func (t *tester) RunTestSet(testSet, path, testReportPath, appCmd, appContainer, appNetwork string, delay uint64, pid uint32, ys platform.TestCaseDB, loadedHooks *hooks.Hook, testReportFS yaml.TestReportFS, testRunChan chan string, apiTimeout uint64, ctx context.Context) models.TestRunStatus {
