package test

import (
	"context"
	"encoding/json"
	"fmt"
	"os"
	"os/signal"
	"path/filepath"
	"strings"
	"sync"
	"syscall"
	"time"

	"net/url"

	"github.com/k0kubun/pp/v3"
	"github.com/wI2L/jsondiff"
	"go.keploy.io/server/pkg"
	"go.keploy.io/server/pkg/hooks"
	"go.keploy.io/server/pkg/models"
	"go.keploy.io/server/pkg/platform"
	"go.keploy.io/server/pkg/platform/yaml"
	"go.keploy.io/server/pkg/proxy"
	"go.keploy.io/server/pkg/platform/telemetry"
	"go.keploy.io/server/pkg/platform/fs"
	"go.uber.org/zap"
)

var Emoji = "\U0001F430" + " Keploy:"

type tester struct {
	logger *zap.Logger
	mutex  sync.Mutex
}

func NewTester(logger *zap.Logger) Tester {
	return &tester{
		logger: logger,
		mutex:  sync.Mutex{},
	}
}

// func (t *tester) Test(tcsPath, mockPath, testReportPath string, pid uint32) bool {
// func (t *tester) Test(tcsPath, mockPath, testReportPath string, appCmd, appContainer, appNetwork string, Delay uint64) bool {
func (t *tester) Test(path, testReportPath string, appCmd, appContainer, appNetwork string, Delay uint64, passThorughPorts []uint, apiTimeout uint64) bool {

	var ps *proxy.ProxySet

	stopper := make(chan os.Signal, 1)
	signal.Notify(stopper, os.Interrupt, os.Kill, syscall.SIGHUP, syscall.SIGINT, syscall.SIGQUIT, syscall.SIGTERM, syscall.SIGKILL)

	models.SetMode(models.MODE_TEST)

	testReportFS := yaml.NewTestReportFS(t.logger)
	// fetch the recorded testcases with their mocks
	// ys := yaml.NewYamlStore(tcsPath, mockPath, t.logger)
	ys := yaml.NewYamlStore(path+"/tests", path, "", "", t.logger)

	routineId := pkg.GenerateRandomID()
	// Initiate the hooks
	loadedHooks := hooks.NewHook(ys, routineId, t.logger)

	//Initiate the telemetry.
	store := fs.NewTeleFS()
	tele := telemetry.NewTelemetry(true, false, store, t.logger, "", nil)

	// Recover from panic and gracfully shutdown
	defer loadedHooks.Recover(routineId)

	select {
	case <-stopper:
		return false
	default:
		// load the ebpf hooks into the kernel
		if err := loadedHooks.LoadHooks(appCmd, appContainer, 0, context.Background()); err != nil {
			return false
		}
	}

	select {
	case <-stopper:
		loadedHooks.Stop(true)
		return false
	default:
		// start the proxy
		ps = proxy.BootProxy(t.logger, proxy.Option{}, appCmd, appContainer, 0, "", passThorughPorts, loadedHooks, context.Background())
	}

	// proxy update its state in the ProxyPorts map
	// ps.SetHook(loadedHooks)

	//Sending Proxy Ip & Port to the ebpf program
	if err := loadedHooks.SendProxyInfo(ps.IP4, ps.Port, ps.IP6); err != nil {
		return false
	}

	sessions, err := yaml.ReadSessionIndices(path, t.logger)
	if err != nil {
		t.logger.Debug("failed to read the recorded sessions", zap.Error(err))
		return false
	}
	t.logger.Debug(fmt.Sprintf("the session indices are:%v", sessions))

	result := true

	// Channels to communicate between different types of closing keploy
	abortStopHooksInterrupt := make(chan bool) // channel to stop closing of keploy via interrupt
	abortStopHooksForcefully := false // boolen to stop closing of keploy via user app error
	exitCmd := make(chan bool) // channel to exit this command

	go func() {
		select {
		case <-stopper:
			abortStopHooksForcefully = true
			loadedHooks.Stop(false)
			ps.StopProxyServer()
			exitCmd <- true
		case <-abortStopHooksInterrupt:
			return
		}
	}()

	testRes := false

	exitLoop := false

	resultForTele := []int{0, 0}
	ctx := context.WithValue(context.Background(), "resultForTele", &resultForTele)
	for _, sessionIndex := range sessions {
		testRunStatus := t.RunTestSet(sessionIndex, path, testReportPath, appCmd, appContainer, appNetwork, Delay, 0, ys, loadedHooks, testReportFS, nil, apiTimeout, ctx)
		switch testRunStatus {
		case models.TestRunStatusAppHalted:
			testRes = false
			exitLoop = true
		case models.TestRunStatusFaultUserApp:
			testRes = false
			exitLoop = true
		case models.TestRunStatusUserAbort:
			return false
		case models.TestRunStatusFailed:
			testRes = false
		case models.TestRunStatusPassed:
			testRes = true
		}
		result = result && testRes
		if exitLoop {
			break
		}
	}
	t.logger.Info("test run completed", zap.Bool("passed overall", result))

	if !abortStopHooksForcefully {
		abortStopHooksInterrupt <- true
		// stop listening for the eBPF events
		loadedHooks.Stop(true)
		//stop listening for proxy server
		ps.StopProxyServer()
		return true
	}

<<<<<<< HEAD
	//Call the telemetry events.
	tele.Testrun(resultForTele[0], resultForTele[1])

	//stop listening for proxy server
	ps.StopProxyServer()
=======
	<-exitCmd
	return false
>>>>>>> ba5248cf

}

func (t *tester) RunTestSet(testSet, path, testReportPath, appCmd, appContainer, appNetwork string, delay uint64, pid uint32, ys platform.TestCaseDB, loadedHooks *hooks.Hook, testReportFS yaml.TestReportFS, testRunChan chan string, apiTimeout uint64, ctx context.Context) models.TestRunStatus {

	// Recover from panic and gracfully shutdown
	defer loadedHooks.Recover(pkg.GenerateRandomID())

	tcs, err := ys.ReadTestcase(filepath.Join(path, testSet, "tests"), nil)
	if err != nil {
		return models.TestRunStatusFailed
	}

	if len(tcs) == 0 {
		t.logger.Info("No testcases are recorded for the user application", zap.Any("for session", testSet))
		return models.TestRunStatusPassed
	}

	t.logger.Debug(fmt.Sprintf("the testcases for %s are: %v", testSet, tcs))

	configMocks, tcsMocks, err := ys.ReadMocks(filepath.Join(path, testSet))
	if err != nil {
		t.logger.Error(err.Error())
		return models.TestRunStatusFailed
	}

	t.logger.Debug(fmt.Sprintf("the config mocks for %s are: %v\nthe testcase mocks are: %v", testSet, configMocks, tcsMocks))
	loadedHooks.SetConfigMocks(configMocks)
	loadedHooks.SetTcsMocks(tcsMocks)

	errChan := make(chan error)
	t.logger.Debug("", zap.Any("app pid", pid))

	defer func() {
		if len(appCmd) == 0 && pid != 0 {
			t.logger.Debug("no need to stop the user application when running keploy tests along with unit tests")
		} else {
			// stop the user application
			loadedHooks.StopUserApplication()
		}
	}()

	if len(appCmd) == 0 && pid != 0 {
		t.logger.Debug("running keploy tests along with other unit tests")
	} else {
		// start user application
		t.logger.Info("running user application for test run of test set", zap.Any("test-set", testSet))
		go func() {
			if err := loadedHooks.LaunchUserApplication(appCmd, appContainer, appNetwork, delay); err != nil {
				switch err {
				case hooks.ErrInterrupted:
					t.logger.Info("keploy terminated user application")
				case hooks.ErrCommandError:
					t.logger.Error("failed to run user application hence stopping keploy", zap.Error(err))
				case hooks.ErrUnExpected:
					t.logger.Warn("user application terminated unexpectedly, please check application logs if this behaviour is expected")
				default:
					t.logger.Error("unknown error recieved from application")
				}
				errChan <- err
			}
		}()
	}

	// testReport stores the result of all testruns
	testReport := &models.TestReport{
		Version: models.V1Beta1,
		// Name:    runId,
		Total:  len(tcs),
		Status: string(models.TestRunStatusRunning),
	}

	// starts the testrun
	err = testReportFS.Write(context.Background(), testReportPath, testReport)
	if err != nil {
		t.logger.Error(err.Error())
		return models.TestRunStatusPassed
	}

	//if running keploy-tests along with unit tests
	if len(appCmd) == 0 && pid != 0 && testRunChan != nil {
		testRunChan <- testReport.Name
	}

	var (
		success = 0
		failure = 0
		status  = models.TestRunStatusPassed
	)

	// sort the testcases in
	// sort.Slice(tcs, func(i, j int) bool {
	// 	// if tcs[i].Kind == models.HTTP && tcs[j].Kind == models.HTTP {
	// 		// iHttpSpec := &spec.HttpSpec{}
	// 		// tcs[i].Spec.Decode(iHttpSpec)

	// 		// jHttpSpec := &spec.HttpSpec{}
	// 		// tcs[j].Spec.Decode(jHttpSpec)
	// 		// return iHttpSpec.Created < jHttpSpec.Created
	// 	// }
	// 	// return true
	// 	return tcs[i].Created < tcs[j].Created
	// })

	var userIp string

	//check if the user application is running docker container using IDE
	dIDE := (appCmd == "" && len(appContainer) != 0)

	ok, _ := loadedHooks.IsDockerRelatedCmd(appCmd)
	if ok || dIDE {
		userIp = loadedHooks.GetUserIP()
		t.logger.Debug("the userip of the user docker container", zap.Any("", userIp))
		t.logger.Debug("", zap.Any("User Ip", userIp))
	}

	t.logger.Info("", zap.Any("no of test cases", len(tcs)), zap.Any("test-set", testSet))
	t.logger.Debug(fmt.Sprintf("the delay is %v", time.Duration(time.Duration(delay)*time.Second)))

	// added delay to hold running keploy tests until application starts
	t.logger.Debug("the number of testcases for the test set", zap.Any("count", len(tcs)), zap.Any("test-set", testSet))
	time.Sleep(time.Duration(delay) * time.Second)
	exitLoop := false
	for _, tc := range tcs {
		select {
		case err = <-errChan:
			switch err {
			case hooks.ErrInterrupted:
				exitLoop = true
				status = models.TestRunStatusUserAbort
			case hooks.ErrCommandError:
				exitLoop = true
				status = models.TestRunStatusFaultUserApp
			case hooks.ErrUnExpected:
				exitLoop = true
				status = models.TestRunStatusAppHalted
				t.logger.Warn("stopping testrun for the test set:", zap.Any("test-set", testSet))
			default:
				exitLoop = true
				status = models.TestRunStatusAppHalted
				t.logger.Error("stopping testrun for the test set:", zap.Any("test-set", testSet))
			}
		default:
		}

		if exitLoop {
			break
		}
		switch tc.Kind {
		case models.HTTP:
			// httpSpec := &spec.HttpSpec{}
			// err := tc.Spec.Decode(httpSpec)
			// if err != nil {
			// 	t.logger.Error("failed to unmarshal yaml doc for simulation of http request", zap.Error(err))
			// 	return false
			// }
			started := time.Now().UTC()
			// for i, _ := range mocks[tc.Name] {
			// 	loadedHooks.AppendDeps(&mocks[tc.Name][i])
			// }

			// t.logger.Debug("Before setting deps.... during testing...")
			// loadedHooks.SetDeps(tc.Mocks)
			t.logger.Debug("Before simulating the request", zap.Any("Test case", tc))

			ok, _ := loadedHooks.IsDockerRelatedCmd(appCmd)
			if ok || dIDE {
				//changing Ip address only in case of docker
				tc.HttpReq.URL = replaceHostToIP(tc.HttpReq.URL, userIp)
				t.logger.Debug("", zap.Any("replaced URL in case of docker env", tc.HttpReq.URL))
			}
			t.logger.Debug(fmt.Sprintf("the url of the testcase: %v", tc.HttpReq.URL))
			// time.Sleep(10 * time.Second)
			resp, err := pkg.SimulateHttp(*tc, t.logger, apiTimeout)
			t.logger.Debug("After simulating the request", zap.Any("test case id", tc.Name))
			t.logger.Debug("After GetResp of the request", zap.Any("test case id", tc.Name))

			if err != nil {
				t.logger.Info("result", zap.Any("testcase id", tc.Name), zap.Any("passed", "false"))
				continue
			}
			testPass, testResult := t.testHttp(*tc, resp)
			t.logger.Info("result", zap.Any("testcase id", tc.Name), zap.Any("passed", testPass))
			testStatus := models.TestStatusPending
			if testPass {
				testStatus = models.TestStatusPassed
				success++
			} else {
				testStatus = models.TestStatusFailed
				failure++
				status = models.TestRunStatusFailed
			}

			testReportFS.Lock()
			testReportFS.SetResult(testReport.Name, models.TestResult{
				Kind:       models.HTTP,
				Name:       testReport.Name,
				Status:     testStatus,
				Started:    started.Unix(),
				Completed:  time.Now().UTC().Unix(),
				TestCaseID: tc.Name,
				Req: models.HttpReq{
					Method:     tc.HttpReq.Method,
					ProtoMajor: tc.HttpReq.ProtoMajor,
					ProtoMinor: tc.HttpReq.ProtoMinor,
					URL:        tc.HttpReq.URL,
					URLParams:  tc.HttpReq.URLParams,
					Header:     tc.HttpReq.Header,
					Body:       tc.HttpReq.Body,
				},
				Res: models.HttpResp{
					StatusCode:    tc.HttpResp.StatusCode,
					Header:        tc.HttpResp.Header,
					Body:          tc.HttpResp.Body,
					StatusMessage: tc.HttpResp.StatusMessage,
					ProtoMajor:    tc.HttpResp.ProtoMajor,
					ProtoMinor:    tc.HttpResp.ProtoMinor,
				},
				// Mocks:        httpSpec.Mocks,
				// TestCasePath: tcsPath,
				TestCasePath: path + "/" + testSet,
				// MockPath:     mockPath,
				// Noise:        httpSpec.Assertions["noise"],
				Noise:  tc.Noise,
				Result: *testResult,
			})
			testReportFS.Lock()
			testReportFS.Unlock()
			// 		spec := &spec.HttpSpec{}
			// 		err := tc.Spec.Decode(spec)
			// 		if err!=nil {
			// 			t.logger.Error("failed to unmarshal yaml doc for simulation of http request", zap.Error(err))
			// 			return false
			// 		}
			// 		req, err := http.NewRequest(string(spec.Request.Method), "http://localhost"+":"+k.cfg.App.Port+spec.Request.URL, bytes.NewBufferString(spec.Request.Body))
			// 		if err != nil {
			// 			panic(err)
			// 		}
			// 		req.Header = tc.HttpReq.Header
			// 		req.Header.Set("KEPLOY_TEST_ID", tc.ID)
			// 		req.ProtoMajor = tc.HttpReq.ProtoMajor
			// 		req.ProtoMinor = tc.HttpReq.ProtoMinor
			// 		req.Close = true

			// 		// httpresp, err := k.client.Do(req)
			// 		k.client.Do(req)
			// 		if err != nil {
			// 			k.Log.Error("failed sending testcase request to app", zap.Error(err))
			// 			return nil, err
			// 		}
			// 		// defer httpresp.Body.Close()
			// 		println("before blocking simulate")

		}
	}

	// store the result of the testrun as test-report
	testResults, err := testReportFS.GetResults(testReport.Name)
	if err != nil && (status == models.TestRunStatusFailed || status == models.TestRunStatusPassed) && (success+failure == 0) {
		t.logger.Error("failed to fetch test results", zap.Error(err))
		return models.TestRunStatusFailed
	}
	testReport.TestSet = testSet
	testReport.Total = len(testResults)
	testReport.Status = string(status)
	testReport.Tests = testResults
	testReport.Success = success
	testReport.Failure = failure

	resultForTele, ok := ctx.Value("resultForTele").(*[]int)
	if !ok {
		t.logger.Debug("resultForTele is not of type *[]int")
	}
	(*resultForTele)[0] += success
	(*resultForTele)[1] += failure

	err = testReportFS.Write(context.Background(), testReportPath, testReport)
	if err != nil {
		t.logger.Error(err.Error())
		return models.TestRunStatusFailed
	}

	t.logger.Debug("the result before", zap.Any("", testReport.Status), zap.Any("testreport name", testReport.Name))
	t.logger.Debug("the result after", zap.Any("", testReport.Status), zap.Any("testreport name", testReport.Name))

	return status
}

func (t *tester) testHttp(tc models.TestCase, actualResponse *models.HttpResp) (bool, *models.Result) {
	// httpSpec := &spec.HttpSpec{}
	bodyType := models.BodyTypePlain
	if json.Valid([]byte(actualResponse.Body)) {
		bodyType = models.BodyTypeJSON
	}
	pass := true
	hRes := &[]models.HeaderResult{}

	res := &models.Result{
		StatusCode: models.IntResult{
			Normal:   false,
			Expected: tc.HttpResp.StatusCode,
			Actual:   actualResponse.StatusCode,
		},
		BodyResult: []models.BodyResult{{
			Normal:   false,
			Type:     bodyType,
			Expected: tc.HttpResp.Body,
			Actual:   actualResponse.Body,
		}},
	}
	// err := tc.Spec.Decode(httpSpec)
	// if err!=nil {
	// 	t.logger.Error("failed to unmarshal yaml doc for simulation of http request", zap.Error(err))
	// 	return false, res
	// }
	// find noisy fields
	// _, err := FlattenHttpResponse(pkg.ToHttpHeader(tc.HttpResp.Header), tc.HttpResp.Body)
	// if err != nil {
	// 	msg := "error in flattening http response"
	// 	t.logger.Error(msg, zap.Error(err))
	// 	return false, res
	// }
	// noise := httpSpec.Assertions["noise"]
	noise := tc.Noise

	var (
		bodyNoise   []string
		headerNoise = map[string]string{}
	)

	for _, n := range noise {
		a := strings.Split(n, ".")
		if len(a) > 1 && a[0] == "body" {
			x := strings.Join(a[1:], ".")
			bodyNoise = append(bodyNoise, x)
		} else if a[0] == "header" {
			// if len(a) == 2 {
			//  headerNoise[a[1]] = a[1]
			//  continue
			// }
			headerNoise[a[len(a)-1]] = a[len(a)-1]
			// headerNoise[a[0]] = a[0]
		}
	}

	// stores the json body after removing the noise
	cleanExp, cleanAct := "", ""
	var err error
	if !Contains(noise, "body") && bodyType == models.BodyTypeJSON {
		cleanExp, cleanAct, pass, err = Match(tc.HttpResp.Body, actualResponse.Body, bodyNoise, t.logger)
		if err != nil {
			return false, res
		}
		// debug log for cleanExp and cleanAct
		t.logger.Debug("cleanExp", zap.Any("", cleanExp))
		t.logger.Debug("cleanAct", zap.Any("", cleanAct))
	} else {
		if !Contains(noise, "body") && tc.HttpResp.Body != actualResponse.Body {
			pass = false
		}
	}

	res.BodyResult[0].Normal = pass

	if !CompareHeaders(pkg.ToHttpHeader(tc.HttpResp.Header), pkg.ToHttpHeader(actualResponse.Header), hRes, headerNoise) {

		pass = false
	}

	res.HeadersResult = *hRes
	if tc.HttpResp.StatusCode == actualResponse.StatusCode {
		res.StatusCode.Normal = true
	} else {

		pass = false
	}

	if !pass {
		logDiffs := NewDiffsPrinter(tc.Name)

		logger := pp.New()
		logger.WithLineInfo = false
		logger.SetColorScheme(models.FailingColorScheme)
		var logs = ""

		logs = logs + logger.Sprintf("Testrun failed for testcase with id: %s\n\n--------------------------------------------------------------------\n\n", tc.Name)
		// "Test Result:\n"+
		// "\tInput Http Request: %+v\n\n"+
		// "\tExpected Response: "+
		// "%+v\n\n"+"\tActual Response: "+
		// , tc.ID)

		// ------------ DIFFS RELATED CODE -----------
		if !res.StatusCode.Normal {
			logDiffs.PushStatusDiff(fmt.Sprint(res.StatusCode.Expected), fmt.Sprint(res.StatusCode.Actual))
		}

		var (
			actualHeader   = map[string][]string{}
			expectedHeader = map[string][]string{}
			unmatched      = true
		)

		for _, j := range res.HeadersResult {
			if !j.Normal {
				unmatched = false
				actualHeader[j.Actual.Key] = j.Actual.Value
				expectedHeader[j.Expected.Key] = j.Expected.Value
			}
		}

		if !unmatched {
			for i, j := range expectedHeader {
				logDiffs.PushHeaderDiff(fmt.Sprint(j), fmt.Sprint(actualHeader[i]), headerNoise)
			}
		}

		if !res.BodyResult[0].Normal {

			if json.Valid([]byte(actualResponse.Body)) {
				patch, err := jsondiff.Compare(cleanExp, cleanAct)
				if err != nil {
					t.logger.Warn("failed to compute json diff", zap.Error(err))
				}
				for _, op := range patch {
					keyStr := op.Path
					if len(keyStr) > 1 && keyStr[0] == '/' {
						keyStr = keyStr[1:]
					}
					logDiffs.PushBodyDiff(fmt.Sprint(op.OldValue), fmt.Sprint(op.Value), bodyNoise)

				}
			} else {
				logDiffs.PushBodyDiff(fmt.Sprint(tc.HttpResp.Body), fmt.Sprint(actualResponse.Body), bodyNoise)
			}
		}
		t.mutex.Lock()
		logger.Printf(logs)
		// time.Sleep(time.Second * time.Duration(delay)) // race condition bugging and mixing outputs
		logDiffs.Render()
		t.mutex.Unlock()

	} else {
		logger := pp.New()
		logger.WithLineInfo = false
		logger.SetColorScheme(models.PassingColorScheme)
		var log2 = ""
		log2 += logger.Sprintf("Testrun passed for testcase with id: %s\n\n--------------------------------------------------------------------\n\n", tc.Name)
		t.mutex.Lock()
		logger.Printf(log2)
		t.mutex.Unlock()

	}

	// t.logger.Info("", zap.Any("result of test", res))

	return pass, res
}

func replaceHostToIP(currentURL string, ipAddress string) string {
	// Parse the current URL
	parsedURL, err := url.Parse(currentURL)
	if err != nil {
		// Return the original URL if parsing fails
		return currentURL
	}

	if ipAddress == "" {
		fmt.Errorf(Emoji, "failed to replace url in case of docker env")
		return currentURL
	}

	// Replace hostname with the IP address
	parsedURL.Host = strings.Replace(parsedURL.Host, parsedURL.Hostname(), ipAddress, 1)

	// Return the modified URL
	return parsedURL.String()
}<|MERGE_RESOLUTION|>--- conflicted
+++ resolved
@@ -159,17 +159,16 @@
 		return true
 	}
 
-<<<<<<< HEAD
+	<-exitCmd
+	return false
+
 	//Call the telemetry events.
 	tele.Testrun(resultForTele[0], resultForTele[1])
 
 	//stop listening for proxy server
 	ps.StopProxyServer()
-=======
-	<-exitCmd
-	return false
->>>>>>> ba5248cf
-
+
+	return true
 }
 
 func (t *tester) RunTestSet(testSet, path, testReportPath, appCmd, appContainer, appNetwork string, delay uint64, pid uint32, ys platform.TestCaseDB, loadedHooks *hooks.Hook, testReportFS yaml.TestReportFS, testRunChan chan string, apiTimeout uint64, ctx context.Context) models.TestRunStatus {
