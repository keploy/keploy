--- conflicted
+++ resolved
@@ -68,7 +68,6 @@
 }
 
 type RunTestSetConfig struct {
-<<<<<<< HEAD
 	TestSet            string
 	Path               string
 	TestReportPath     string
@@ -79,31 +78,13 @@
 	Delay              uint64
 	BuildDelay         time.Duration
 	Pid                uint32
-	YamlStore          platform.TestCaseDB
+	Storage            platform.TestCaseDB
 	LoadedHooks        *hooks.Hook
 	TestReportFS       platform.TestReportDB
 	TestRunChan        chan string
 	ApiTimeout         uint64
 	Ctx                context.Context
 	ServeTest          bool
-=======
-	TestSet        string
-	Path           string
-	TestReportPath string
-	AppCmd         string
-	AppContainer   string
-	AppNetwork     string
-	Delay          uint64
-	BuildDelay     time.Duration
-	Pid            uint32
-	Storage        platform.TestCaseDB
-	LoadedHooks    *hooks.Hook
-	TestReportFS   platform.TestReportDB
-	TestRunChan    chan string
-	ApiTimeout     uint64
-	Ctx            context.Context
-	ServeTest      bool
->>>>>>> 8b52aefa
 }
 
 type SimulateRequestConfig struct {
