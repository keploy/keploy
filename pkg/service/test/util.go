package test

import (
	"encoding/json"
	"fmt"
	"net/http"
	"reflect"
	"regexp"
	"strconv"
	"strings"
	"time"

	"go.keploy.io/server/pkg/models"
	"go.uber.org/zap"
)

func FlattenHttpResponse(h http.Header, body string) (map[string][]string, error) {
	m := map[string][]string{}
	for k, v := range h {
		m["header."+k] = []string{strings.Join(v, "")}
	}
	err := AddHttpBodyToMap(body, m)
	if err != nil {
		return m, err
	}
	return m, nil
}

// Flatten takes a map and returns a new one where nested maps are replaced
// by dot-delimited keys.
// examples of valid jsons - https://developer.mozilla.org/en-US/docs/Web/JavaScript/Reference/Global_Objects/JSON/parse#examples
func Flatten(j interface{}) map[string][]string {
	if j == nil {
		return map[string][]string{"": {""}}
	}
	o := make(map[string][]string)
	x := reflect.ValueOf(j)
	switch x.Kind() {
	case reflect.Map:
		m, ok := j.(map[string]interface{})
		if !ok {
			return map[string][]string{}
		}
		for k, v := range m {
			nm := Flatten(v)
			for nk, nv := range nm {
				fk := k
				if nk != "" {
					fk = fk + "." + nk
				}
				o[fk] = nv
			}
		}
	case reflect.Bool:
		o[""] = []string{strconv.FormatBool(x.Bool())}
	case reflect.Float64:
		o[""] = []string{strconv.FormatFloat(x.Float(), 'E', -1, 64)}
	case reflect.String:
		o[""] = []string{x.String()}
	case reflect.Slice:
		child, ok := j.([]interface{})
		if !ok {
			return map[string][]string{}
		}
		for _, av := range child {
			nm := Flatten(av)
			for nk, nv := range nm {
				if ov, exists := o[nk]; exists {
					o[nk] = append(ov, nv...)
				} else {
					o[nk] = nv
				}
			}
		}
	default:
		fmt.Println(Emoji, "found invalid value in json", j, x.Kind())
	}
	return o
}


func AddHttpBodyToMap(body string, m map[string][]string) error {
	// add body
	if json.Valid([]byte(body)) {
		var result interface{}

		err := json.Unmarshal([]byte(body), &result)
		if err != nil {
			return err
		}
		j := Flatten(result)
		for k, v := range j {
			nk := "body"
			if k != "" {
				nk = nk + "." + k
			}
			m[nk] = v
		}
	} else {
		// add it as raw text
		m["body"] = []string{body}
	}
	return nil
}

func JoinNoises(globalNoise models.GlobalNoise, tsNoise models.GlobalNoise) models.GlobalNoise {
	noise := globalNoise
<<<<<<< HEAD
	for k1, v1 := range tsNoise {
		for k2, v2 := range v1 {
			noise[k1][k2] = v2
		}
	} 
=======
	for field, regexArr := range tsNoise["body"] {
		noise["body"][field] = regexArr
	}
	for field, regexArr := range tsNoise["header"] {
		noise["header"][field] = regexArr
	}
>>>>>>> ac1dc279
	return noise
}

func MatchesAnyRegex(str string, regexArray []string) (bool, string) {
    for _, pattern := range regexArray {
        re := regexp.MustCompile(pattern)
        if re.MatchString(str) {
            return true, pattern
        }
    }
    return false, ""
}

<<<<<<< HEAD
func MapToArray[K comparable, V any] (mp map[K]V) []K {
	var result []K
=======
func MapToArray(mp map[string][]string) []string {
	var result []string
>>>>>>> ac1dc279
	for k := range mp {
		result = append(result, k)
	}
	return result
}

func CheckStringExist(s string, mp map[string][]string) ([]string, bool) {
	if val, ok := mp[s]; ok {
		return val, ok
	}
	ok, val := MatchesAnyRegex(s, MapToArray(mp))
	if ok {
		return mp[val], ok
	}
	return []string{}, false
}

func CompareHeaders(h1 http.Header, h2 http.Header, res *[]models.HeaderResult, noise map[string][]string) bool {
	if res == nil {
		return false
	}
	match := true
	_, isHeaderNoisy := noise["header"]
	for k, v := range h1 {
		regexArr, isNoisy := CheckStringExist(k, noise)
		if isNoisy && len(regexArr) != 0 {
			isNoisy, _ = MatchesAnyRegex(v[0], regexArr)
		}
		isNoisy = isNoisy || isHeaderNoisy
		val, ok := h2[k]
		if !isNoisy {
			if !ok {
				if checkKey(res, k) {
					*res = append(*res, models.HeaderResult{
						Normal: false,
						Expected: models.Header{
							Key:   k,
							Value: v,
						},
						Actual: models.Header{
							Key:   k,
							Value: nil,
						},
					})
				}

				match = false
				continue
			}
			if len(v) != len(val) {
				if checkKey(res, k) {
					*res = append(*res, models.HeaderResult{
						Normal: false,
						Expected: models.Header{
							Key:   k,
							Value: v,
						},
						Actual: models.Header{
							Key:   k,
							Value: val,
						},
					})
				}
				match = false
				continue
			}
			for i, e := range v {
				if val[i] != e {
					if checkKey(res, k) {
						*res = append(*res, models.HeaderResult{
							Normal: false,
							Expected: models.Header{
								Key:   k,
								Value: v,
							},
							Actual: models.Header{
								Key:   k,
								Value: val,
							},
						})
					}
					match = false
					continue
				}
			}
		}
		if checkKey(res, k) {
			*res = append(*res, models.HeaderResult{
				Normal: true,
				Expected: models.Header{
					Key:   k,
					Value: v,
				},
				Actual: models.Header{
					Key:   k,
					Value: val,
				},
			})
		}
	}
	for k, v := range h2 {
		regexArr, isNoisy := CheckStringExist(k, noise)
		if isNoisy && len(regexArr) != 0 {
			isNoisy, _ = MatchesAnyRegex(v[0], regexArr)
		}
		isNoisy = isNoisy || isHeaderNoisy
		val, ok := h1[k]
		if isNoisy && checkKey(res, k) {
			*res = append(*res, models.HeaderResult{
				Normal: true,
				Expected: models.Header{
					Key:   k,
					Value: val,
				},
				Actual: models.Header{
					Key:   k,
					Value: v,
				},
			})
			continue
		}
		if !ok {
			if checkKey(res, k) {
				*res = append(*res, models.HeaderResult{
					Normal: false,
					Expected: models.Header{
						Key:   k,
						Value: nil,
					},
					Actual: models.Header{
						Key:   k,
						Value: v,
					},
				})
			}

			match = false
		}
	}
	return match
}

func checkKey(res *[]models.HeaderResult, key string) bool {
	for _, v := range *res {
		if key == v.Expected.Key {
			return false
		}
	}
	return true
}

func Contains(elems []string, v string) bool {
	for _, s := range elems {
		if v == s {
			return true
		}
	}
	return false
}

// Filter the mocks based on req and res timestamp of test
func filterTcsMocks(tc *models.TestCase, m []*models.Mock, logger *zap.Logger) []*models.Mock {
	filteredMocks := make([]*models.Mock, 0)

	if tc.HttpReq.Timestamp == (time.Time{}) {
		logger.Warn("request timestamp is missing for " + tc.Name)
		return m
	}

	if tc.HttpResp.Timestamp == (time.Time{}) {
		logger.Warn("response timestamp is missing for " + tc.Name)
		return m
	}

	for _, mock := range m {
		if mock.Spec.ReqTimestampMock == (time.Time{}) || mock.Spec.ResTimestampMock == (time.Time{}) {
			// If mock doesn't have either of one timestamp, then, logging a warning msg and appending the mock to filteredMocks to support backward compatibility.
			logger.Warn("request or response timestamp of mock is missing for " + tc.Name)
			filteredMocks = append(filteredMocks, mock)
			continue
		}

		// Checking if the mock's request and response timestamps lie between the test's request and response timestamp
		if mock.Spec.ReqTimestampMock.After(tc.HttpReq.Timestamp) && mock.Spec.ResTimestampMock.Before(tc.HttpResp.Timestamp) {
			filteredMocks = append(filteredMocks, mock)
		}
	}

	return filteredMocks
}<|MERGE_RESOLUTION|>--- conflicted
+++ resolved
@@ -105,20 +105,12 @@
 
 func JoinNoises(globalNoise models.GlobalNoise, tsNoise models.GlobalNoise) models.GlobalNoise {
 	noise := globalNoise
-<<<<<<< HEAD
-	for k1, v1 := range tsNoise {
-		for k2, v2 := range v1 {
-			noise[k1][k2] = v2
-		}
-	} 
-=======
 	for field, regexArr := range tsNoise["body"] {
 		noise["body"][field] = regexArr
 	}
 	for field, regexArr := range tsNoise["header"] {
 		noise["header"][field] = regexArr
 	}
->>>>>>> ac1dc279
 	return noise
 }
 
@@ -132,13 +124,8 @@
     return false, ""
 }
 
-<<<<<<< HEAD
 func MapToArray[K comparable, V any] (mp map[K]V) []K {
 	var result []K
-=======
-func MapToArray(mp map[string][]string) []string {
-	var result []string
->>>>>>> ac1dc279
 	for k := range mp {
 		result = append(result, k)
 	}
