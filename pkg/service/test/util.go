package test

import (
	"context"
	"encoding/json"
	"fmt"
	"net/http"
	"os"
	"reflect"
	"regexp"
	"sort"
	"strconv"
	"strings"
	"syscall"
	"time"

	"go.keploy.io/server/pkg/hooks"
	"go.keploy.io/server/pkg/models"
	"go.keploy.io/server/pkg/platform"
	"go.keploy.io/server/pkg/platform/telemetry"
	"go.keploy.io/server/pkg/proxy"
	"go.uber.org/zap"
)

type InitialiseRunTestSetReturn struct {
	Tcs           []*models.TestCase
	ErrChan       chan error
	TestReport    *models.TestReport
	DockerID      bool
	UserIP        string
	InitialStatus models.TestRunStatus
	TcsMocks      []*models.Mock
}

type TestEnvironmentSetup struct {
	Sessions                 []string
	TestReportFS             platform.TestReportDB
	Ctx                      context.Context
	AbortStopHooksForcefully bool
	ProxySet                 *proxy.ProxySet
	ExitCmd                  chan bool
	Storage                  platform.TestCaseDB
	LoadedHooks              *hooks.Hook
	AbortStopHooksInterrupt  chan bool
	IgnoreOrdering           bool
}

type TestConfig struct {
	Path               string
	Proxyport          uint32
	TestReportPath     string
	GenerateTestReport bool
	AppCmd             string
	MongoPassword      string
	AppContainer       string
	AppNetwork         string
	Delay              uint64
	BuildDelay         time.Duration
	PassThroughPorts   []uint
	ApiTimeout         uint64
	WithCoverage       bool
	CoverageReportPath string
	TestReport         platform.TestReportDB
	Storage            platform.TestCaseDB
	Tele               *telemetry.Telemetry
	PassThroughHosts   []models.Filters
	IgnoreOrdering     bool
}

type RunTestSetConfig struct {
	TestSet            string
	Path               string
	TestReportPath     string
	GenerateTestReport bool
	AppCmd             string
	AppContainer       string
	AppNetwork         string
	Delay              uint64
	BuildDelay         time.Duration
	Pid                uint32
	Storage            platform.TestCaseDB
	LoadedHooks        *hooks.Hook
	TestReportFS       platform.TestReportDB
	TestRunChan        chan string
	ApiTimeout         uint64
	Ctx                context.Context
	ServeTest          bool
}

type SimulateRequestConfig struct {
	Tc              *models.TestCase
	LoadedHooks     *hooks.Hook
	AppCmd          string
	UserIP          string
	TestSet         string
	ApiTimeout      uint64
	Success         *int
	Failure         *int
	Status          *models.TestRunStatus
	TestReportFS    platform.TestReportDB
	TestReport      *models.TestReport
	Path            string
	DockerID        bool
	NoiseConfig     models.GlobalNoise
	IgnoreOrdering  bool
	EnableANSIColor bool
}

type FetchTestResultsConfig struct {
<<<<<<< HEAD
	TestReportFS    platform.TestReportDB
	TestReport      *models.TestReport
	Status          *models.TestRunStatus
	TestSet         string
	Success         *int
	Failure         *int
	Ctx             context.Context
	TestReportPath  string
	Path            string
	EnableANSIColor *bool
=======
	TestReportFS       platform.TestReportDB
	TestReport         *models.TestReport
	Status             *models.TestRunStatus
	TestSet            string
	Success            *int
	Failure            *int
	Ctx                context.Context
	TestReportPath     string
	GenerateTestReport bool
	Path               string
}

type TestReportVerdict struct {
	total  int
	passed int
	failed int
>>>>>>> 648f677f
}

func FlattenHttpResponse(h http.Header, body string) (map[string][]string, error) {
	m := map[string][]string{}
	for k, v := range h {
		m["header."+k] = []string{strings.Join(v, "")}
	}
	err := AddHttpBodyToMap(body, m)
	if err != nil {
		return m, err
	}
	return m, nil
}

// Flatten takes a map and returns a new one where nested maps are replaced
// by dot-delimited keys.
// examples of valid jsons - https://developer.mozilla.org/en-US/docs/Web/JavaScript/Reference/Global_Objects/JSON/parse#examples
func Flatten(j interface{}) map[string][]string {
	if j == nil {
		return map[string][]string{"": {""}}
	}
	o := make(map[string][]string)
	x := reflect.ValueOf(j)
	switch x.Kind() {
	case reflect.Map:
		m, ok := j.(map[string]interface{})
		if !ok {
			return map[string][]string{}
		}
		for k, v := range m {
			nm := Flatten(v)
			for nk, nv := range nm {
				fk := k
				if nk != "" {
					fk = fk + "." + nk
				}
				o[fk] = nv
			}
		}
	case reflect.Bool:
		o[""] = []string{strconv.FormatBool(x.Bool())}
	case reflect.Float64:
		o[""] = []string{strconv.FormatFloat(x.Float(), 'E', -1, 64)}
	case reflect.String:
		o[""] = []string{x.String()}
	case reflect.Slice:
		child, ok := j.([]interface{})
		if !ok {
			return map[string][]string{}
		}
		for _, av := range child {
			nm := Flatten(av)
			for nk, nv := range nm {
				if ov, exists := o[nk]; exists {
					o[nk] = append(ov, nv...)
				} else {
					o[nk] = nv
				}
			}
		}
	default:
		fmt.Println(Emoji, "found invalid value in json", j, x.Kind())
	}
	return o
}

func AddHttpBodyToMap(body string, m map[string][]string) error {
	// add body
	if json.Valid([]byte(body)) {
		var result interface{}

		err := json.Unmarshal([]byte(body), &result)
		if err != nil {
			return err
		}
		j := Flatten(result)
		for k, v := range j {
			nk := "body"
			if k != "" {
				nk = nk + "." + k
			}
			m[nk] = v
		}
	} else {
		// add it as raw text
		m["body"] = []string{body}
	}
	return nil
}

func LeftJoinNoise(globalNoise models.GlobalNoise, tsNoise models.GlobalNoise) models.GlobalNoise {
	noise := globalNoise
	for field, regexArr := range tsNoise["body"] {
		noise["body"][field] = regexArr
	}
	for field, regexArr := range tsNoise["header"] {
		noise["header"][field] = regexArr
	}
	return noise
}

func MatchesAnyRegex(str string, regexArray []string) (bool, string) {
	for _, pattern := range regexArray {
		re := regexp.MustCompile(pattern)
		if re.MatchString(str) {
			return true, pattern
		}
	}
	return false, ""
}

func MapToArray(mp map[string][]string) []string {
	var result []string
	for k := range mp {
		result = append(result, k)
	}
	return result
}

func CheckStringExist(s string, mp map[string][]string) ([]string, bool) {
	if val, ok := mp[s]; ok {
		return val, ok
	}
	ok, val := MatchesAnyRegex(s, MapToArray(mp))
	if ok {
		return mp[val], ok
	}
	return []string{}, false
}

func CompareHeaders(h1 http.Header, h2 http.Header, res *[]models.HeaderResult, noise map[string][]string) bool {
	if res == nil {
		return false
	}
	match := true
	_, isHeaderNoisy := noise["header"]
	for k, v := range h1 {
		regexArr, isNoisy := CheckStringExist(k, noise)
		if isNoisy && len(regexArr) != 0 {
			isNoisy, _ = MatchesAnyRegex(v[0], regexArr)
		}
		isNoisy = isNoisy || isHeaderNoisy
		val, ok := h2[k]
		if !isNoisy {
			if !ok {
				if checkKey(res, k) {
					*res = append(*res, models.HeaderResult{
						Normal: false,
						Expected: models.Header{
							Key:   k,
							Value: v,
						},
						Actual: models.Header{
							Key:   k,
							Value: nil,
						},
					})
				}

				match = false
				continue
			}
			if len(v) != len(val) {
				if checkKey(res, k) {
					*res = append(*res, models.HeaderResult{
						Normal: false,
						Expected: models.Header{
							Key:   k,
							Value: v,
						},
						Actual: models.Header{
							Key:   k,
							Value: val,
						},
					})
				}
				match = false
				continue
			}
			for i, e := range v {
				if val[i] != e {
					if checkKey(res, k) {
						*res = append(*res, models.HeaderResult{
							Normal: false,
							Expected: models.Header{
								Key:   k,
								Value: v,
							},
							Actual: models.Header{
								Key:   k,
								Value: val,
							},
						})
					}
					match = false
					continue
				}
			}
		}
		if checkKey(res, k) {
			*res = append(*res, models.HeaderResult{
				Normal: true,
				Expected: models.Header{
					Key:   k,
					Value: v,
				},
				Actual: models.Header{
					Key:   k,
					Value: val,
				},
			})
		}
	}
	for k, v := range h2 {
		regexArr, isNoisy := CheckStringExist(k, noise)
		if isNoisy && len(regexArr) != 0 {
			isNoisy, _ = MatchesAnyRegex(v[0], regexArr)
		}
		isNoisy = isNoisy || isHeaderNoisy
		val, ok := h1[k]
		if isNoisy && checkKey(res, k) {
			*res = append(*res, models.HeaderResult{
				Normal: true,
				Expected: models.Header{
					Key:   k,
					Value: val,
				},
				Actual: models.Header{
					Key:   k,
					Value: v,
				},
			})
			continue
		}
		if !ok {
			if checkKey(res, k) {
				*res = append(*res, models.HeaderResult{
					Normal: false,
					Expected: models.Header{
						Key:   k,
						Value: nil,
					},
					Actual: models.Header{
						Key:   k,
						Value: v,
					},
				})
			}

			match = false
		}
	}
	return match
}

func checkKey(res *[]models.HeaderResult, key string) bool {
	for _, v := range *res {
		if key == v.Expected.Key {
			return false
		}
	}
	return true
}

func Contains(elems []string, v string) bool {
	for _, s := range elems {
		if v == s {
			return true
		}
	}
	return false
}

// Sort the mocks in such a way that the mocks that have request timestamp between the test's request and response timestamp are at the top
// and are order by the request timestamp in ascending order
// Other mocks are sorted by closest request timestamp to the middle of the test's request and response timestamp
func SortMocks(tc *models.TestCase, m []*models.Mock, logger *zap.Logger) []*models.Mock {
	filteredMocks, unFilteredMocks := FilterMocks(tc, m, logger)
	// Sort the filtered mocks based on the request timestamp
	sort.SliceStable(filteredMocks, func(i, j int) bool {
		return filteredMocks[i].Spec.ReqTimestampMock.Before(filteredMocks[j].Spec.ReqTimestampMock)
	})

	// Sort the unfiltered mocks based on some criteria (modify as needed)
	sort.SliceStable(unFilteredMocks, func(i, j int) bool {
		return unFilteredMocks[i].Spec.ReqTimestampMock.Before(unFilteredMocks[j].Spec.ReqTimestampMock)
	})

	// select first 10 mocks from the unfiltered mocks
	if len(unFilteredMocks) > 10 {
		unFilteredMocks = unFilteredMocks[:10]
	}

	// Append the unfiltered mocks to the filtered mocks
	sortedMocks := append(filteredMocks, unFilteredMocks...)
	// logger.Info("sorted mocks after sorting accornding to the testcase timestamps", zap.Any("testcase", tc.Name), zap.Any("mocks", sortedMocks))
	for _, v := range sortedMocks {
		logger.Debug("sorted mocks", zap.Any("testcase", tc.Name), zap.Any("mocks", v))
	}

	return sortedMocks
}

// Filter the mocks based on req and res timestamp of test
func FilterMocks(tc *models.TestCase, m []*models.Mock, logger *zap.Logger) ([]*models.Mock, []*models.Mock) {
	filteredMocks := make([]*models.Mock, 0)
	unFilteredMocks := make([]*models.Mock, 0)

	if tc.HttpReq.Timestamp == (time.Time{}) {
		logger.Warn("request timestamp is missing for " + tc.Name)
		return m, filteredMocks
	}

	if tc.HttpResp.Timestamp == (time.Time{}) {
		logger.Warn("response timestamp is missing for " + tc.Name)
		return m, filteredMocks
	}
	for _, mock := range m {
		if mock.Spec.ReqTimestampMock == (time.Time{}) || mock.Spec.ResTimestampMock == (time.Time{}) {
			// If mock doesn't have either of one timestamp, then, logging a warning msg and appending the mock to filteredMocks to support backward compatibility.
			logger.Warn("request or response timestamp of mock is missing for " + tc.Name)
			mock.TestModeInfo.IsFiltered = true
			filteredMocks = append(filteredMocks, mock)
			continue
		}

		// Checking if the mock's request and response timestamps lie between the test's request and response timestamp
		if mock.Spec.ReqTimestampMock.After(tc.HttpReq.Timestamp) && mock.Spec.ResTimestampMock.Before(tc.HttpResp.Timestamp) {
			mock.TestModeInfo.IsFiltered = true
			filteredMocks = append(filteredMocks, mock)
			continue
		}
		mock.TestModeInfo.IsFiltered = false
		unFilteredMocks = append(unFilteredMocks, mock)
	}
	logger.Debug("filtered mocks after filtering accornding to the testcase timestamps", zap.Any("testcase", tc.Name), zap.Any("mocks", filteredMocks))
	// TODO change this to debug
	logger.Debug("number of filtered mocks", zap.Any("testcase", tc.Name), zap.Any("number of filtered mocks", len(filteredMocks)))
	return filteredMocks, unFilteredMocks
}

// creates a directory if not exists with all user access
func makeDirectory(path string) error {
	oldUmask := syscall.Umask(0)
	err := os.MkdirAll(path, 0777)
	if err != nil {
		return err
	}
	syscall.Umask(oldUmask)
	return nil
}<|MERGE_RESOLUTION|>--- conflicted
+++ resolved
@@ -107,35 +107,23 @@
 }
 
 type FetchTestResultsConfig struct {
-<<<<<<< HEAD
-	TestReportFS    platform.TestReportDB
-	TestReport      *models.TestReport
-	Status          *models.TestRunStatus
-	TestSet         string
-	Success         *int
-	Failure         *int
-	Ctx             context.Context
-	TestReportPath  string
-	Path            string
-	EnableANSIColor *bool
-=======
-	TestReportFS       platform.TestReportDB
-	TestReport         *models.TestReport
-	Status             *models.TestRunStatus
-	TestSet            string
-	Success            *int
-	Failure            *int
-	Ctx                context.Context
-	TestReportPath     string
-	GenerateTestReport bool
-	Path               string
+	TestReportFS        platform.TestReportDB
+	TestReport          *models.TestReport
+	Status              *models.TestRunStatus
+	TestSet             string
+	Success             *int
+	Failure             *int
+	Ctx                 context.Context
+	TestReportPath      string
+	GenerateTestReport  bool
+	Path                string
+	EnableANSIColor     *bool
 }
 
 type TestReportVerdict struct {
 	total  int
 	passed int
 	failed int
->>>>>>> 648f677f
 }
 
 func FlattenHttpResponse(h http.Header, body string) (map[string][]string, error) {
