--- conflicted
+++ resolved
@@ -10,9 +10,5 @@
 type Tester interface {
 	// Test(tcsPath, mockPath, testReportPath string, appCmd, appContainer, networkName string, Delay uint64) bool
 	Test(path, testReportPath string, appCmd, appContainer, networkName string, Delay uint64, passThorughPorts []uint, apiTimeout uint64) bool
-<<<<<<< HEAD
 	RunTestSet(testSet, path, testReportPath, appCmd, appContainer, appNetwork string, delay uint64, pid uint32, ys platform.TestCaseDB, loadedHook *hooks.Hook, testReportfs yaml.TestReportFS, testRunChan chan string, apiTimeout uint64, resultForTele *[]int) bool
-=======
-	RunTestSet(testSet, path, testReportPath, appCmd, appContainer, appNetwork string, delay uint64, pid uint32, ys platform.TestCaseDB, loadedHook *hooks.Hook, testReportfs yaml.TestReportFS, testRunChan chan string, apiTimeout uint64) models.TestRunStatus
->>>>>>> 6072acd7
 }