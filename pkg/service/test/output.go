--- conflicted
+++ resolved
@@ -29,24 +29,15 @@
 }
 
 func NewDiffsPrinter(testCase string) DiffsPrinter {
-<<<<<<< HEAD
-	return DiffsPrinter{testCase, "", "", "", "", "", "", map[string][]string{}, map[string][]string{}}
-=======
-	return DiffsPrinter{testCase, "", "", map[string]string{}, map[string]string{}, "", "", []string{}, map[string]string{}}
->>>>>>> 483b778f
+	return DiffsPrinter{testCase, "", "", map[string]string{}, map[string]string{}, "", "", map[string][]string{}, map[string]string{}}
 }
 
 func (d *DiffsPrinter) PushStatusDiff(exp, act string) {
 	d.statusExp, d.statusAct = exp, act
 }
 
-<<<<<<< HEAD
 func (d *DiffsPrinter) PushHeaderDiff(exp, act string, noise map[string][]string) {
 	d.headerExp, d.headerAct, d.headNoise = exp, act, noise
-=======
-func (d *DiffsPrinter) PushHeaderDiff(exp, act, key string, noise map[string]string) {
-	d.headerExp[key], d.headerAct[key], d.headNoise = exp, act, noise
->>>>>>> 483b778f
 }
 
 func (d *DiffsPrinter) PushBodyDiff(exp, act string, noise map[string][]string) {
