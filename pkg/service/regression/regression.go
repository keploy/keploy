package regression

import (
	"context"
	"encoding/json"
	"errors"
	"fmt"
	"net/http"
	"os"
	"path/filepath"
	"reflect"
	"strings"
	"sync"
	"time"

	"github.com/go-test/deep"
	"github.com/wI2L/jsondiff"

	"github.com/google/uuid"
	"github.com/k0kubun/pp/v3"
	grpcMock "go.keploy.io/server/grpc/mock"
	"go.keploy.io/server/grpc/utils"
	"go.keploy.io/server/pkg"
	"go.keploy.io/server/pkg/models"
	"go.keploy.io/server/pkg/platform/telemetry"
	"go.uber.org/zap"
	"gopkg.in/yaml.v3"
)

func New(tdb models.TestCaseDB, rdb TestRunDB, testReportFS TestReportFS, adb telemetry.Service, cl http.Client, log *zap.Logger, TestExport bool, mFS models.MockFS) *Regression {
	return &Regression{
		yamlTcs:      sync.Map{},
		tele:         adb,
		tdb:          tdb,
		log:          log,
		client:       cl,
		rdb:          rdb,
		testReportFS: testReportFS,
		mockFS:       mFS,
		testExport:   TestExport,
	}
}

type Regression struct {
	yamlTcs  sync.Map
	runCount int

	tdb          models.TestCaseDB
	client       http.Client
	testReportFS TestReportFS
	rdb          TestRunDB
	tele         telemetry.Service
	mockFS       models.MockFS
	testExport   bool
	log          *zap.Logger
}

func (r *Regression) startTestRun(ctx context.Context, runId, testCasePath, mockPath, testReportPath string, totalTcs int) error {
	if !pkg.IsValidPath(testCasePath) || !pkg.IsValidPath(mockPath) {
		r.log.Error("file path should be absolute to read and write testcases and their mocks")
		return fmt.Errorf("file path should be absolute")
	}
	tcs, err := r.mockFS.ReadAll(ctx, testCasePath, mockPath)
	if err != nil {
		r.log.Error("failed to read and cache testcases from ", zap.String("testcase path", pkg.SanitiseInput(testCasePath)), zap.String("mock path", pkg.SanitiseInput(mockPath)), zap.Error(err))
		return err
	}
	tcsMap := sync.Map{}
	for _, j := range tcs {
		tcsMap.Store(j.ID, j)
	}
	r.yamlTcs.Store(runId, tcsMap)
	err = r.testReportFS.Write(ctx, testReportPath, models.TestReport{
		Version: models.V1Beta1,
		Name:    runId,
		Total:   len(tcs),
		Status:  string(models.TestRunStatusRunning),
	})
	if err != nil {
		r.log.Error("failed to create test report file", zap.String("file path", testReportPath), zap.Error(err))
		return err
	}
	return nil
}

func (r *Regression) stopTestRun(ctx context.Context, runId, testReportPath string) error {
	r.yamlTcs.Delete(runId)
	testResults, err := r.testReportFS.GetResults(runId)
	if err != nil {
		r.log.Error(err.Error())
	}
	var (
		success = 0
		failure = 0
		status  = models.TestRunStatusPassed
	)
	for _, j := range testResults {
		if j.Status == models.TestStatusPassed {
			success++
		} else if j.Status == models.TestStatusFailed {
			failure++
			status = models.TestRunStatusFailed
		}
	}
	err = r.testReportFS.Write(ctx, testReportPath, models.TestReport{
		Version: models.V1Beta1,
		Name:    runId,
		Total:   len(testResults),
		Status:  string(status),
		Tests:   testResults,
		Success: success,
		Failure: failure,
	})
	if err != nil {
		r.log.Error("failed to create test report file", zap.String("file path", testReportPath), zap.Error(err))
		return err
	}
	return nil
}

func (r *Regression) test(ctx context.Context, cid, runId, id, app string, resp models.HttpResp) (bool, *models.Result, *models.TestCase, error) {
	var (
		tc  models.TestCase
		err error
	)
	switch r.testExport {
	case false:
		tc, err = r.tdb.Get(ctx, cid, id)
		if err != nil {
			r.log.Error("failed to get testcase from DB", zap.String("id", id), zap.String("cid", cid), zap.String("appID", app), zap.Error(err))
			return false, nil, nil, err
		}
	case true:
		if val, ok := r.yamlTcs.Load(runId); ok {
			tcsMap := val.(sync.Map)
			if val, ok := tcsMap.Load(id); ok {
				tc = val.(models.TestCase)
				// tcsMap.Delete(id)
			} else {
				err := fmt.Errorf("failed to load testcase from tcs map coresponding to testcaseId: %s", pkg.SanitiseInput(id))
				r.log.Error(err.Error())
				return false, nil, nil, err
			}
		} else {
			err := fmt.Errorf("failed to load testcases coresponding to runId: %s", pkg.SanitiseInput(runId))
			r.log.Error(err.Error())
			return false, nil, nil, err
		}
	}
	bodyType := models.BodyTypePlain
	if json.Valid([]byte(resp.Body)) {
		bodyType = models.BodyTypeJSON
	}
	pass := true
	hRes := &[]models.HeaderResult{}

	res := &models.Result{
		StatusCode: models.IntResult{
			Normal:   false,
			Expected: tc.HttpResp.StatusCode,
			Actual:   resp.StatusCode,
		},
		BodyResult: []models.BodyResult{{
			Normal:   false,
			Type:     bodyType,
			Expected: tc.HttpResp.Body,
			Actual:   resp.Body,
		}},
	}

	var (
		bodyNoise   []string
		headerNoise = map[string]string{}
	)

	for _, n := range tc.Noise {
		a := strings.Split(n, ".")
		if len(a) > 1 && a[0] == "body" {
			x := strings.Join(a[1:], ".")
			bodyNoise = append(bodyNoise, x)
		} else if a[0] == "header" {
			// if len(a) == 2 {
			//  headerNoise[a[1]] = a[1]
			//  continue
			// }
			headerNoise[a[len(a)-1]] = a[len(a)-1]
			// headerNoise[a[0]] = a[0]
		}
	}

	// stores the json body after removing the noise
	cleanExp, cleanAct := "", ""

	if !pkg.Contains(tc.Noise, "body") && bodyType == models.BodyTypeJSON {
		cleanExp, cleanAct, pass, err = pkg.Match(tc.HttpResp.Body, resp.Body, bodyNoise, r.log)
		if err != nil {
			return false, res, &tc, err
		}
	} else {
		if !pkg.Contains(tc.Noise, "body") && tc.HttpResp.Body != resp.Body {
			pass = false
		}
	}

	res.BodyResult[0].Normal = pass

	if !pkg.CompareHeaders(tc.HttpResp.Header, grpcMock.ToHttpHeader(grpcMock.ToMockHeader(resp.Header)), hRes, headerNoise) {

		pass = false
	}

	res.HeadersResult = *hRes
	if tc.HttpResp.StatusCode == resp.StatusCode {
		res.StatusCode.Normal = true
	} else {

		pass = false
	}
	if !pass {
		logger := pp.New()
		logger.WithLineInfo = false
		logger.SetColorScheme(models.FailingColorScheme)
		var logs = ""

		logs = logs + logger.Sprintf("Testrun failed for testcase with id: %s\n"+
			"Test Result:\n"+
			"\tInput Http Request: %+v\n\n"+
			"\tExpected Response: "+
			"%+v\n\n"+"\tActual Response: "+
			"%+v\n\n"+"DIFF: \n", tc.ID, tc.HttpReq, tc.HttpResp, resp)

		if !res.StatusCode.Normal {
			logs += logger.Sprintf("\tExpected StatusCode: %s"+"\n\tActual StatusCode: %s\n\n", res.StatusCode.Expected, res.StatusCode.Actual)

		}
		var (
			actualHeader   = map[string][]string{}
			expectedHeader = map[string][]string{}
			unmatched      = true
		)

		for _, j := range res.HeadersResult {
			if !j.Normal {
				unmatched = false
				actualHeader[j.Actual.Key] = j.Actual.Value
				expectedHeader[j.Expected.Key] = j.Expected.Value
			}
		}

		if !unmatched {
			logs += "\t Response Headers: {\n"
			for i, j := range expectedHeader {
				logs += logger.Sprintf("\t\t%s"+": {\n\t\t\tExpected value: %+v"+"\n\t\t\tActual value: %+v\n\t\t}\n", i, fmt.Sprintf("%v", j), fmt.Sprintf("%v", actualHeader[i]))
			}
			logs += "\t}\n"
		}
		// TODO: cleanup the logging related code. this is a mess
		if !res.BodyResult[0].Normal {
			logs += "\tResponse body: {\n"
			if json.Valid([]byte(resp.Body)) {
				// compute and log body's json diff
				//diff := cmp.Diff(tc.HttpResp.Body, resp.Body)
				//logs += logger.Sprintf("\t\t%s\n\t\t}\n", diff)
				//expected, actual := pkg.RemoveNoise(tc.HttpResp.Body, resp.Body, bodyNoise, r.log)

				patch, err := jsondiff.Compare(cleanExp, cleanAct)
				if err != nil {
					r.log.Warn("failed to compute json diff", zap.Error(err))
				}
				for _, op := range patch {
					keyStr := op.Path.String()
					if len(keyStr) > 1 && keyStr[0] == '/' {
						keyStr = keyStr[1:]
					}
					logs += logger.Sprintf("\t\t%s"+": {\n\t\t\tExpected value: %+v"+"\n\t\t\tActual value: %+v\n\t\t}\n", keyStr, op.OldValue, op.Value)
				}
				logs += "\t}\n"
			} else {
				// just log both the bodies as plain text without really computing the diff
				logs += logger.Sprintf("{\n\t\t\tExpected value: %+v"+"\n\t\t\tActual value: %+v\n\t\t}\n", tc.HttpResp.Body, resp.Body)

			}
		}
		logs += "--------------------------------------------------------------------\n\n"
		logger.Printf(logs)
	} else {
		logger := pp.New()
		logger.WithLineInfo = false
		logger.SetColorScheme(models.PassingColorScheme)
		var log2 = ""
		log2 += logger.Sprintf("Testrun passed for testcase with id: %s\n\n--------------------------------------------------------------------\n\n", tc.ID)
		logger.Printf(log2)

	}
	return pass, res, &tc, nil
}

func (r *Regression) testGrpc(ctx context.Context, cid, runId, id, app string, resp models.GrpcResp) (bool, *models.Result, *models.TestCase, error) {
	var (
		tc  models.TestCase
		err error
	)
	switch r.testExport {
	case false:
		tc, err = r.tdb.Get(ctx, cid, id)
		if err != nil {
			r.log.Error("failed to get testcase from DB", zap.String("id", id), zap.String("cid", cid), zap.String("appID", app), zap.Error(err))
			return false, nil, nil, err
		}
	case true:
		if val, ok := r.yamlTcs.Load(runId); ok {
			tcsMap := val.(sync.Map)
			if val, ok := tcsMap.Load(id); ok {
				tc = val.(models.TestCase)
				// tcsMap.Delete(id)
			} else {
				err := fmt.Errorf("failed to load testcase from tcs map coresponding to testcaseId: %s", pkg.SanitiseInput(id))
				r.log.Error(err.Error())
				return false, nil, nil, err
			}
		} else {
			err := fmt.Errorf("failed to load testcases coresponding to runId: %s", pkg.SanitiseInput(runId))
			r.log.Error(err.Error())
			return false, nil, nil, err
		}
	}
	bodyType := models.BodyTypePlain
	if json.Valid([]byte(resp.Body)) {
		bodyType = models.BodyTypeJSON
	}
	pass := true

	res := &models.Result{
		BodyResult: []models.BodyResult{
			{
				Normal:   false,
				Type:     bodyType,
				Expected: tc.GrpcResp.Body,
				Actual:   resp.Body,
			},
			{
				Normal:   true,
				Type:     models.BodyTypeError,
				Expected: tc.GrpcResp.Err,
				Actual:   resp.Err,
			},
		},
	}

	var (
		bodyNoise   []string
		headerNoise = map[string]string{}
	)

	for _, n := range tc.Noise {
		a := strings.Split(n, ".")
		if len(a) > 1 && a[0] == "body" {
			x := strings.Join(a[1:], ".")
			bodyNoise = append(bodyNoise, x)
		} else if a[0] == "header" {
			headerNoise[a[len(a)-1]] = a[len(a)-1]
		}
	}

	// stores the json body after removing the noise
	cleanExp, cleanAct := "", ""

	if !pkg.Contains(tc.Noise, "body") && bodyType == models.BodyTypeJSON {
		cleanExp, cleanAct, pass, err = pkg.Match(tc.GrpcResp.Body, resp.Body, bodyNoise, r.log)
		if err != nil {
			return false, res, &tc, err
		}
	} else {
		if !pkg.Contains(tc.Noise, "body") && tc.GrpcResp.Body != resp.Body {
			pass = false
		}
	}
	res.BodyResult[0].Normal = pass

	if diff := deep.Equal(resp.Err, tc.GrpcResp.Err); diff != nil {
		pass = false
		res.BodyResult[1].Normal = false
	}

	if !pass {
		logger := pp.New()
		logger.WithLineInfo = false
		logger.SetColorScheme(models.FailingColorScheme)
		var logs = ""

		logs = logs + logger.Sprintf("Testrun failed for testcase with id: %s\n"+
			"Test Result:\n"+
			"\tInput Grpc Request: %+v\n\n"+
			"\tExpected Response: "+
			"%+v\n\n"+"\tActual Response: "+
			"%+v\n\n"+"DIFF: \n", tc.ID, tc.GrpcReq, tc.GrpcResp, resp)

		// TODO: cleanup the logging related code. this is a mess
		if !res.BodyResult[0].Normal {
			logs += "\tResponse body: {\n"
			if json.Valid([]byte(resp.Body)) {
				// compute and log body's json diff
				//diff := cmp.Diff(tc.HttpResp.Body, resp.Body)
				//logs += logger.Sprintf("\t\t%s\n\t\t}\n", diff)
				//expected, actual := pkg.RemoveNoise(tc.HttpResp.Body, resp.Body, bodyNoise, r.log)

				patch, err := jsondiff.Compare(cleanExp, cleanAct)
				if err != nil {
					r.log.Warn("failed to compute json diff", zap.Error(err))
				}
				for _, op := range patch {
					keyStr := op.Path.String()
					if len(keyStr) > 1 && keyStr[0] == '/' {
						keyStr = keyStr[1:]
					}
					logs += logger.Sprintf("\t\t%s"+": {\n\t\t\tExpected value: %+v"+"\n\t\t\tActual value: %+v\n\t\t}\n", keyStr, op.OldValue, op.Value)
				}
				logs += "\t}\n"
			} else {
				// just log both the bodies as plain text without really computing the diff
				logs += logger.Sprintf("{\n\t\t\tExpected value: %+v"+"\n\t\t\tActual value: %+v\n\t\t}\n", tc.GrpcResp, resp)

			}
		}
		if !res.BodyResult[1].Normal {
			logs += "\tResponse error: {\n"
			logs += logger.Sprintf("\t\tExpected value: %+v"+"\n\t\tActual value: %+v\n\t}\n", tc.GrpcResp.Err, resp.Err)
		}
		logs += "--------------------------------------------------------------------\n\n"
		logger.Printf(logs)
	} else {
		logger := pp.New()
		logger.WithLineInfo = false
		logger.SetColorScheme(models.PassingColorScheme)
		var log2 = ""
		log2 += logger.Sprintf("Testrun passed for testcase with id: %s\n\n--------------------------------------------------------------------\n\n", tc.ID)
		logger.Printf(log2)

	}
	return pass, res, &tc, nil
}

func (r *Regression) Test(ctx context.Context, cid, app, runID, id, testCasePath, mockPath string, resp models.HttpResp) (bool, error) {
	var t *models.Test
	started := time.Now().UTC()
	ok, res, tc, err := r.test(ctx, cid, runID, id, app, resp)
	if tc != nil {
		t = &models.Test{
			ID:         uuid.New().String(),
			Started:    started.Unix(),
			RunID:      runID,
			TestCaseID: id,
			URI:        tc.URI,
			Req:        tc.HttpReq,
			Dep:        tc.Deps,
			Resp:       resp,
			Result:     *res,
			Noise:      tc.Noise,
		}
	}
	t.Completed = time.Now().UTC().Unix()

	if err != nil {
		r.log.Error("failed to run the testcase", zap.Error(err), zap.String("cid", cid), zap.String("app", app))
		t.Status = models.TestStatusFailed
	}
	t.Status = models.TestStatusFailed
	if ok {
		t.Status = models.TestStatusPassed
	}
	defer func() {

		if r.testExport {
			mockIds := []string{}
			for i := 0; i < len(tc.Mocks); i++ {
				mockIds = append(mockIds, tc.Mocks[i].Name)
			}
			r.testReportFS.Lock()
			r.testReportFS.SetResult(runID, models.TestResult{
				Kind:       models.HTTP,
				Name:       runID,
				Status:     t.Status,
				Started:    t.Started,
				Completed:  t.Completed,
				TestCaseID: id,
				Req: models.MockHttpReq{
					Method:     t.Req.Method,
					ProtoMajor: t.Req.ProtoMajor,
					ProtoMinor: t.Req.ProtoMinor,
					URL:        t.Req.URL,
					URLParams:  t.Req.URLParams,
					Header:     grpcMock.ToMockHeader(t.Req.Header),
					Body:       t.Req.Body,
				},
				Res: models.MockHttpResp{
					StatusCode:    t.Resp.StatusCode,
					Header:        grpcMock.ToMockHeader(t.Resp.Header),
					Body:          t.Resp.Body,
					StatusMessage: t.Resp.StatusMessage,
					ProtoMajor:    t.Resp.ProtoMajor,
					ProtoMinor:    t.Resp.ProtoMinor,
				},
				Mocks:        mockIds,
				TestCasePath: testCasePath,
				MockPath:     mockPath,
				Noise:        tc.Noise,
				Result:       *res,
			})
			r.testReportFS.Lock()
			defer r.testReportFS.Unlock()
		} else {
			err2 := r.saveResult(ctx, t)
			if err2 != nil {
				r.log.Error("failed test result to db", zap.Error(err2), zap.String("cid", cid), zap.String("app", app))
			}
		}
	}()
	return ok, nil
}

func (r *Regression) TestGrpc(ctx context.Context, resp models.GrpcResp, cid, app, runID, id, testCasePath, mockPath string) (bool, error) {
	var t *models.Test
	started := time.Now().UTC()
	ok, res, tc, err := r.testGrpc(ctx, cid, runID, id, app, resp)
	if tc != nil {
		t = &models.Test{
			ID:         uuid.New().String(),
			Started:    started.Unix(),
			RunID:      runID,
			TestCaseID: id,
			// GrpcMethod: tc.GrpcReq.Method,
			GrpcReq:  tc.GrpcReq,
			Dep:      tc.Deps,
			GrpcResp: resp,
			Result:   *res,
			Noise:    tc.Noise,
		}
	}
	t.Completed = time.Now().UTC().Unix()

	if err != nil {
		r.log.Error("failed to run the grpc testcase", zap.Error(err), zap.String("cid", cid), zap.String("app", app))
		t.Status = models.TestStatusFailed
	}
	t.Status = models.TestStatusFailed
	if ok {
		t.Status = models.TestStatusPassed
	}
	defer func() {

		if r.testExport {
			mockIds := []string{}
			for i := 0; i < len(tc.Mocks); i++ {
				mockIds = append(mockIds, tc.Mocks[i].Name)
			}
			r.testReportFS.Lock()
			r.testReportFS.SetResult(runID, models.TestResult{
				Kind:         models.GRPC_EXPORT,
				Name:         runID,
				Status:       t.Status,
				Started:      t.Started,
				Completed:    t.Completed,
				TestCaseID:   id,
				GrpcReq:      tc.GrpcReq,
				GrpcResp:     resp,
				Mocks:        mockIds,
				TestCasePath: testCasePath,
				MockPath:     mockPath,
				Noise:        tc.Noise,
				Result:       *res,
			})
			r.testReportFS.Lock()
			r.testReportFS.Unlock()
		} else {
			err2 := r.saveResult(ctx, t)
			if err2 != nil {
				r.log.Error("failed test result to db", zap.Error(err2), zap.String("cid", cid), zap.String("app", app))
			}
		}
	}()
	return ok, nil
}

func (r *Regression) saveResult(ctx context.Context, t *models.Test) error {
	err := r.rdb.PutTest(ctx, *t)
	if err != nil {
		return err
	}
	if t.Status == models.TestStatusFailed {
		err = r.rdb.Increment(ctx, false, true, t.RunID)
	} else {
		err = r.rdb.Increment(ctx, true, false, t.RunID)
	}

	if err != nil {
		return err
	}
	return nil
}

func (r *Regression) deNoiseYaml(ctx context.Context, id, path, body, tcsType string, h http.Header) error {
	tcs, err := r.mockFS.Read(ctx, path, id, false)
	if err != nil {
		r.log.Error("failed to read testcase from yaml", zap.String("id", id), zap.String("path", path), zap.Error(err))
		return err
	}
	if len(tcs) == 0 {
		r.log.Error("no testcase exists with", zap.String("id", id), zap.String("at path", path), zap.Error(err))
		return err
	}
	docs, err := grpcMock.Decode(tcs)
	if err != nil {
		r.log.Error(err.Error())
		return err
	}
	tc := docs[0]
	var oldResp map[string][]string
	switch tcsType {
	case string(models.GRPC_EXPORT):
		oldResp = map[string][]string{}
		err := pkg.AddHttpBodyToMap(tc.Spec.GrpcResp.Body, oldResp)
		if err != nil {
			r.log.Error("failed to flatten response", zap.Error(err))
			return err
		}
	default:
		// tcsType is Http by default
		oldResp, err = pkg.FlattenHttpResponse(utils.GetStringMap(tc.Spec.Res.Header), tc.Spec.Res.Body)
		if err != nil {
			r.log.Error("failed to flatten response", zap.Error(err))
			return err
		}
	}

	noise := pkg.FindNoisyFields(oldResp, func(k string, v []string) bool {
		var newResp map[string][]string
		switch tcsType {
		case string(models.GRPC_EXPORT):
			newResp = map[string][]string{}
			err := pkg.AddHttpBodyToMap(body, newResp)
			if err != nil {
				r.log.Error("failed to flatten response", zap.Error(err))
				return false
			}
		default:
			// tcsType is Http by default
			newResp, err = pkg.FlattenHttpResponse(h, body)
			if err != nil {
				r.log.Error("failed to flatten response", zap.Error(err))
				return false
			}
		}
		// TODO : can we simplify this by checking and return false first?
		v2, ok := newResp[k]
		if !ok {
			return true
		}
		if !reflect.DeepEqual(v, v2) {
			return true
		}
		return false

	})
	r.log.Debug("Noise Array : ", zap.Any("", noise))
	tc.Spec.Assertions["noise"] = utils.ToStrArr(noise)
	doc, err := grpcMock.Encode(tc)
	if err != nil {
		r.log.Error(err.Error())
		return err
	}
	enc := doc
	d, err := yaml.Marshal(enc)
	if err != nil {
		r.log.Error("failed to marshal document to yaml", zap.Any("error", err))
		return err
	}
	err = os.WriteFile(filepath.Join(path, id+".yaml"), d, os.ModePerm)
	if err != nil {
		r.log.Error("failed to write test to yaml file", zap.String("id", id), zap.String("path", path), zap.Error(err))
	}

	return nil
}

func (r *Regression) DeNoise(ctx context.Context, cid, id, app, body string, h http.Header, path, tcsType string) error {

	if r.testExport {
		return r.deNoiseYaml(ctx, id, path, body, tcsType, h)
	}
	tc, err := r.tdb.Get(ctx, cid, id)
	var tcRespBody string
	switch tcsType {
	case string(models.GRPC_EXPORT):
		tcRespBody = tc.GrpcResp.Body
	default:
		// tcsType is Http by default
		tcRespBody = tc.HttpResp.Body
		tcsType = string(models.HTTP)
	}
	if err != nil {
		r.log.Error("failed to get testcase from DB", zap.String("id", id), zap.String("cid", cid), zap.String("appID", app), zap.Error(err))
		return err
	}

	a, b := map[string][]string{}, map[string][]string{}

	if models.Kind(tcsType) == models.HTTP {
		// add headers
		for k, v := range tc.HttpResp.Header {
			a["header."+k] = []string{strings.Join(v, "")}
		}

		for k, v := range h {
			b["header."+k] = []string{strings.Join(v, "")}
		}
	}

	err = pkg.AddHttpBodyToMap(tcRespBody, a)
	if err != nil {
		r.log.Error("failed to parse response body", zap.String("id", id), zap.String("cid", cid), zap.String("appID", app), zap.Error(err))
		return err
	}

	err = pkg.AddHttpBodyToMap(body, b)
	if err != nil {
		r.log.Error("failed to parse response body", zap.String("id", id), zap.String("cid", cid), zap.String("appID", app), zap.Error(err))
		return err
	}
	// r.log.Debug("denoise between",zap.Any("stored object",a),zap.Any("coming object",b))
	var noise []string
	for k, v := range a {
		v2, ok := b[k]
		if !ok {
			noise = append(noise, k)
			continue
		}
		if !reflect.DeepEqual(v, v2) {
			noise = append(noise, k)
		}
	}
	// r.log.Debug("Noise Array : ",zap.Any("",noise))
	tc.Noise = noise
	err = r.tdb.Upsert(ctx, tc)
	if err != nil {
		r.log.Error("failed to update noise fields for testcase", zap.String("id", id), zap.String("cid", cid), zap.String("appID", app), zap.Error(err))
		return err
	}
	return nil
}

func (r *Regression) Normalize(ctx context.Context, cid, id string) error {
	t, err := r.rdb.ReadTest(ctx, id)
	if err != nil {
		r.log.Error("failed to fetch test from db", zap.String("cid", cid), zap.String("id", id), zap.Error(err))
		return errors.New("test not found")
	}
	tc, err := r.tdb.Get(ctx, cid, t.TestCaseID)
	if err != nil {
		r.log.Error("failed to fetch testcase from db", zap.String("cid", cid), zap.String("id", id), zap.Error(err))
		return errors.New("testcase not found")
	}
	// update the responses
	tc.HttpResp = t.Resp
	err = r.tdb.Upsert(ctx, tc)
	if err != nil {
		r.log.Error("failed to update testcase in db", zap.String("cid", cid), zap.String("id", id), zap.Error(err))
		return errors.New("could not update testcase")
	}
	r.tele.Normalize(r.client, ctx)
	return nil
}

func (r *Regression) GetTestRun(ctx context.Context, summary bool, cid string, user, app, id *string, from, to *time.Time, offset *int, limit *int) ([]*models.TestRun, error) {
	off, lim := 0, 25
	if offset != nil {
		off = *offset
	}
	if limit != nil {
		lim = *limit
	}
	res, err := r.rdb.Read(ctx, cid, user, app, id, from, to, off, lim)
	if err != nil {
		r.log.Error("failed to read test runs from DB", zap.String("cid", cid), zap.Any("user", user), zap.Any("app", app), zap.Any("id", id), zap.Any("from", from), zap.Any("to", to), zap.Error(err))
		return nil, errors.New("failed getting test runs")
	}
	err = r.updateStatus(ctx, res)
	if err != nil {
		return nil, err
	}
	if summary {
		return res, nil
	}
	if len(res) == 0 {
		return res, nil
	}

	for _, v := range res {
		tests, err1 := r.rdb.ReadTests(ctx, v.ID)
		if err1 != nil {
			msg := "failed getting tests from DB"
			r.log.Error(msg, zap.String("cid", cid), zap.String("test run id", v.ID), zap.Error(err1))
			return nil, errors.New(msg)
		}
		v.Tests = tests
	}
	return res, nil
}

func (r *Regression) updateStatus(ctx context.Context, trs []*models.TestRun) error {
	tests := 0

	for _, tr := range trs {

		if tr.Status != models.TestRunStatusRunning {
			// r.tele.Testrun(tr.Success, tr.Failure, r.client, ctx)
			tests++
			continue
		}
		tests, err1 := r.rdb.ReadTests(ctx, tr.ID)

		if err1 != nil {
			msg := "failed getting tests from DB"
			r.log.Error(msg, zap.String("cid", tr.CID), zap.String("test run id", tr.ID), zap.Error(err1))
			return errors.New(msg)
		}
		if len(tests) == 0 {

			// check if the testrun is more than 5 mins old
			err := r.failOldTestRuns(ctx, tr.Created, tr)
			if err != nil {
				return err
			}
			continue

		}
		// find the newest test
		ts := tests[0].Started
		for _, test := range tests {
			if test.Started > ts {
				ts = test.Started
			}
		}
		// if the oldest test is older than 5 minutes then fail the whole test run
		err := r.failOldTestRuns(ctx, ts, tr)
		if err != nil {
			return err
		}
	}
	if tests != r.runCount {

		for _, tr := range trs {

			if tr.Status != models.TestRunStatusRunning {

				r.tele.Testrun(tr.Success, tr.Failure, r.client, ctx)
			}
		}
		r.runCount = tests
	}
	return nil
}

func (r *Regression) failOldTestRuns(ctx context.Context, ts int64, tr *models.TestRun) error {
	diff := time.Now().UTC().Sub(time.Unix(ts, 0))
	if diff < 5*time.Minute {
		return nil
	}
	tr.Status = models.TestRunStatusFailed
	err2 := r.rdb.Upsert(ctx, *tr)
	if err2 != nil {
		msg := "failed validating and updating test run status"
		r.log.Error(msg, zap.String("cid", tr.CID), zap.String("test run id", tr.ID), zap.Error(err2))
		return errors.New(msg)
	}
	return nil

}

func (r *Regression) PutTest(ctx context.Context, run models.TestRun, testExport bool, runId, testCasePath, mockPath, testReportPath string, totalTcs int) error {
	if run.Status == models.TestRunStatusRunning {
		if testExport {
			err := r.startTestRun(ctx, runId, testCasePath, mockPath, testReportPath, totalTcs)
			if err != nil {
				return err
			}
		}
		pp.SetColorScheme(models.PassingColorScheme)
		pp.Printf("\n <=========================================> \n  TESTRUN STARTED with id: %s\n"+"\tFor App: %s\n"+"\tTotal tests: %s\n <=========================================> \n\n", run.ID, run.App, run.Total)
	} else {
		var (
			total   int
			success int
			failure int
			err     error
		)
		if testExport {
			err = r.stopTestRun(ctx, runId, testReportPath)
			if err != nil {
				return err
			}
			res := models.TestReport{}
			res, err = r.testReportFS.Read(ctx, testReportPath, run.ID)
			total = res.Total
			success = res.Success
			failure = res.Failure
		} else {
			var res *models.TestRun
			res, err = r.rdb.ReadOne(ctx, run.ID)
			total = res.Total
			success = res.Success
			failure = res.Failure
		}
		if err != nil {
			r.log.Error("failed to load testrun for logging test summary", zap.Error(err))
			return err
		}
		if run.Status == models.TestRunStatusFailed {
			pp.SetColorScheme(models.FailingColorScheme)
		} else {
			pp.SetColorScheme(models.PassingColorScheme)
		}

		// if testCasePath is empty that means PutTest is triggered by mocking feature
<<<<<<< HEAD
		if (testExport && testCasePath == "") {
			// sending MockTestRun Telemetry event to Telemetry service.
			r.tele.MockTestRun(success, failure, r.client, ctx)	
=======
		if testExport && testCasePath == "" {
			// sending MockTestRun Telemetry event to Telemetry service.
			r.tele.MockTestRun(success, failure, r.client, ctx)
>>>>>>> bb7dd253
		} else {
			// sending Testrun Telemetry event to Telemetry service.
			r.tele.Testrun(success, failure, r.client, ctx)
		}

		pp.Printf("\n <=========================================> \n  TESTRUN SUMMARY. For testrun with id: %s\n"+"\tTotal tests: %s\n"+"\tTotal test passed: %s\n"+"\tTotal test failed: %s\n <=========================================> \n\n", run.ID, total, success, failure)
	}
	if !testExport {
		return r.rdb.Upsert(ctx, run)
	}
	return nil
}<|MERGE_RESOLUTION|>--- conflicted
+++ resolved
@@ -921,15 +921,10 @@
 		}
 
 		// if testCasePath is empty that means PutTest is triggered by mocking feature
-<<<<<<< HEAD
-		if (testExport && testCasePath == "") {
-			// sending MockTestRun Telemetry event to Telemetry service.
-			r.tele.MockTestRun(success, failure, r.client, ctx)	
-=======
+
 		if testExport && testCasePath == "" {
 			// sending MockTestRun Telemetry event to Telemetry service.
 			r.tele.MockTestRun(success, failure, r.client, ctx)
->>>>>>> bb7dd253
 		} else {
 			// sending Testrun Telemetry event to Telemetry service.
 			r.tele.Testrun(success, failure, r.client, ctx)
