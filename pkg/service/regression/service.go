--- conflicted
+++ resolved
@@ -10,7 +10,7 @@
 type Service interface {
 	DeNoise(ctx context.Context, cid, id, app, body string, h http.Header, path string) error
 	Test(ctx context.Context, cid, app, runID, id, testCasePath, mockPath string, resp models.HttpResp) (bool, error)
-<<<<<<< HEAD
+
 	GetApps(ctx context.Context, cid string) ([]string, error)
 	UpdateTC(ctx context.Context, t []models.TestCase) error
 	DeleteTC(ctx context.Context, cid, id string) error
@@ -23,8 +23,8 @@
 	GetAllGrpc(ctx context.Context, cid, appID string, offset *int, limit *int) ([]models.GrpcTestCase, error)
 	DeNoiseGrpc(ctx context.Context, cid, id, app, body string) error
 	TestGrpc(ctx context.Context, cid, app, runID, id, resp string) (bool, error)
-=======
+
 	StartTestRun(ctx context.Context, runId, testCasePath, mockPath, testReportPath string) error
 	StopTestRun(ctx context.Context, runId, testReportPath string) error
->>>>>>> 81a0f001
+
 }