package regression

import (
	"context"
	"net/http"
	"time"

	"go.keploy.io/server/pkg/models"
)

type Service interface {
	DeNoise(ctx context.Context, cid, id, app, body string, h http.Header, path string) error
	Test(ctx context.Context, cid, app, runID, id, testCasePath, mockPath string, resp models.HttpResp) (bool, error)
<<<<<<< HEAD
	StartTestRun(ctx context.Context, runId, testCasePath, mockPath, testReportPath string) error
	StopTestRun(ctx context.Context, runId, testReportPath string) error
	// For Grpc
	TestGrpc(ctx context.Context, cid, app, runID, id, resp, testCasePath, mockPath string) (bool, error)
=======
	Normalize(ctx context.Context, cid, id string) error
	GetTestRun(ctx context.Context, summary bool, cid string, user, app, id *string, from, to *time.Time, offset *int, limit *int) ([]*models.TestRun, error)
	PutTest(ctx context.Context, run models.TestRun, testExport bool, runId, testCasePath, mockPath, testReportPath string, totalTcs int) error
}

type TestRunDB interface {
	Read(ctx context.Context, cid string, user, app, id *string, from, to *time.Time, offset int, limit int) ([]*models.TestRun, error)
	Upsert(ctx context.Context, run models.TestRun) error
	ReadOne(ctx context.Context, id string) (*models.TestRun, error)
	ReadTest(ctx context.Context, id string) (models.Test, error)
	ReadTests(ctx context.Context, runID string) ([]models.Test, error)
	PutTest(ctx context.Context, t models.Test) error
	Increment(ctx context.Context, success, failure bool, id string) error
}

type TestReportFS interface {
	Write(ctx context.Context, path string, doc models.TestReport) error
	Read(ctx context.Context, path, name string) (models.TestReport, error)
	SetResult(runId string, test models.TestResult)
	GetResults(runId string) ([]models.TestResult, error)
	Lock()
	Unlock()
>>>>>>> 33f2c34f
}<|MERGE_RESOLUTION|>--- conflicted
+++ resolved
@@ -11,12 +11,8 @@
 type Service interface {
 	DeNoise(ctx context.Context, cid, id, app, body string, h http.Header, path string) error
 	Test(ctx context.Context, cid, app, runID, id, testCasePath, mockPath string, resp models.HttpResp) (bool, error)
-<<<<<<< HEAD
-	StartTestRun(ctx context.Context, runId, testCasePath, mockPath, testReportPath string) error
-	StopTestRun(ctx context.Context, runId, testReportPath string) error
 	// For Grpc
-	TestGrpc(ctx context.Context, cid, app, runID, id, resp, testCasePath, mockPath string) (bool, error)
-=======
+	TestGrpc(ctx context.Context, resp models.GrpcResp, cid, app, runID, id, testCasePath, mockPath string) (bool, error)
 	Normalize(ctx context.Context, cid, id string) error
 	GetTestRun(ctx context.Context, summary bool, cid string, user, app, id *string, from, to *time.Time, offset *int, limit *int) ([]*models.TestRun, error)
 	PutTest(ctx context.Context, run models.TestRun, testExport bool, runId, testCasePath, mockPath, testReportPath string, totalTcs int) error
@@ -39,5 +35,4 @@
 	GetResults(runId string) ([]models.TestResult, error)
 	Lock()
 	Unlock()
->>>>>>> 33f2c34f
 }