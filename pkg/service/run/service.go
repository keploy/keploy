package run

import (
	"context"
	"time"

	"go.keploy.io/server/pkg/models"
)

type Service interface {
	Get(ctx context.Context, summary bool, cid string, user, app, id *string, from, to *time.Time, offset *int, limit *int) ([]*TestRun, error)
	Put(ctx context.Context, run TestRun, testExport bool, testReportPath string) error
	Normalize(ctx context.Context, cid, id string) error
}

type DB interface {
	Read(ctx context.Context, cid string, user, app, id *string, from, to *time.Time, offset int, limit int) ([]*TestRun, error)
	Upsert(ctx context.Context, run TestRun) error
	ReadOne(ctx context.Context, id string) (*TestRun, error)
	ReadTest(ctx context.Context, id string) (Test, error)
	ReadTests(ctx context.Context, runID string) ([]Test, error)
	PutTest(ctx context.Context, t Test) error
	Increment(ctx context.Context, success, failure bool, id string) error
	//Grpc
	PutTestGrpc(ctx context.Context, t TestGrpc) error
}

type TestRun struct {
	ID      string               `json:"id" bson:"_id"`
	Created int64                `json:"created" bson:"created,omitempty"`
	Updated int64                `json:"updated" bson:"updated,omitempty"`
	Status  models.TestRunStatus `json:"status" bson:"status"`
	CID     string               `json:"cid" bson:"cid,omitempty"`
	App     string               `json:"app" bson:"app,omitempty"`
	User    string               `json:"user" bson:"user,omitempty"`
	Success int                  `json:"success" bson:"success,omitempty"`
	Failure int                  `json:"failure" bson:"failure,omitempty"`
	Total   int                  `json:"total" bson:"total,omitempty"`
	Tests   []Test               `json:"tests" bson:"-"`
}

type Test struct {
	ID         string              `json:"id" bson:"_id"`
	Status     models.TestStatus   `json:"status" bson:"status"`
	Started    int64               `json:"started" bson:"started"`
	Completed  int64               `json:"completed" bson:"completed"`
	RunID      string              `json:"run_id" bson:"run_id"`
	TestCaseID string              `json:"testCaseID" bson:"test_case_id"`
	URI        string              `json:"uri" bson:"uri"`
	Req        models.HttpReq      `json:"req" bson:"req"`
	Dep        []models.Dependency `json:"dep" bson:"dep"`
	Resp       models.HttpResp     `json:"http_resp" bson:"http_resp,omitempty"`
	Noise      []string            `json:"noise" bson:"noise"`
<<<<<<< HEAD
	Result     Result              `json:"result" bson:"result"`
}

type TestGrpc struct {
	ID         string              `json:"id" bson:"_id"`
	Status     TestStatus          `json:"status" bson:"status"`
	Started    int64               `json:"started" bson:"started"`
	Completed  int64               `json:"completed" bson:"completed"`
	RunID      string              `json:"run_id" bson:"run_id"`
	TestCaseID string              `json:"testCaseID" bson:"test_case_id"`
	Method     string              `json:"method" bson:"method"`
	Req        string              `json:"req" bson:"req"`
	Dep        []models.Dependency `json:"dep" bson:"dep"`
	Resp       string              `json:"http_resp" bson:"http_resp,omitempty"`
	Noise      []string            `json:"noise" bson:"noise"`
	Result     ResultGrpc          `json:"result" bson:"result"`
}

type Result struct {
	StatusCode    IntResult      `json:"status_code" bson:"status_code"`
	HeadersResult []HeaderResult `json:"headers_result" bson:"headers_result"`
	BodyResult    BodyResult     `json:"body_result" bson:"body_result"`
	DepResult     []DepResult    `json:"dep_result" bson:"dep_result"`
}

type ResultGrpc struct {
	BodyResult BodyResult  `json:"body_result" bson:"body_result"`
	DepResult  []DepResult `json:"dep_result" bson:"dep_result"`
}

type DepResult struct {
	Name string                `json:"name" bson:"name"`
	Type models.DependencyType `json:"type" bson:"type"`
	Meta []DepMetaResult       `json:"meta" bson:"meta"`
}

type DepMetaResult struct {
	Normal   bool   `json:"normal" bson:"normal"`
	Key      string `json:"key" bson:"key"`
	Expected string `json:"expected" bson:"expected"`
	Actual   string `json:"actual" bson:"actual"`
}

type IntResult struct {
	Normal   bool `json:"normal" bson:"normal"`
	Expected int  `json:"expected" bson:"expected"`
	Actual   int  `json:"actual" bson:"actual"`
}

type HeaderResult struct {
	Normal   bool   `json:"normal" bson:"normal"`
	Expected Header `json:"expected" bson:"expected"`
	Actual   Header `json:"actual" bson:"actual"`
}

type Header struct {
	Key   string   `json:"key" bson:"key"`
	Value []string `json:"value" bson:"value"`
}

type BodyResult struct {
	Normal   bool     `json:"normal" bson:"normal"`
	Type     BodyType `json:"type" bson:"type"`
	Expected string   `json:"expected" bson:"expected"`
	Actual   string   `json:"actual" bson:"actual"`
}

type BodyType string

const (
	BodyTypePlain BodyType = "PLAIN"
	BodyTypeJSON  BodyType = "JSON"
)

type TestStatus string

const (
	TestStatusPending TestStatus = "PENDING"
	TestStatusRunning TestStatus = "RUNNING"
	TestStatusFailed  TestStatus = "FAILED"
	TestStatusPassed  TestStatus = "PASSED"
)
=======
	Result     models.Result       `json:"result" bson:"result"`
}
>>>>>>> 81a0f001
<|MERGE_RESOLUTION|>--- conflicted
+++ resolved
@@ -51,7 +51,7 @@
 	Dep        []models.Dependency `json:"dep" bson:"dep"`
 	Resp       models.HttpResp     `json:"http_resp" bson:"http_resp,omitempty"`
 	Noise      []string            `json:"noise" bson:"noise"`
-<<<<<<< HEAD
+
 	Result     Result              `json:"result" bson:"result"`
 }
 
@@ -93,48 +93,6 @@
 	Key      string `json:"key" bson:"key"`
 	Expected string `json:"expected" bson:"expected"`
 	Actual   string `json:"actual" bson:"actual"`
-}
+	Result     models.Result       `json:"result" bson:"result"`
 
-type IntResult struct {
-	Normal   bool `json:"normal" bson:"normal"`
-	Expected int  `json:"expected" bson:"expected"`
-	Actual   int  `json:"actual" bson:"actual"`
-}
-
-type HeaderResult struct {
-	Normal   bool   `json:"normal" bson:"normal"`
-	Expected Header `json:"expected" bson:"expected"`
-	Actual   Header `json:"actual" bson:"actual"`
-}
-
-type Header struct {
-	Key   string   `json:"key" bson:"key"`
-	Value []string `json:"value" bson:"value"`
-}
-
-type BodyResult struct {
-	Normal   bool     `json:"normal" bson:"normal"`
-	Type     BodyType `json:"type" bson:"type"`
-	Expected string   `json:"expected" bson:"expected"`
-	Actual   string   `json:"actual" bson:"actual"`
-}
-
-type BodyType string
-
-const (
-	BodyTypePlain BodyType = "PLAIN"
-	BodyTypeJSON  BodyType = "JSON"
-)
-
-type TestStatus string
-
-const (
-	TestStatusPending TestStatus = "PENDING"
-	TestStatusRunning TestStatus = "RUNNING"
-	TestStatusFailed  TestStatus = "FAILED"
-	TestStatusPassed  TestStatus = "PASSED"
-)
-=======
-	Result     models.Result       `json:"result" bson:"result"`
-}
->>>>>>> 81a0f001
+}