--- conflicted
+++ resolved
@@ -156,12 +156,8 @@
 
 		iterationCount := 0
 		g.lang = GetCodeLanguage(g.srcPath)
-<<<<<<< HEAD
 
 		g.promptBuilder, err = NewPromptBuilder(g.srcPath, g.testPath, g.cov.Content, "", "", g.lang, "", g.additionalPrompt, g.ai.FunctionUnderTest, g.logger)
-=======
-		g.promptBuilder, err = NewPromptBuilder(g.srcPath, g.testPath, g.cov.Content, "", "", g.lang, g.additionalPrompt, g.ai.FunctionUnderTest, g.logger)
->>>>>>> def3fcec
 		g.injector = NewInjectorBuilder(g.logger, g.lang)
 
 		if err != nil {
@@ -206,23 +202,17 @@
 					}
 				}
 			}
-<<<<<<< HEAD
 			g.promptBuilder.LanguageVersion, err = g.injector.getLanguageVersion()
 			if err != nil {
 				utils.LogError(g.logger, err, "Error getting language version")
 			}
 			existingPackagesMap, err := g.injector.libraryInstalled()
-=======
-
-			g.promptBuilder.InstalledPackages, err = g.injector.libraryInstalled()
+			if err != nil {
+				utils.LogError(g.logger, err, "Error getting installed packages")
+			}
+			g.promptBuilder.InstalledPackages = mapToSlice(existingPackagesMap)
 			g.promptBuilder.ImportDetails = g.injector.getModelDetails(g.srcPath)
 			g.promptBuilder.ModuleName, _ = g.injector.GetModuleName(g.srcPath)
->>>>>>> def3fcec
-			if err != nil {
-				utils.LogError(g.logger, err, "Error getting installed packages")
-			}
-			g.promptBuilder.InstalledPackages = mapToSlice(existingPackagesMap)
-
 			g.prompt, err = g.promptBuilder.BuildPrompt("test_generation", failedTestRunsValue)
 			if err != nil {
 				utils.LogError(g.logger, err, "Error building prompt")
@@ -243,7 +233,7 @@
 			totalTest = len(testsDetails.NewTests)
 			for _, generatedTest := range testsDetails.NewTests {
 				existingPackagesMap, err := g.injector.libraryInstalled()
-				installedPackages := mapToSlice(existingPackagesMap)
+				// installedPackages := mapToSlice(existingPackagesMap)
 				if err != nil {
 					g.logger.Warn("Error getting installed packages", zap.Error(err))
 				}
@@ -252,7 +242,7 @@
 					return fmt.Errorf("process cancelled by user")
 				default:
 				}
-				err = g.ValidateTest(generatedTest, &passedTests, &noCoverageTest, &failedBuild, installedPackages)
+				err = g.ValidateTest(generatedTest, &passedTests, &noCoverageTest, &failedBuild, existingPackagesMap)
 				if err != nil {
 					utils.LogError(g.logger, err, "Error validating test")
 					return err
@@ -595,7 +585,8 @@
 	return line, nil
 }
 
-func (g *UnitTestGenerator) ValidateTest(generatedTest models.UT, passedTests, noCoverageTest, failedBuild *int, installedPackages []string) error {
+func (g *UnitTestGenerator) ValidateTest(generatedTest models.UT, passedTests, noCoverageTest, failedBuild *int, installedPackagesMap map[string]string) error {
+	// installedPackages := mapToSlice(installedPackagesMap)
 	testCode := strings.TrimSpace(generatedTest.TestCode)
 	InsertAfter := g.cur.Line
 	Indent := g.cur.Indentation
@@ -628,8 +619,9 @@
 	if err := os.WriteFile(g.testPath, []byte(processedTest), 0644); err != nil {
 		return fmt.Errorf("failed to write test file: %w", err)
 	}
+	g.logger.Info("Commands from GPT\n " + generatedTest.LibraryInstallationCode)
 	println("Commands from GPT\n", generatedTest.LibraryInstallationCode)
-	newInstalledPackages, err := g.injector.installLibraries(generatedTest.LibraryInstallationCode, installedPackages)
+	newInstalledPackagesMap, err := g.injector.installLibraries2(generatedTest.LibraryInstallationCode, installedPackagesMap)
 	if err != nil {
 		g.logger.Debug("Error installing libraries", zap.Error(err))
 	}
@@ -657,7 +649,7 @@
 			if err := os.WriteFile(g.testPath, []byte(originalContent), 0644); err != nil {
 				return fmt.Errorf("failed to write test file: %w", err)
 			}
-			err = g.injector.uninstallLibraries(newInstalledPackages)
+			err = g.injector.uninstallLibraries2(installedPackagesMap, newInstalledPackagesMap)
 
 			if err != nil {
 				g.logger.Warn("Error uninstalling libraries", zap.Error(err))
@@ -695,7 +687,7 @@
 			return fmt.Errorf("failed to write test file: %w", err)
 		}
 
-		err = g.injector.uninstallLibraries(newInstalledPackages)
+		err = g.injector.uninstallLibraries2(installedPackagesMap, newInstalledPackagesMap)
 
 		if err != nil {
 			g.logger.Warn("Error uninstalling libraries", zap.Error(err))
@@ -704,6 +696,7 @@
 		g.logger.Info("Skipping a generated test that failed to increase coverage")
 		return nil
 	}
+	updateInstalledPackages(installedPackagesMap, newInstalledPackagesMap)
 	g.testCasePassed++
 	*passedTests++
 	g.cov.Current = covResult.Coverage
