package graph

import (
	"go.keploy.io/server/pkg/hooks"
	"go.keploy.io/server/pkg/platform"
	"go.keploy.io/server/pkg/platform/yaml"
	"go.keploy.io/server/pkg/service/test"
	"go.uber.org/zap"
)

// This file will not be regenerated automatically.
//
// It serves as dependency injection for your app, add any dependencies you require here.
var Emoji = "\U0001F430" + " Keploy:"

type Resolver struct {
<<<<<<< HEAD
	Tester           test.Tester
	TestReportFS     yaml.TestReportFS
	YS               platform.TestCaseDB
	LoadedHooks      *hooks.Hook
	Logger           *zap.Logger
	Path             string
	TestReportPath   string
	Delay            uint64
	AppPid           uint32
	ApiTimeout       uint64
	Noise			 string
	Tests			 string
=======
	Tester         test.Tester
	TestReportFS   yaml.TestReportFS
	YS             platform.TestCaseDB
	LoadedHooks    *hooks.Hook
	Logger         *zap.Logger
	Path           string
	TestReportPath string
	Delay          uint64
	AppPid         uint32
	ApiTimeout     uint64
	Noise 		   string
	ServeTest      bool
>>>>>>> ac1dc279
}<|MERGE_RESOLUTION|>--- conflicted
+++ resolved
@@ -14,20 +14,6 @@
 var Emoji = "\U0001F430" + " Keploy:"
 
 type Resolver struct {
-<<<<<<< HEAD
-	Tester           test.Tester
-	TestReportFS     yaml.TestReportFS
-	YS               platform.TestCaseDB
-	LoadedHooks      *hooks.Hook
-	Logger           *zap.Logger
-	Path             string
-	TestReportPath   string
-	Delay            uint64
-	AppPid           uint32
-	ApiTimeout       uint64
-	Noise			 string
-	Tests			 string
-=======
 	Tester         test.Tester
 	TestReportFS   yaml.TestReportFS
 	YS             platform.TestCaseDB
@@ -39,6 +25,6 @@
 	AppPid         uint32
 	ApiTimeout     uint64
 	Noise 		   string
+	Tests		   string
 	ServeTest      bool
->>>>>>> ac1dc279
 }