--- conflicted
+++ resolved
@@ -14,19 +14,6 @@
 var Emoji = "\U0001F430" + " Keploy:"
 
 type Resolver struct {
-<<<<<<< HEAD
-	Tester           test.Tester
-	TestReportFS     yaml.TestReportFS
-	YS               platform.TestCaseDB
-	LoadedHooks      *hooks.Hook
-	Logger           *zap.Logger
-	Path             string
-	TestReportPath   string
-	Delay            uint64
-	AppPid           uint32
-	ApiTimeout       uint64
-	Noise			 string
-=======
 	Tester         test.Tester
 	TestReportFS   yaml.TestReportFS
 	YS             platform.TestCaseDB
@@ -37,6 +24,6 @@
 	Delay          uint64
 	AppPid         uint32
 	ApiTimeout     uint64
+	Noise 		   string
 	ServeTest      bool
->>>>>>> db4fe5dc
 }