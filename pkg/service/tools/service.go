--- conflicted
+++ resolved
@@ -11,12 +11,7 @@
 	SendTelemetry(event string, output ...map[string]interface{})
 	Login(ctx context.Context) bool
 	Export(ctx context.Context) error
-<<<<<<< HEAD
-	Import(ctx context.Context, path string) error
-	Templatize(ctx context.Context) error
-=======
 	Import(ctx context.Context, path, basePath string) error
->>>>>>> a0da0bbb
 }
 
 type teleDB interface {
