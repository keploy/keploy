--- conflicted
+++ resolved
@@ -145,7 +145,6 @@
 	return nil
 }
 
-<<<<<<< HEAD
 // ... (logAPIChains, formatLocation, buildValueIndexV2, findValuesInInterface remain the same)
 func (t *Tools) logAPIChains(chains []*TemplateChain, testCases []*models.TestCase) {
 	if len(chains) == 0 {
@@ -160,18 +159,6 @@
 		truncatedValue := chain.Value
 		if len(truncatedValue) > 50 {
 			truncatedValue = truncatedValue[:47] + "..."
-=======
-func (t *Tools) processRespBodyToReqHeader(ctx context.Context, tcs []*models.TestCase) {
-	for i := 0; i < len(tcs)-1; i++ {
-		jsonResponse, err := parseIntoJSON(tcs[i].HTTPResp.Body)
-		if err != nil {
-			t.logger.Error("failed to parse response body, skipping RespBodyToReqHeader Template processing", zap.String("testcase", tcs[i].Name), zap.Error(err))
-			continue
-		}
-		if jsonResponse == nil {
-			t.logger.Debug("Skipping RespBodyToReqHeader Template processing for test case", zap.String("testcase", tcs[i].Name), zap.Error(err))
-			continue
->>>>>>> 2a142a23
 		}
 		fmt.Printf("🔗 Chain for {{.%s}} (value: \"%s\")\n", chain.TemplateKey, truncatedValue)
 		fmt.Printf("  [PRODUCER] %s\n", formatLocation(chain.Producer, testCases))
@@ -203,7 +190,6 @@
 	}
 }
 
-<<<<<<< HEAD
 func (t *Tools) buildValueIndexV2(ctx context.Context, tcs []*models.TestCase, reqBodies, respBodies []interface{}) map[string][]*ValueLocation {
 	valueIndex := make(map[string][]*ValueLocation)
 	for i := range tcs {
@@ -215,14 +201,6 @@
 			} else {
 				valueIndex[val] = append(valueIndex[val], loc)
 			}
-=======
-func (t *Tools) processRespBodyToReqURL(ctx context.Context, tcs []*models.TestCase) {
-	for i := 0; i < len(tcs)-1; i++ {
-		jsonResponse, err := parseIntoJSON(tcs[i].HTTPResp.Body)
-		if err != nil || jsonResponse == nil {
-			t.logger.Debug("Skipping response to URL processing for test case", zap.String("testcase", tcs[i].Name), zap.Error(err))
-			continue
->>>>>>> 2a142a23
 		}
 		parsedURL, err := url.Parse(tcs[i].HTTPReq.URL)
 		if err == nil {
@@ -235,44 +213,16 @@
 				}
 			}
 		}
-<<<<<<< HEAD
 		if reqBodies[i] != nil {
 			findValuesInInterface(reqBodies[i], []string{}, valueIndex, i, RequestBody, &reqBodies[i])
 		}
 		if respBodies[i] != nil {
 			findValuesInInterface(respBodies[i], []string{}, valueIndex, i, ResponseBody, &respBodies[i])
-=======
-		tcs[i].HTTPResp.Body = marshalJSON(jsonResponse, t.logger)
-	}
-}
-
-func (t *Tools) processRespBodyToReqBody(ctx context.Context, tcs []*models.TestCase) {
-	for i := 0; i < len(tcs)-1; i++ {
-		jsonResponse, err := parseIntoJSON(tcs[i].HTTPResp.Body)
-		if err != nil || jsonResponse == nil {
-			t.logger.Debug("Skipping response to request body processing for test case", zap.String("testcase", tcs[i].Name), zap.Error(err))
-			continue
-		}
-		for j := i + 1; j < len(tcs); j++ {
-			select {
-			case <-ctx.Done():
-				return
-			default:
-			}
-			jsonRequest, err := parseIntoJSON(tcs[j].HTTPReq.Body)
-			if err != nil || jsonRequest == nil {
-				t.logger.Debug("Skipping request body processing for test case", zap.String("testcase", tcs[j].Name), zap.Error(err))
-				continue
-			}
-			addTemplates(t.logger, jsonRequest, jsonResponse)
-			tcs[j].HTTPReq.Body = marshalJSON(jsonRequest, t.logger)
->>>>>>> 2a142a23
 		}
 	}
 	return valueIndex
 }
 
-<<<<<<< HEAD
 func findValuesInInterface(data interface{}, path []string, index map[string][]*ValueLocation, tcIndex int, part PartType, containerPtr interface{}) {
 	if data == nil {
 		return
@@ -288,24 +238,6 @@
 		for i, v := range s {
 			newPath := append(path, strconv.Itoa(i))
 			findValuesInInterface(v, newPath, index, tcIndex, part, containerPtr)
-=======
-func (t *Tools) processBody(ctx context.Context, tcs []*models.TestCase) {
-	for i := 0; i < len(tcs); i++ {
-		select {
-		case <-ctx.Done():
-			return
-		default:
-		}
-		jsonResponse, err := parseIntoJSON(tcs[i].HTTPResp.Body)
-		if err != nil || jsonResponse == nil {
-			t.logger.Debug("Skipping response to request body processing for test case", zap.String("testcase", tcs[i].Name), zap.Error(err))
-			continue
-		}
-		jsonRequest, err := parseIntoJSON(tcs[i].HTTPReq.Body)
-		if err != nil || jsonRequest == nil {
-			t.logger.Debug("Skipping request body processing for test case", zap.String("testcase", tcs[i].Name), zap.Error(err))
-			continue
->>>>>>> 2a142a23
 		}
 		return
 	}
@@ -316,25 +248,17 @@
 			loc := &ValueLocation{TestCaseIndex: tcIndex, Part: part, Path: currentPath, Pointer: containerPtr, OriginalType: "string"}
 			index[v] = append(index[v], loc)
 		}
-<<<<<<< HEAD
 	case json.Number:
 		loc := &ValueLocation{TestCaseIndex: tcIndex, Part: part, Path: currentPath, Pointer: containerPtr}
 		if strings.Contains(v.String(), ".") {
 			loc.OriginalType = "float"
 		} else {
 			loc.OriginalType = "int"
-=======
-		jsonResponse, err := parseIntoJSON(tcs[i].HTTPResp.Body)
-		if err != nil || jsonResponse == nil {
-			t.logger.Debug("Skipping response to URL processing for test case", zap.String("testcase", tcs[i].Name), zap.Error(err))
-			continue
->>>>>>> 2a142a23
 		}
 		index[v.String()] = append(index[v.String()], loc)
 	}
 }
 
-<<<<<<< HEAD
 func (t *Tools) applyTemplatesFromIndexV2(ctx context.Context, index map[string][]*ValueLocation, templateConfig map[string]interface{}) []*TemplateChain {
 	// We need deterministic variable naming so that earlier producer test cases
 	// receive the base key without suffix and later ones get incremental suffixes.
@@ -370,28 +294,8 @@
 			if loc.Part == ResponseBody || loc.Part == ResponseHeader { // allow response headers future
 				producer = loc
 				break
-=======
-func (t *Tools) processRespBodyToRespBody(ctx context.Context, tcs []*models.TestCase) {
-	for i := 0; i < len(tcs)-1; i++ {
-		jsonResponse, err := parseIntoJSON(tcs[i].HTTPResp.Body)
-		if err != nil || jsonResponse == nil {
-			t.logger.Debug("Skipping response to request body processing for test case", zap.String("testcase", tcs[i].Name), zap.Error(err))
-			continue
-		}
-		for j := i + 1; j < len(tcs); j++ {
-			select {
-			case <-ctx.Done():
-				return
-			default:
-			}
-			jsonResponse2, err := parseIntoJSON(tcs[j].HTTPResp.Body)
-			if err != nil || jsonResponse == nil {
-				t.logger.Debug("Skipping request body processing for test case", zap.String("testcase", tcs[j].Name), zap.Error(err))
-				continue
->>>>>>> 2a142a23
-			}
-		}
-<<<<<<< HEAD
+			}
+		}
 		if producer == nil { // can't form a chain without a producer
 			continue
 		}
@@ -400,44 +304,9 @@
 		for _, loc := range locations {
 			if (loc.Part == RequestHeader || loc.Part == RequestURL || loc.Part == RequestBody) && loc.TestCaseIndex > producer.TestCaseIndex {
 				subsequentConsumers = append(subsequentConsumers, loc)
-=======
-		tcs[i].HTTPResp.Body = marshalJSON(jsonResponse, t.logger)
-	}
-}
-
-func (t *Tools) processReqBodyToRespBody(ctx context.Context, tcs []*models.TestCase) {
-	for i := 0; i < len(tcs)-1; i++ {
-		jsonRequest, err := parseIntoJSON(tcs[i].HTTPReq.Body)
-		if err != nil || jsonRequest == nil {
-			t.logger.Debug("Skipping response to request body processing for test case", zap.String("testcase", tcs[i].Name), zap.Error(err))
-			continue
-		}
-		for j := i + 1; j < len(tcs); j++ {
-			select {
-			case <-ctx.Done():
-				return
-			default:
-			}
-			jsonResponse, err := parseIntoJSON(tcs[j].HTTPResp.Body)
-			if err != nil || jsonResponse == nil {
-				t.logger.Debug("Skipping request body processing for test case", zap.String("testcase", tcs[j].Name), zap.Error(err))
-				continue
->>>>>>> 2a142a23
-			}
-		}
-<<<<<<< HEAD
+			}
+		}
 		if len(subsequentConsumers) == 0 { // no data flow
-=======
-		tcs[i].HTTPReq.Body = marshalJSON(jsonRequest, t.logger)
-	}
-}
-
-func (t *Tools) processReqBodyToReqURL(ctx context.Context, tcs []*models.TestCase) {
-	for i := 0; i < len(tcs)-1; i++ {
-		jsonRequest, err := parseIntoJSON(tcs[i].HTTPReq.Body)
-		if err != nil || jsonRequest == nil {
-			t.logger.Debug("Skipping response to URL processing for test case", zap.String("testcase", tcs[i].Name), zap.Error(err))
->>>>>>> 2a142a23
 			continue
 		}
 
@@ -451,7 +320,6 @@
 			}
 		}
 
-<<<<<<< HEAD
 		// Derive base key (replicating previous logic for stability)
 		var baseKey string
 		if producer.Part == RequestURL {
@@ -475,25 +343,6 @@
 					}
 				}
 				baseKey = fmt.Sprintf("%s_ix_%s", sanitizeKey(parent), baseKey)
-=======
-func (t *Tools) processReqBodyToReqBody(ctx context.Context, tcs []*models.TestCase) {
-	for i := 0; i < len(tcs)-1; i++ {
-		jsonRequest, err := parseIntoJSON(tcs[i].HTTPReq.Body)
-		if err != nil || jsonRequest == nil {
-			t.logger.Debug("Skipping response to request body processing for test case", zap.String("testcase", tcs[i].Name), zap.Error(err))
-			continue
-		}
-		for j := i + 1; j < len(tcs); j++ {
-			select {
-			case <-ctx.Done():
-				return
-			default:
-			}
-			jsonRequest2, err := parseIntoJSON(tcs[j].HTTPReq.Body)
-			if err != nil || jsonRequest2 == nil {
-				t.logger.Debug("Skipping request body processing for test case", zap.String("testcase", tcs[j].Name), zap.Error(err))
-				continue
->>>>>>> 2a142a23
 			}
 		}
 
@@ -508,54 +357,16 @@
 		})
 	}
 
-<<<<<<< HEAD
 	// Step 2: group by baseKey
 	groups := make(map[string][]*candidate)
 	for _, c := range candidates {
 		groups[c.baseKey] = append(groups[c.baseKey], c)
-=======
-func (t *Tools) processReqURLToReqBody(ctx context.Context, tcs []*models.TestCase) {
-	for i := 0; i < len(tcs)-1; i++ {
-		for j := i + 1; j < len(tcs); j++ {
-			select {
-			case <-ctx.Done():
-				return
-			default:
-			}
-			jsonRequest, err := parseIntoJSON(tcs[j].HTTPReq.Body)
-			if err != nil || jsonRequest == nil {
-				t.logger.Debug("Skipping request body processing for test case", zap.String("testcase", tcs[j].Name), zap.Error(err))
-				continue
-			}
-			addTemplates(t.logger, jsonRequest, &tcs[i].HTTPReq.URL)
-			tcs[j].HTTPReq.Body = marshalJSON(jsonRequest, t.logger)
-		}
->>>>>>> 2a142a23
-	}
-
-<<<<<<< HEAD
+	}
+
 	// To keep overall deterministic ordering across different base keys, create sorted list of base keys.
 	baseKeys := make([]string, 0, len(groups))
 	for k := range groups {
 		baseKeys = append(baseKeys, k)
-=======
-func (t *Tools) processReqURLToRespBody(ctx context.Context, tcs []*models.TestCase) {
-	for i := 0; i < len(tcs)-1; i++ {
-		for j := 0; j < len(tcs); j++ {
-			select {
-			case <-ctx.Done():
-				return
-			default:
-			}
-			jsonResponse, err := parseIntoJSON(tcs[j].HTTPResp.Body)
-			if err != nil || jsonResponse == nil {
-				t.logger.Debug("Skipping request body processing for test case", zap.String("testcase", tcs[j].Name), zap.Error(err))
-				continue
-			}
-			addTemplates(t.logger, jsonResponse, &tcs[i].HTTPReq.URL)
-			tcs[j].HTTPResp.Body = marshalJSON(jsonResponse, t.logger)
-		}
->>>>>>> 2a142a23
 	}
 	sort.Strings(baseKeys)
 
@@ -635,7 +446,9 @@
 	return resultChains
 }
 
-<<<<<<< HEAD
+// Utility function to safely marshal JSON and log errors
+var jsonMarshal987 = json.Marshal
+
 // In your tools package (tools.go)
 // REPLACE the AssertChains function and ADD the new buildCanonicalChainsFromMap helper.
 // AssertChains is the main entry point for the verification process.
@@ -645,14 +458,6 @@
 
 	// 1. Load fuzzer's baseline chains from the YAML file.
 	yamlFile, err := os.ReadFile(fuzzerYamlPath)
-=======
-// Utility function to safely marshal JSON and log errors
-var jsonMarshal987 = json.Marshal
-
-// Utility function to safely marshal JSON and log errors
-func marshalJSON(data interface{}, logger *zap.Logger) string {
-	jsonData, err := jsonMarshal987(data)
->>>>>>> 2a142a23
 	if err != nil {
 		fmt.Printf("🔴 ERROR: Could not read fuzzer's chain file at %s: %v\n", fuzzerYamlPath, err)
 		return
@@ -692,7 +497,6 @@
 	fmt.Println("==========================================")
 }
 
-<<<<<<< HEAD
 // buildCanonicalChainsFromMap manually constructs the chain structs from a generic map,
 // avoiding any reliance on struct tags which were failing.
 func buildCanonicalChainsFromMap(data map[string]interface{}) ([]CanonicalChain, error) {
@@ -708,23 +512,6 @@
 		if !ok {
 			continue // Skip malformed entries
 		}
-=======
-	// Attempt to get the value from the template.
-	renderedVal, err := render(stringVal)
-	if err != nil {
-		// This captures execution errors from the render function.
-		return false, val, err
-	}
-
-	// If render() failed to parse the template, it returns the original string.
-	// We check if the value has actually changed to determine if it was a real template.
-	if reflect.DeepEqual(renderedVal, val) {
-		return false, val, nil
-	}
-
-	return true, renderedVal, nil
-}
->>>>>>> 2a142a23
 
 		var canonicalChain CanonicalChain
 		if val, ok := chainMap["variable_name"].(string); ok {
@@ -808,7 +595,6 @@
 		// Normalize producer
 		chains[i].Producer.Part = strings.ReplaceAll(chains[i].Producer.Part, " ", "")
 
-<<<<<<< HEAD
 		// Normalize consumers
 		for j := range chains[i].Consumers {
 			chains[i].Consumers[j].Part = strings.ReplaceAll(chains[i].Consumers[j].Part, " ", "")
@@ -816,57 +602,6 @@
 				// Standardize all specific URL paths (e.g., path.1) to a generic one.
 				chains[i].Consumers[j].Path = "URL_PATH"
 			}
-=======
-		if url.RawQuery != "" {
-			// Safely parse and templatize query parameter values.
-			queryParamsStr := strings.Split(url.RawQuery, "&")
-			for i, paramStr := range queryParamsStr {
-				// Use SplitN to safely handle params with or without values.
-				parts := strings.SplitN(paramStr, "=", 2)
-				// Only process parameters that have a value.
-				if len(parts) == 2 {
-					key, val := parts[0], parts[1]
-					addTemplates1(logger, &val, interface2) // Attempt to templatize the value.
-					queryParamsStr[i] = key + "=" + val     // Reconstruct the parameter string.
-				}
-				// If len(parts) is 1, it's a key-only parameter (e.g., "?flag"), which we leave untouched.
-			}
-			// Reconstruct the raw query and update the URL.
-			url.RawQuery = strings.Join(queryParamsStr, "&")
-			*v = url.String()
-			return true
-		}
-		// reconstruct the URL with the templatized path.
-		*v = url.String()
-		return ok
-	case *interface{}:
-		switch w := (*v).(type) {
-		case float64, int64, int, float32:
-			var val string
-			switch x := w.(type) {
-			case float64:
-				val = utils.ToString(x)
-			case int64:
-				val = utils.ToString(x)
-			case int:
-				val = utils.ToString(x)
-			case float32:
-				val = utils.ToString(x)
-			}
-			addTemplates1(logger, &val, interface2)
-			parts := strings.Split(val, " ")
-			if len(parts) > 1 { // if the value is a template.
-				parts1 := strings.Split(parts[0], "{{")
-				if len(parts1) > 1 {
-					val = parts1[0] + "{{" + getType(w) + " " + parts[1] + "}}"
-				}
-				*v = val
-				return true
-			}
-		default:
-			logger.Error("unsupported type while templatizing", zap.Any("type", w))
-			return false
->>>>>>> 2a142a23
 		}
 	}
 }
@@ -1094,10 +829,8 @@
 	var output bytes.Buffer
 	err = tmpl.Execute(&output, data)
 	if err != nil {
-		// An execution error (e.g., missing key) is a genuine problem and should be propagated.
-		return val, fmt.Errorf("failed to execute the template: %v", err)
-	}
-<<<<<<< HEAD
+		return val, fmt.Errorf("failed to execute the template %v", zap.Error(err))
+	}
 	if strings.Contains(val, "string") {
 		return output.String(), nil
 	}
@@ -1106,16 +839,6 @@
 	case strings.Contains(val, "int"):
 		return utils.ToInt(outputString), nil
 	case strings.Contains(val, "float"):
-=======
-
-	outputString := output.String()
-
-	// Convert the string output to the appropriate type based on the template function used.
-	switch {
-	case strings.Contains(val, "{{int"):
-		return utils.ToInt(outputString), nil
-	case strings.Contains(val, "{{float"):
->>>>>>> 2a142a23
 		return utils.ToFloat(outputString), nil
 	}
 	return outputString, nil
@@ -1143,41 +866,16 @@
 	return key
 }
 
-<<<<<<< HEAD
 func removeQuotesInTemplates(jsonStr string) string {
 	re := regexp.MustCompile(`"\{\{[^{}]*\}\}"`)
 	return re.ReplaceAllStringFunc(jsonStr, func(match string) string {
 		if strings.Contains(match, "{{string") {
 			return match
 		}
-=======
-// removeQuotesInTemplates removes temporary quotes from non-string template placeholders before saving the test case.
-// For example, it converts `{"id":"{{int .id}}}"` back to `{"id":{{int .id}}}`.
-// String templates like `{"name":"{{string .name}}"}` are left untouched as they represent string literals.
-func removeQuotesInTemplates(jsonStr string) string {
-	// Regular expression to find any quoted template placeholder and capture the template itself.
-	re := regexp.MustCompile(`"(\{\{[^{}]*\}\})"`)
-
-	result := re.ReplaceAllStringFunc(jsonStr, func(match string) string {
-		// If the template is explicitly a string type, keep the surrounding quotes.
-		if strings.Contains(match, "{{string") {
-			return match
-		}
-
-		// For all other templates (e.g., int, float, or implicit type), remove the quotes.
-		// The first capture group (submatches[1]) contains the template part, e.g., "{{.id}}".
-		submatches := re.FindStringSubmatch(match)
-		if len(submatches) >= 2 {
-			return submatches[1]
-		}
-
-		// Fallback to simply trimming quotes, though it should not be reached with the current regex.
->>>>>>> 2a142a23
 		return strings.Trim(match, `"`)
 	})
 }
 
-<<<<<<< HEAD
 func addQuotesInTemplates(jsonStr string) string {
 	if jsonStr == "" {
 		return ""
@@ -1189,51 +887,4 @@
 		}
 		return `"` + match + `"`
 	})
-=======
-// addQuotesInTemplates wraps template placeholders in quotes to ensure the JSON is valid for unmarshaling.
-// It carefully parses the string to only wrap templates that are outside of existing JSON string literals,
-// preventing corruption of JSON strings that contain "{{...}}" as part of their content.
-func addQuotesInTemplates(jsonStr string) string {
-	var result strings.Builder
-	inString := false
-	i := 0
-	for i < len(jsonStr) {
-		char := rune(jsonStr[i])
-
-		// Check for a double quote character.
-		if char == '"' {
-			// Count preceding backslashes to determine if the quote is escaped.
-			slashes := 0
-			for k := i - 1; k >= 0 && jsonStr[k] == '\\'; k-- {
-				slashes++
-			}
-			// If the number of preceding backslashes is even, this is a non-escaped quote.
-			if slashes%2 == 0 {
-				inString = !inString
-			}
-		}
-
-		// Check for the start of a template `{{` when not inside a string literal.
-		if !inString && char == '{' && i+1 < len(jsonStr) && jsonStr[i+1] == '{' {
-			// Find the corresponding end of the template `}}`.
-			// This simple search assumes "}}" does not appear inside a template expression.
-			endIndex := strings.Index(jsonStr[i:], "}}")
-			if endIndex != -1 {
-				endIndex += i + 2 // Adjust index to be relative to the start of jsonStr.
-				template := jsonStr[i:endIndex]
-
-				// Wrap the found template in quotes to make it a valid JSON string value for the parser.
-				result.WriteString(`"`)
-				result.WriteString(template)
-				result.WriteString(`"`)
-				i = endIndex
-				continue
-			}
-		}
-
-		result.WriteRune(char)
-		i++
-	}
-	return result.String()
->>>>>>> 2a142a23
 }