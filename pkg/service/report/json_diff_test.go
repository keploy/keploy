package report

import (
	"strings"
	"testing"

	"go.keploy.io/server/v2/pkg/models"
)

<<<<<<< HEAD
// TestGenerateTableDiff tests JSON table diff generation
func TestGenerateTableDiff(t *testing.T) {
	tests := []struct {
		name     string
		expected string
		actual   string
		wantErr  bool
		contains []string
	}{
		{
			name:     "simple JSON difference",
			expected: `{"name": "John", "age": 30}`,
			actual:   `{"name": "Jane", "age": 25}`,
			wantErr:  false,
			contains: []string{"Path: name", "Old: \"John\"", "New: \"Jane\"", "Path: age", "Old: 30", "New: 25"},
		},
		{
			name:     "nested JSON difference",
			expected: `{"user": {"name": "John", "details": {"age": 30}}}`,
			actual:   `{"user": {"name": "Jane", "details": {"age": 25}}}`,
			wantErr:  false,
			contains: []string{"Path: user.name", "Path: user.details.age"},
		},
		{
			name:     "array difference",
			expected: `{"items": [1, 2, 3]}`,
			actual:   `{"items": [1, 2, 4]}`,
			wantErr:  false,
			contains: []string{"Path: items[2]", "Old: 3", "New: 4"},
		},
		{
			name:     "added field",
			expected: `{"name": "John"}`,
			actual:   `{"name": "John", "age": 30}`,
			wantErr:  false,
			contains: []string{"Path: age", "Old: <added>", "New: 30"},
		},
		{
			name:     "removed field",
			expected: `{"name": "John", "age": 30}`,
			actual:   `{"name": "John"}`,
			wantErr:  false,
			contains: []string{"Path: age", "Old: 30", "New: <removed>"},
		},
		{
			name:     "identical JSON",
			expected: `{"name": "John", "age": 30}`,
			actual:   `{"name": "John", "age": 30}`,
			wantErr:  false,
			contains: []string{"No differences found"},
		},
		{
			name:     "invalid JSON expected",
			expected: `{"name": "John"`,
			actual:   `{"name": "Jane"}`,
			wantErr:  false,
			contains: []string{"Path: $", "Old:", "New:"},
		},
		{
			name:     "invalid JSON actual",
			expected: `{"name": "John"}`,
			actual:   `{"name": "Jane"`,
			wantErr:  false,
			contains: []string{"Path: $", "Old:", "New:"},
		},
	}

	for _, tt := range tests {
		t.Run(tt.name, func(t *testing.T) {
			result, err := GenerateTableDiff(tt.expected, tt.actual)
=======
// TestGenerateTableDiff_IdenticalJSON_001 tests that identical JSON strings return no differences
func TestGenerateTableDiff_IdenticalJSON_001(t *testing.T) {
	expected := `{"name": "John", "age": 30, "city": "New York"}`
	actual := `{"name": "John", "age": 30, "city": "New York"}`

	diff, err := GenerateTableDiff(expected, actual)

	require.NoError(t, err)
	assert.Equal(t, "No differences found in JSON body after flattening.", diff)
}

// TestGenerateTableDiff_SimpleFieldChanges_002 tests basic field value changes
func TestGenerateTableDiff_SimpleFieldChanges_002(t *testing.T) {
	expected := `{"name": "John", "age": 30, "city": "New York"}`
	actual := `{"name": "Jane", "age": 25, "city": "New York"}`

	diff, err := GenerateTableDiff(expected, actual)

	require.NoError(t, err)
	assert.Contains(t, diff, "=== CHANGES WITHIN THE RESPONSE BODY ===")
	assert.Contains(t, diff, "Path: age")
	assert.Contains(t, diff, "Expected: 30")
	assert.Contains(t, diff, "Actual: 25")
	assert.Contains(t, diff, "Path: name")
	assert.Contains(t, diff, `Expected: "John"`)
	assert.Contains(t, diff, `Actual: "Jane"`)
}

// TestGenerateTableDiff_FieldAddition_003 tests when fields are added to the JSON
func TestGenerateTableDiff_FieldAddition_003(t *testing.T) {
	expected := `{"name": "John", "age": 30}`
	actual := `{"name": "John", "age": 30, "city": "New York", "country": "USA"}`

	diff, err := GenerateTableDiff(expected, actual)

	require.NoError(t, err)
	assert.Contains(t, diff, "Path: city")
	assert.Contains(t, diff, "Expected: <added>")
	assert.Contains(t, diff, `Actual: "New York"`)
	assert.Contains(t, diff, "Path: country")
	assert.Contains(t, diff, "Expected: <added>")
	assert.Contains(t, diff, `Actual: "USA"`)
}

// TestGenerateTableDiff_FieldRemoval_004 tests when fields are removed from the JSON
func TestGenerateTableDiff_FieldRemoval_004(t *testing.T) {
	expected := `{"name": "John", "age": 30, "city": "New York", "country": "USA"}`
	actual := `{"name": "John", "age": 30}`

	diff, err := GenerateTableDiff(expected, actual)

	require.NoError(t, err)
	assert.Contains(t, diff, "Path: city")
	assert.Contains(t, diff, `Expected: "New York"`)
	assert.Contains(t, diff, "Actual: <removed>")
	assert.Contains(t, diff, "Path: country")
	assert.Contains(t, diff, `Expected: "USA"`)
	assert.Contains(t, diff, "Actual: <removed>")
}

// TestGenerateTableDiff_NestedObjects_005 tests nested object differences
func TestGenerateTableDiff_NestedObjects_005(t *testing.T) {
	expected := `{"user": {"name": "John", "details": {"age": 30, "city": "NY"}}}`
	actual := `{"user": {"name": "Jane", "details": {"age": 25, "city": "NY"}}}`

	diff, err := GenerateTableDiff(expected, actual)

	require.NoError(t, err)
	assert.Contains(t, diff, "Path: user.details.age")
	assert.Contains(t, diff, "Expected: 30")
	assert.Contains(t, diff, "Actual: 25")
	assert.Contains(t, diff, "Path: user.name")
	assert.Contains(t, diff, `Expected: "John"`)
	assert.Contains(t, diff, `Actual: "Jane"`)
}

// TestGenerateTableDiff_Arrays_006 tests array handling and differences
func TestGenerateTableDiff_Arrays_006(t *testing.T) {
	expected := `{"items": [{"id": 1, "name": "item1"}, {"id": 2, "name": "item2"}]}`
	actual := `{"items": [{"id": 1, "name": "updated_item1"}, {"id": 3, "name": "item3"}]}`

	diff, err := GenerateTableDiff(expected, actual)

	require.NoError(t, err)
	assert.Contains(t, diff, "Path: items[0].name")
	assert.Contains(t, diff, `Expected: "item1"`)
	assert.Contains(t, diff, `Actual: "updated_item1"`)
	assert.Contains(t, diff, "Path: items[1].id")
	assert.Contains(t, diff, "Expected: 2")
	assert.Contains(t, diff, "Actual: 3")
	assert.Contains(t, diff, "Path: items[1].name")
	assert.Contains(t, diff, `Expected: "item2"`)
	assert.Contains(t, diff, `Actual: "item3"`)
}

// TestGenerateTableDiff_RootArray_007 tests when the root JSON is an array
func TestGenerateTableDiff_RootArray_007(t *testing.T) {
	expected := `[{"id": 1, "name": "first"}, {"id": 2, "name": "second"}]`
	actual := `[{"id": 1, "name": "updated_first"}, {"id": 2, "name": "second"}]`

	diff, err := GenerateTableDiff(expected, actual)

	require.NoError(t, err)
	assert.Contains(t, diff, "Path: $[0].name")
	assert.Contains(t, diff, `Expected: "first"`)
	assert.Contains(t, diff, `Actual: "updated_first"`)
}

// TestGenerateTableDiff_DifferentTypes_008 tests when field types change
func TestGenerateTableDiff_DifferentTypes_008(t *testing.T) {
	expected := `{"value": 123, "flag": true, "data": null}`
	actual := `{"value": "123", "flag": "true", "data": {}}`

	diff, err := GenerateTableDiff(expected, actual)

	require.NoError(t, err)
	assert.Contains(t, diff, "Path: data")
	assert.Contains(t, diff, "Expected: null")
	assert.Contains(t, diff, "Actual: <removed>")
	assert.Contains(t, diff, "Path: flag")
	assert.Contains(t, diff, "Expected: true")
	assert.Contains(t, diff, `Actual: "true"`)
	assert.Contains(t, diff, "Path: value")
	assert.Contains(t, diff, "Expected: 123")
	assert.Contains(t, diff, `Actual: "123"`)
}

// TestGenerateTableDiff_InvalidJSON_009 tests behavior with invalid JSON input
func TestGenerateTableDiff_InvalidJSON_009(t *testing.T) {
	expected := `{"valid": "json"}`
	actual := `{"invalid": json}`

	diff, err := GenerateTableDiff(expected, actual)

	require.NoError(t, err)
	assert.NotEmpty(t, diff)
	assert.Contains(t, diff, "=== CHANGES WITHIN THE RESPONSE BODY ===")
	assert.NotContains(t, diff, "No differences found")
}

// TestGenerateTableDiff_EmptyJSON_010 tests empty JSON objects
func TestGenerateTableDiff_EmptyJSON_010(t *testing.T) {
	expected := `{}`
	actual := `{}`

	diff, err := GenerateTableDiff(expected, actual)

	require.NoError(t, err)
	assert.Equal(t, "No differences found in JSON body after flattening.", diff)
}

// TestGenerateTableDiff_EmptyToPopulated_011 tests from empty to populated JSON
func TestGenerateTableDiff_EmptyToPopulated_011(t *testing.T) {
	expected := `{}`
	actual := `{"name": "John", "age": 30}`

	diff, err := GenerateTableDiff(expected, actual)

	require.NoError(t, err)
	assert.Contains(t, diff, "Path: age")
	assert.Contains(t, diff, "Expected: <added>")
	assert.Contains(t, diff, "Actual: 30")
	assert.Contains(t, diff, "Path: name")
	assert.Contains(t, diff, "Expected: <added>")
	assert.Contains(t, diff, `Actual: "John"`)
}

// TestGenerateTableDiff_LargeNumbers_012 tests handling of large numbers
func TestGenerateTableDiff_LargeNumbers_012(t *testing.T) {
	expected := `{"bigNum": 9223372036854775807, "decimal": 123.456789}`
	actual := `{"bigNum": 9223372036854775806, "decimal": 123.456788}`

	diff, err := GenerateTableDiff(expected, actual)

	require.NoError(t, err)
	assert.Contains(t, diff, "Path: bigNum")
	assert.Contains(t, diff, "Expected: 9223372036854775807")
	assert.Contains(t, diff, "Actual: 9223372036854775806")
	assert.Contains(t, diff, "Path: decimal")
	assert.Contains(t, diff, "Expected: 123.456789")
	assert.Contains(t, diff, "Actual: 123.456788")
}

// TestGenerateTableDiff_SpecialCharacters_013 tests strings with special characters
func TestGenerateTableDiff_SpecialCharacters_013(t *testing.T) {
	expected := `{"message": "Hello\nWorld", "emoji": "🎉", "quote": "He said \"Hello\""}`
	actual := `{"message": "Hello\tWorld", "emoji": "🚀", "quote": "She said \"Hi\""}`

	diff, err := GenerateTableDiff(expected, actual)

	require.NoError(t, err)
	assert.Contains(t, diff, "Path: emoji")
	assert.Contains(t, diff, `Expected: "🎉"`)
	assert.Contains(t, diff, `Actual: "🚀"`)
	assert.Contains(t, diff, "Path: message")
	assert.Contains(t, diff, `"Hello\nWorld"`)
	assert.Contains(t, diff, `"Hello\tWorld"`)
	assert.Contains(t, diff, "Path: quote")
	assert.Contains(t, diff, `"He said \"Hello\""`)
	assert.Contains(t, diff, `"She said \"Hi\""`)
}
>>>>>>> 6c6bc0a7

			if tt.wantErr {
				if err == nil {
					t.Error("expected error but got none")
				}
				return
			}
<<<<<<< HEAD
=======
		}
	}`
	actual := `{
		"level1": {
			"level2": {
				"level3": {
					"level4": {
						"value": "deeper"
					}
				}
			}
		}
	}`

	diff, err := GenerateTableDiff(expected, actual)

	require.NoError(t, err)
	assert.Contains(t, diff, "Path: level1.level2.level3.level4.value")
	assert.Contains(t, diff, `Expected: "deep"`)
	assert.Contains(t, diff, `Actual: "deeper"`)
}

// TestGenerateTableDiff_ArraySizeChange_015 tests when array sizes differ
func TestGenerateTableDiff_ArraySizeChange_015(t *testing.T) {
	expected := `{"items": [1, 2, 3]}`
	actual := `{"items": [1, 2, 3, 4, 5]}`

	diff, err := GenerateTableDiff(expected, actual)

	require.NoError(t, err)
	assert.Contains(t, diff, "Path: items[3]")
	assert.Contains(t, diff, "Expected: <added>")
	assert.Contains(t, diff, "Actual: 4")
	assert.Contains(t, diff, "Path: items[4]")
	assert.Contains(t, diff, "Expected: <added>")
	assert.Contains(t, diff, "Actual: 5")
}

// TestParseJSONLoose_ValidJSON_016 tests parseJSONLoose with valid JSON
func TestParseJSONLoose_ValidJSON_016(t *testing.T) {
	jsonStr := `{"name": "John", "age": 30, "active": true}`

	result, err := parseJSONLoose(jsonStr)

	require.NoError(t, err)
	resultMap, ok := result.(map[string]interface{})
	require.True(t, ok)
	assert.Equal(t, "John", resultMap["name"])
	assert.Equal(t, json.Number("30"), resultMap["age"])
	assert.Equal(t, true, resultMap["active"])
}
>>>>>>> 6c6bc0a7

			if err != nil {
				t.Errorf("unexpected error: %v", err)
				return
			}

			for _, contains := range tt.contains {
				if !strings.Contains(result, contains) {
					t.Errorf("expected result to contain %q, but it didn't. Result: %s", contains, result)
				}
			}
		})
	}
}

// TestParseJSONLoose tests the loose JSON parsing function
func TestParseJSONLoose(t *testing.T) {
	tests := []struct {
		name     string
		input    string
		wantErr  bool
		expected interface{}
	}{
		{
			name:     "valid JSON object",
			input:    `{"name": "John", "age": 30}`,
			wantErr:  false,
			expected: map[string]interface{}{"name": "John", "age": float64(30)},
		},
		{
			name:     "valid JSON array",
			input:    `[1, 2, 3]`,
			wantErr:  false,
			expected: []interface{}{float64(1), float64(2), float64(3)},
		},
		{
			name:     "invalid JSON - returns original string",
			input:    `{"name": "John"`,
			wantErr:  false,
			expected: `{"name": "John"`,
		},
		{
			name:     "plain string - returns original",
			input:    `plain text`,
			wantErr:  false,
			expected: `plain text`,
		},
		{
			name:     "JSON with trailing content",
			input:    `{"name": "John"}{"extra": "data"}`,
			wantErr:  false,
			expected: `{"name": "John"}{"extra": "data"}`,
		},
	}

	for _, tt := range tests {
		t.Run(tt.name, func(t *testing.T) {
			result, err := parseJSONLoose(tt.input)

			if tt.wantErr && err == nil {
				t.Error("expected error but got none")
				return
			}

			if !tt.wantErr && err != nil {
				t.Errorf("unexpected error: %v", err)
				return
			}

			// For string results, compare directly
			if str, ok := tt.expected.(string); ok {
				if result != str {
					t.Errorf("expected %q, got %q", str, result)
				}
				return
			}

			// For complex types, just verify the result is not nil and has the right type
			if result == nil {
				t.Error("expected non-nil result")
			}
		})
	}
}

// TestFlattenToMap tests the JSON flattening functionality
func TestFlattenToMap(t *testing.T) {
	tests := []struct {
		name     string
		input    interface{}
		expected map[string]string
	}{
		{
			name:  "simple object",
			input: map[string]interface{}{"name": "John", "age": float64(30)},
			expected: map[string]string{
				"$.name": `"John"`,
				"$.age":  "30",
			},
		},
		{
			name:  "nested object",
			input: map[string]interface{}{"user": map[string]interface{}{"name": "John", "age": float64(30)}},
			expected: map[string]string{
				"$.user.name": `"John"`,
				"$.user.age":  "30",
			},
		},
		{
			name:  "array",
			input: []interface{}{float64(1), float64(2), float64(3)},
			expected: map[string]string{
				"$[0]": "1",
				"$[1]": "2",
				"$[2]": "3",
			},
		},
		{
			name:  "object with array",
			input: map[string]interface{}{"items": []interface{}{float64(1), float64(2)}},
			expected: map[string]string{
				"$.items[0]": "1",
				"$.items[1]": "2",
			},
		},
		{
			name:  "primitive value",
			input: "simple string",
			expected: map[string]string{
				"$": `"simple string"`,
			},
		},
	}

	for _, tt := range tests {
		t.Run(tt.name, func(t *testing.T) {
			result := make(map[string]string)
			flattenToMap(tt.input, "", result)

			if len(result) != len(tt.expected) {
				t.Errorf("expected %d entries, got %d", len(tt.expected), len(result))
			}

			for key, expectedValue := range tt.expected {
				if actualValue, exists := result[key]; !exists {
					t.Errorf("missing key %q", key)
				} else if actualValue != expectedValue {
					t.Errorf("for key %q: expected %q, got %q", key, expectedValue, actualValue)
				}
			}
		})
	}
}

// TestPathWithDollar tests the path formatting function
func TestPathWithDollar(t *testing.T) {
	tests := []struct {
		input    string
		expected string
	}{
		{"", "$"},
		{"name", "$.name"},
		{"$.name", "$.name"},
		{"$[0]", "$[0]"},
		{"user.name", "$.user.name"},
	}

	for _, tt := range tests {
		t.Run(tt.input, func(t *testing.T) {
			result := pathWithDollar(tt.input)
			if result != tt.expected {
				t.Errorf("expected %q, got %q", tt.expected, result)
			}
		})
	}
}

// TestGeneratePlainOldNewDiff tests the plain text diff generation
func TestGeneratePlainOldNewDiff(t *testing.T) {
	tests := []struct {
		name     string
		expected string
		actual   string
		bodyType models.BodyType
		contains []string
	}{
		{
			name:     "different strings",
			expected: "Hello World",
			actual:   "Hello Universe",
			bodyType: models.Plain,
			contains: []string{"Path: PLAIN", "Old: Hello World", "New: Hello Universe"},
		},
		{
			name:     "identical strings",
			expected: "Hello World",
			actual:   "Hello World",
			bodyType: models.Plain,
			contains: []string{"No differences found"},
		},
		{
			name:     "strings with special characters",
			expected: "Line 1\nLine 2\tTabbed",
			actual:   "Line 1\rLine 2\tSpaced",
			bodyType: models.Plain,
			contains: []string{"Path: PLAIN", "Old: Line 1\\nLine 2\\tTabbed", "New: Line 1\\rLine 2\\tSpaced"},
		},
		{
			name:     "binary type",
			expected: "binary data 1",
			actual:   "binary data 2",
			bodyType: models.Binary,
			contains: []string{"Path: BINARY", "Old: binary data 1", "New: binary data 2"},
		},
	}

	for _, tt := range tests {
		t.Run(tt.name, func(t *testing.T) {
			result := GeneratePlainOldNewDiff(tt.expected, tt.actual, tt.bodyType)

<<<<<<< HEAD
			for _, contains := range tt.contains {
				if !strings.Contains(result, contains) {
					t.Errorf("expected result to contain %q, but it didn't. Result: %s", contains, result)
				}
			}
		})
	}
=======
	diff, err := GenerateTableDiff(expected, actual)

	require.NoError(t, err)
	assert.Contains(t, diff, "Path: other")
	assert.Contains(t, diff, `Expected: "test"`)
	assert.Contains(t, diff, "Actual: null")
	assert.Contains(t, diff, "Path: value")
	assert.Contains(t, diff, "Expected: null")
	assert.Contains(t, diff, `Actual: "changed"`)
>>>>>>> 6c6bc0a7
}

// TestEscapeOneLine tests the string escaping function
func TestEscapeOneLine(t *testing.T) {
	tests := []struct {
		name     string
		input    string
		expected string
	}{
		{
			name:     "normal string",
			input:    "Hello World",
			expected: "Hello World",
		},
		{
			name:     "string with newlines",
			input:    "Line 1\nLine 2",
			expected: "Line 1\\nLine 2",
		},
		{
			name:     "string with tabs and carriage returns",
			input:    "Tab\tReturn\r",
			expected: "Tab\\tReturn\\r",
		},
		{
			name:     "string with control characters",
			input:    "Control\x01\x02",
			expected: "Control\\x01\\x02",
		},
		{
			name:     "empty string",
			input:    "",
			expected: "",
		},
		{
			name:     "string with mixed characters",
			input:    "Normal\nTab\tControl\x1F",
			expected: "Normal\\nTab\\tControl\\x1F",
		},
	}

	for _, tt := range tests {
		t.Run(tt.name, func(t *testing.T) {
			result := escapeOneLine(tt.input)
			if result != tt.expected {
				t.Errorf("expected %q, got %q", tt.expected, result)
			}
<<<<<<< HEAD
		})
	}
=======
		}
	}`

	diff, err := GenerateTableDiff(expected, actual)

	require.NoError(t, err)
	assert.Contains(t, diff, "Path: data.page_content.something[0].data.tabs[0].id")
	assert.Contains(t, diff, `Expected: "777"`)
	assert.Contains(t, diff, `Actual: "7891"`)
	assert.Contains(t, diff, "Path: data.page_content.something[0].data.tabs[0].name")
	assert.Contains(t, diff, `Expected: "Bugs"`)
	assert.Contains(t, diff, `Actual: "Tests"`)
	assert.Contains(t, diff, "Path: data.page_info.id")
	assert.Contains(t, diff, `Expected: "99999"`)
	assert.Contains(t, diff, `Actual: "13777"`)
	assert.Contains(t, diff, "Path: data.page_info.name")
	assert.Contains(t, diff, `Expected: "keploy improve"`)
	assert.Contains(t, diff, `Actual: "Updated tests"`)
>>>>>>> 6c6bc0a7
}<|MERGE_RESOLUTION|>--- conflicted
+++ resolved
@@ -1,84 +1,14 @@
 package report
 
 import (
+	"encoding/json"
 	"strings"
 	"testing"
 
-	"go.keploy.io/server/v2/pkg/models"
+	"github.com/stretchr/testify/assert"
+	"github.com/stretchr/testify/require"
 )
 
-<<<<<<< HEAD
-// TestGenerateTableDiff tests JSON table diff generation
-func TestGenerateTableDiff(t *testing.T) {
-	tests := []struct {
-		name     string
-		expected string
-		actual   string
-		wantErr  bool
-		contains []string
-	}{
-		{
-			name:     "simple JSON difference",
-			expected: `{"name": "John", "age": 30}`,
-			actual:   `{"name": "Jane", "age": 25}`,
-			wantErr:  false,
-			contains: []string{"Path: name", "Old: \"John\"", "New: \"Jane\"", "Path: age", "Old: 30", "New: 25"},
-		},
-		{
-			name:     "nested JSON difference",
-			expected: `{"user": {"name": "John", "details": {"age": 30}}}`,
-			actual:   `{"user": {"name": "Jane", "details": {"age": 25}}}`,
-			wantErr:  false,
-			contains: []string{"Path: user.name", "Path: user.details.age"},
-		},
-		{
-			name:     "array difference",
-			expected: `{"items": [1, 2, 3]}`,
-			actual:   `{"items": [1, 2, 4]}`,
-			wantErr:  false,
-			contains: []string{"Path: items[2]", "Old: 3", "New: 4"},
-		},
-		{
-			name:     "added field",
-			expected: `{"name": "John"}`,
-			actual:   `{"name": "John", "age": 30}`,
-			wantErr:  false,
-			contains: []string{"Path: age", "Old: <added>", "New: 30"},
-		},
-		{
-			name:     "removed field",
-			expected: `{"name": "John", "age": 30}`,
-			actual:   `{"name": "John"}`,
-			wantErr:  false,
-			contains: []string{"Path: age", "Old: 30", "New: <removed>"},
-		},
-		{
-			name:     "identical JSON",
-			expected: `{"name": "John", "age": 30}`,
-			actual:   `{"name": "John", "age": 30}`,
-			wantErr:  false,
-			contains: []string{"No differences found"},
-		},
-		{
-			name:     "invalid JSON expected",
-			expected: `{"name": "John"`,
-			actual:   `{"name": "Jane"}`,
-			wantErr:  false,
-			contains: []string{"Path: $", "Old:", "New:"},
-		},
-		{
-			name:     "invalid JSON actual",
-			expected: `{"name": "John"}`,
-			actual:   `{"name": "Jane"`,
-			wantErr:  false,
-			contains: []string{"Path: $", "Old:", "New:"},
-		},
-	}
-
-	for _, tt := range tests {
-		t.Run(tt.name, func(t *testing.T) {
-			result, err := GenerateTableDiff(tt.expected, tt.actual)
-=======
 // TestGenerateTableDiff_IdenticalJSON_001 tests that identical JSON strings return no differences
 func TestGenerateTableDiff_IdenticalJSON_001(t *testing.T) {
 	expected := `{"name": "John", "age": 30, "city": "New York"}`
@@ -98,7 +28,6 @@
 	diff, err := GenerateTableDiff(expected, actual)
 
 	require.NoError(t, err)
-	assert.Contains(t, diff, "=== CHANGES WITHIN THE RESPONSE BODY ===")
 	assert.Contains(t, diff, "Path: age")
 	assert.Contains(t, diff, "Expected: 30")
 	assert.Contains(t, diff, "Actual: 25")
@@ -206,19 +135,6 @@
 	assert.Contains(t, diff, `Actual: "123"`)
 }
 
-// TestGenerateTableDiff_InvalidJSON_009 tests behavior with invalid JSON input
-func TestGenerateTableDiff_InvalidJSON_009(t *testing.T) {
-	expected := `{"valid": "json"}`
-	actual := `{"invalid": json}`
-
-	diff, err := GenerateTableDiff(expected, actual)
-
-	require.NoError(t, err)
-	assert.NotEmpty(t, diff)
-	assert.Contains(t, diff, "=== CHANGES WITHIN THE RESPONSE BODY ===")
-	assert.NotContains(t, diff, "No differences found")
-}
-
 // TestGenerateTableDiff_EmptyJSON_010 tests empty JSON objects
 func TestGenerateTableDiff_EmptyJSON_010(t *testing.T) {
 	expected := `{}`
@@ -280,16 +196,18 @@
 	assert.Contains(t, diff, `"He said \"Hello\""`)
 	assert.Contains(t, diff, `"She said \"Hi\""`)
 }
->>>>>>> 6c6bc0a7
-
-			if tt.wantErr {
-				if err == nil {
-					t.Error("expected error but got none")
+
+// TestGenerateTableDiff_ComplexNesting_014 tests deeply nested structures
+func TestGenerateTableDiff_ComplexNesting_014(t *testing.T) {
+	expected := `{
+		"level1": {
+			"level2": {
+				"level3": {
+					"level4": {
+						"value": "deep"
+					}
 				}
-				return
 			}
-<<<<<<< HEAD
-=======
 		}
 	}`
 	actual := `{
@@ -341,164 +259,123 @@
 	assert.Equal(t, json.Number("30"), resultMap["age"])
 	assert.Equal(t, true, resultMap["active"])
 }
->>>>>>> 6c6bc0a7
-
-			if err != nil {
-				t.Errorf("unexpected error: %v", err)
-				return
-			}
-
-			for _, contains := range tt.contains {
-				if !strings.Contains(result, contains) {
-					t.Errorf("expected result to contain %q, but it didn't. Result: %s", contains, result)
-				}
-			}
-		})
-	}
-}
-
-// TestParseJSONLoose tests the loose JSON parsing function
-func TestParseJSONLoose(t *testing.T) {
-	tests := []struct {
-		name     string
-		input    string
-		wantErr  bool
-		expected interface{}
-	}{
-		{
-			name:     "valid JSON object",
-			input:    `{"name": "John", "age": 30}`,
-			wantErr:  false,
-			expected: map[string]interface{}{"name": "John", "age": float64(30)},
-		},
-		{
-			name:     "valid JSON array",
-			input:    `[1, 2, 3]`,
-			wantErr:  false,
-			expected: []interface{}{float64(1), float64(2), float64(3)},
-		},
-		{
-			name:     "invalid JSON - returns original string",
-			input:    `{"name": "John"`,
-			wantErr:  false,
-			expected: `{"name": "John"`,
-		},
-		{
-			name:     "plain string - returns original",
-			input:    `plain text`,
-			wantErr:  false,
-			expected: `plain text`,
-		},
-		{
-			name:     "JSON with trailing content",
-			input:    `{"name": "John"}{"extra": "data"}`,
-			wantErr:  false,
-			expected: `{"name": "John"}{"extra": "data"}`,
-		},
-	}
-
-	for _, tt := range tests {
-		t.Run(tt.name, func(t *testing.T) {
-			result, err := parseJSONLoose(tt.input)
-
-			if tt.wantErr && err == nil {
-				t.Error("expected error but got none")
-				return
-			}
-
-			if !tt.wantErr && err != nil {
-				t.Errorf("unexpected error: %v", err)
-				return
-			}
-
-			// For string results, compare directly
-			if str, ok := tt.expected.(string); ok {
-				if result != str {
-					t.Errorf("expected %q, got %q", str, result)
-				}
-				return
-			}
-
-			// For complex types, just verify the result is not nil and has the right type
-			if result == nil {
-				t.Error("expected non-nil result")
-			}
-		})
-	}
-}
-
-// TestFlattenToMap tests the JSON flattening functionality
-func TestFlattenToMap(t *testing.T) {
-	tests := []struct {
-		name     string
-		input    interface{}
-		expected map[string]string
-	}{
-		{
-			name:  "simple object",
-			input: map[string]interface{}{"name": "John", "age": float64(30)},
-			expected: map[string]string{
-				"$.name": `"John"`,
-				"$.age":  "30",
+
+// TestParseJSONLoose_InvalidJSON_017 tests parseJSONLoose with invalid JSON
+func TestParseJSONLoose_InvalidJSON_017(t *testing.T) {
+	jsonStr := `invalid json string`
+
+	result, err := parseJSONLoose(jsonStr)
+
+	require.NoError(t, err)
+	assert.Equal(t, jsonStr, result) // Should return the original string
+}
+
+// TestParseJSONLoose_NumberPreservation_018 tests that numbers are preserved as json.Number
+func TestParseJSONLoose_NumberPreservation_018(t *testing.T) {
+	jsonStr := `{"bigInt": 9223372036854775807, "float": 123.456789}`
+
+	result, err := parseJSONLoose(jsonStr)
+
+	require.NoError(t, err)
+	resultMap, ok := result.(map[string]interface{})
+	require.True(t, ok)
+	assert.IsType(t, json.Number(""), resultMap["bigInt"])
+	assert.IsType(t, json.Number(""), resultMap["float"])
+	assert.Equal(t, "9223372036854775807", string(resultMap["bigInt"].(json.Number)))
+	assert.Equal(t, "123.456789", string(resultMap["float"].(json.Number)))
+}
+
+// TestFlattenToMap_SimpleObject_019 tests flattenToMap with simple objects
+func TestFlattenToMap_SimpleObject_019(t *testing.T) {
+	input := map[string]interface{}{
+		"name": "John",
+		"age":  json.Number("30"),
+	}
+	output := make(map[string]string)
+
+	flattenToMap(input, "", output)
+
+	expected := map[string]string{
+		"$.age":  "30",
+		"$.name": `"John"`,
+	}
+	assert.Equal(t, expected, output)
+}
+
+// TestFlattenToMap_NestedObject_020 tests flattenToMap with nested objects
+func TestFlattenToMap_NestedObject_020(t *testing.T) {
+	input := map[string]interface{}{
+		"user": map[string]interface{}{
+			"name": "John",
+			"details": map[string]interface{}{
+				"age":  json.Number("30"),
+				"city": "NY",
 			},
 		},
-		{
-			name:  "nested object",
-			input: map[string]interface{}{"user": map[string]interface{}{"name": "John", "age": float64(30)}},
-			expected: map[string]string{
-				"$.user.name": `"John"`,
-				"$.user.age":  "30",
+	}
+	output := make(map[string]string)
+
+	flattenToMap(input, "", output)
+
+	expected := map[string]string{
+		"$.user.details.age":  "30",
+		"$.user.details.city": `"NY"`,
+		"$.user.name":         `"John"`,
+	}
+	assert.Equal(t, expected, output)
+}
+
+// TestFlattenToMap_Array_021 tests flattenToMap with arrays
+func TestFlattenToMap_Array_021(t *testing.T) {
+	input := []interface{}{
+		"first",
+		json.Number("42"),
+		map[string]interface{}{
+			"nested": "value",
+		},
+	}
+	output := make(map[string]string)
+
+	flattenToMap(input, "", output)
+
+	expected := map[string]string{
+		"$[0]":        `"first"`,
+		"$[1]":        "42",
+		"$[2].nested": `"value"`,
+	}
+	assert.Equal(t, expected, output)
+}
+
+// TestFlattenToMap_ArrayInObject_022 tests flattenToMap with arrays inside objects
+func TestFlattenToMap_ArrayInObject_022(t *testing.T) {
+	input := map[string]interface{}{
+		"items": []interface{}{
+			map[string]interface{}{
+				"id":   json.Number("1"),
+				"name": "item1",
+			},
+			map[string]interface{}{
+				"id":   json.Number("2"),
+				"name": "item2",
 			},
 		},
-		{
-			name:  "array",
-			input: []interface{}{float64(1), float64(2), float64(3)},
-			expected: map[string]string{
-				"$[0]": "1",
-				"$[1]": "2",
-				"$[2]": "3",
-			},
-		},
-		{
-			name:  "object with array",
-			input: map[string]interface{}{"items": []interface{}{float64(1), float64(2)}},
-			expected: map[string]string{
-				"$.items[0]": "1",
-				"$.items[1]": "2",
-			},
-		},
-		{
-			name:  "primitive value",
-			input: "simple string",
-			expected: map[string]string{
-				"$": `"simple string"`,
-			},
-		},
-	}
-
-	for _, tt := range tests {
-		t.Run(tt.name, func(t *testing.T) {
-			result := make(map[string]string)
-			flattenToMap(tt.input, "", result)
-
-			if len(result) != len(tt.expected) {
-				t.Errorf("expected %d entries, got %d", len(tt.expected), len(result))
-			}
-
-			for key, expectedValue := range tt.expected {
-				if actualValue, exists := result[key]; !exists {
-					t.Errorf("missing key %q", key)
-				} else if actualValue != expectedValue {
-					t.Errorf("for key %q: expected %q, got %q", key, expectedValue, actualValue)
-				}
-			}
-		})
-	}
-}
-
-// TestPathWithDollar tests the path formatting function
-func TestPathWithDollar(t *testing.T) {
-	tests := []struct {
+	}
+	output := make(map[string]string)
+
+	flattenToMap(input, "", output)
+
+	expected := map[string]string{
+		"$.items[0].id":   "1",
+		"$.items[0].name": `"item1"`,
+		"$.items[1].id":   "2",
+		"$.items[1].name": `"item2"`,
+	}
+	assert.Equal(t, expected, output)
+}
+
+// TestPathWithDollar_023 tests pathWithDollar function
+func TestPathWithDollar_023(t *testing.T) {
+	testCases := []struct {
 		input    string
 		expected string
 	}{
@@ -506,71 +383,45 @@
 		{"name", "$.name"},
 		{"$.name", "$.name"},
 		{"$[0]", "$[0]"},
-		{"user.name", "$.user.name"},
-	}
-
-	for _, tt := range tests {
-		t.Run(tt.input, func(t *testing.T) {
-			result := pathWithDollar(tt.input)
-			if result != tt.expected {
-				t.Errorf("expected %q, got %q", tt.expected, result)
-			}
-		})
-	}
-}
-
-// TestGeneratePlainOldNewDiff tests the plain text diff generation
-func TestGeneratePlainOldNewDiff(t *testing.T) {
-	tests := []struct {
-		name     string
-		expected string
-		actual   string
-		bodyType models.BodyType
-		contains []string
-	}{
-		{
-			name:     "different strings",
-			expected: "Hello World",
-			actual:   "Hello Universe",
-			bodyType: models.Plain,
-			contains: []string{"Path: PLAIN", "Old: Hello World", "New: Hello Universe"},
-		},
-		{
-			name:     "identical strings",
-			expected: "Hello World",
-			actual:   "Hello World",
-			bodyType: models.Plain,
-			contains: []string{"No differences found"},
-		},
-		{
-			name:     "strings with special characters",
-			expected: "Line 1\nLine 2\tTabbed",
-			actual:   "Line 1\rLine 2\tSpaced",
-			bodyType: models.Plain,
-			contains: []string{"Path: PLAIN", "Old: Line 1\\nLine 2\\tTabbed", "New: Line 1\\rLine 2\\tSpaced"},
-		},
-		{
-			name:     "binary type",
-			expected: "binary data 1",
-			actual:   "binary data 2",
-			bodyType: models.Binary,
-			contains: []string{"Path: BINARY", "Old: binary data 1", "New: binary data 2"},
-		},
-	}
-
-	for _, tt := range tests {
-		t.Run(tt.name, func(t *testing.T) {
-			result := GeneratePlainOldNewDiff(tt.expected, tt.actual, tt.bodyType)
-
-<<<<<<< HEAD
-			for _, contains := range tt.contains {
-				if !strings.Contains(result, contains) {
-					t.Errorf("expected result to contain %q, but it didn't. Result: %s", contains, result)
-				}
-			}
-		})
-	}
-=======
+		{"user.details.age", "$.user.details.age"},
+	}
+
+	for _, tc := range testCases {
+		result := pathWithDollar(tc.input)
+		assert.Equal(t, tc.expected, result, "Input: %s", tc.input)
+	}
+}
+
+// TestGenerateTableDiff_SortedOutput_024 tests that output keys are sorted
+func TestGenerateTableDiff_SortedOutput_024(t *testing.T) {
+	expected := `{"z": "last", "a": "first", "m": "middle"}`
+	actual := `{"z": "changed", "a": "changed", "m": "changed"}`
+
+	diff, err := GenerateTableDiff(expected, actual)
+
+	require.NoError(t, err)
+
+	// Split by lines and find the order of Path entries
+	lines := strings.Split(diff, "\n")
+	pathLines := make([]string, 0)
+	for _, line := range lines {
+		if strings.HasPrefix(line, "Path: ") {
+			pathLines = append(pathLines, line)
+		}
+	}
+
+	// Should be sorted: a, m, z
+	require.Len(t, pathLines, 3)
+	assert.Contains(t, pathLines[0], "Path: a")
+	assert.Contains(t, pathLines[1], "Path: m")
+	assert.Contains(t, pathLines[2], "Path: z")
+}
+
+// TestGenerateTableDiff_JSONWithNulls_025 tests handling of null values
+func TestGenerateTableDiff_JSONWithNulls_025(t *testing.T) {
+	expected := `{"value": null, "other": "test"}`
+	actual := `{"value": "changed", "other": null}`
+
 	diff, err := GenerateTableDiff(expected, actual)
 
 	require.NoError(t, err)
@@ -580,58 +431,60 @@
 	assert.Contains(t, diff, "Path: value")
 	assert.Contains(t, diff, "Expected: null")
 	assert.Contains(t, diff, `Actual: "changed"`)
->>>>>>> 6c6bc0a7
-}
-
-// TestEscapeOneLine tests the string escaping function
-func TestEscapeOneLine(t *testing.T) {
-	tests := []struct {
-		name     string
-		input    string
-		expected string
-	}{
-		{
-			name:     "normal string",
-			input:    "Hello World",
-			expected: "Hello World",
-		},
-		{
-			name:     "string with newlines",
-			input:    "Line 1\nLine 2",
-			expected: "Line 1\\nLine 2",
-		},
-		{
-			name:     "string with tabs and carriage returns",
-			input:    "Tab\tReturn\r",
-			expected: "Tab\\tReturn\\r",
-		},
-		{
-			name:     "string with control characters",
-			input:    "Control\x01\x02",
-			expected: "Control\\x01\\x02",
-		},
-		{
-			name:     "empty string",
-			input:    "",
-			expected: "",
-		},
-		{
-			name:     "string with mixed characters",
-			input:    "Normal\nTab\tControl\x1F",
-			expected: "Normal\\nTab\\tControl\\x1F",
-		},
-	}
-
-	for _, tt := range tests {
-		t.Run(tt.name, func(t *testing.T) {
-			result := escapeOneLine(tt.input)
-			if result != tt.expected {
-				t.Errorf("expected %q, got %q", tt.expected, result)
+}
+
+// TestGenerateTableDiff_ComplexRealWorldExample_026 tests with a complex real-world-like JSON
+func TestGenerateTableDiff_ComplexRealWorldExample_026(t *testing.T) {
+	// Simplified version of the sample report data
+	expected := `{
+		"status": 200,
+		"data": {
+			"page_info": {
+				"id": "99999",
+				"name": "keploy improve"
+			},
+			"page_content": {
+				"something": [
+					{
+						"id": 50000,
+						"type": "Keploy_detail",
+						"data": {
+							"tabs": [
+								{
+									"id": "777",
+									"name": "Bugs"
+								}
+							]
+						}
+					}
+				]
 			}
-<<<<<<< HEAD
-		})
-	}
-=======
+		}
+	}`
+
+	actual := `{
+		"status": 200,
+		"data": {
+			"page_info": {
+				"id": "13777",
+				"name": "Updated tests"
+			},
+			"page_content": {
+				"something": [
+					{
+						"id": 50000,
+						"type": "Keploy_detail",
+						"data": {
+							"tabs": [
+								{
+									"id": "7891",
+									"name": "Tests"
+								}
+							]
+						}
+					}
+				]
+			}
 		}
 	}`
 
@@ -650,5 +503,4 @@
 	assert.Contains(t, diff, "Path: data.page_info.name")
 	assert.Contains(t, diff, `Expected: "keploy improve"`)
 	assert.Contains(t, diff, `Actual: "Updated tests"`)
->>>>>>> 6c6bc0a7
 }