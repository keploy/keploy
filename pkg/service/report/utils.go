package report

import (
	"bufio"
	"fmt"
	"strings"
	"time"

	"go.keploy.io/server/v2/pkg/models"
)

// estimateDuration tries to compute sum of TimeTaken across tests if those fields exist.
func estimateDuration(tests []models.TestResult) time.Duration {
	var sum time.Duration
	for _, t := range tests {
		if t.TimeTaken != "" {
			if dur, err := parseTimeString(t.TimeTaken); err == nil {
				sum += dur
			}
		}
	}
	return sum
}

// parseTimeString parses time strings in formats like "1.5s", "2m30s", etc.
func parseTimeString(timeStr string) (time.Duration, error) {
	return time.ParseDuration(timeStr)
}

func fmtDuration(d time.Duration) string {
	// 28.54 s style
	secs := float64(d) / float64(time.Second)
	return fmt.Sprintf("%.2f s", secs)
}

// printSingleSummaryTo is the buffered variant used internally.
func printSingleSummaryTo(w *bufio.Writer, name string, total, pass, fail int, dur time.Duration, failedCases []string) {
	fmt.Fprintln(w, "<=========================================>")
	fmt.Fprintln(w, " COMPLETE TESTRUN SUMMARY.")
	fmt.Fprintf(w, "\tTotal tests: %d\n", total)
	fmt.Fprintf(w, "\tTotal test passed: %d\n", pass)
	fmt.Fprintf(w, "\tTotal test failed: %d\n", fail)
	if dur > 0 {
		fmt.Fprintf(w, "\tTotal time taken: %q\n", fmtDuration(dur))
	} else {
		fmt.Fprintf(w, "\tTotal time taken: %q\n", "N/A")
	}
	fmt.Fprintln(w, "\tTest Suite\t\tTotal\tPassed\t\tFailed\t\tTime Taken\t")
	tt := "N/A"
	if dur > 0 {
		tt = fmtDuration(dur)
	}
	fmt.Fprintf(w, "\t%q\t\t%d\t\t%d\t\t%d\t\t%q\n", name, total, pass, fail, tt)

	fmt.Fprintln(w, "\nFAILED TEST CASES:")
	if fail == 0 || len(failedCases) == 0 {
		fmt.Fprintln(w, "\t(none)")
	} else {
		for _, fc := range failedCases {
			fmt.Fprintf(w, "\t- %s\n", fc)
		}
	}
	fmt.Fprintln(w, "<=========================================>")
}

// applyCliColorsToDiff adds ANSI colors to values in the JSON diff block.
// - Value after "Path:" is yellow
// - Value after "Expected:" is red
// - Value after "Actual:" is green
func applyCliColorsToDiff(diff string) string {
	if diff == "" {
		return diff
	}

	mustProcess := false
	for _, prefix := range []string{"Path: ", "  Old: ", "  New: "} {
		if strings.Contains(diff, prefix) {
			mustProcess = true
			break
		}
	}

	if !mustProcess {
		return diff
	}

	const (
		ansiReset  = "\x1b[0m"
		ansiYellow = "\x1b[33m"
		ansiRed    = "\x1b[31m"
		ansiGreen  = "\x1b[32m"
	)

	lines := strings.Split(diff, "\n")
	for i, line := range lines {
		if strings.HasPrefix(line, "Path: ") {
			value := strings.TrimPrefix(line, "Path: ")
			lines[i] = "Path: " + ansiYellow + value + ansiReset
			continue
		}
<<<<<<< HEAD
		if strings.HasPrefix(line, "  Old: ") {
			value := strings.TrimPrefix(line, "  Old: ")
			lines[i] = "  Old: " + ansiRed + value + ansiReset
			continue
		}
		if strings.HasPrefix(line, "  New: ") {
			value := strings.TrimPrefix(line, "  New: ")
			lines[i] = "  New: " + ansiGreen + value + ansiReset
=======
		if strings.HasPrefix(line, "  Expected: ") {
			// Color only the value after "  Expected: " in red
			value := strings.TrimPrefix(line, "  Expected: ")
			lines[i] = "  Expected: " + ansiRed + value + ansiReset
			continue
		}
		if strings.HasPrefix(line, "  Actual: ") {
			// Color only the value after "  New: " in green
			value := strings.TrimPrefix(line, "  Actual: ")
			lines[i] = "  Actual: " + ansiGreen + value + ansiReset
>>>>>>> 6c6bc0a7
			continue
		}
	}
	return strings.Join(lines, "\n")
}

// GenerateStatusAndHeadersTableDiff builds a table-style diff for status code, headers,
// trailer headers, and synthetic content-length when body differs and header is absent.
func GenerateStatusAndHeadersTableDiff(test models.TestResult) string {
	var sb strings.Builder
	sb.WriteString("=== CHANGES IN STATUS AND HEADERS ===\n")

	hasDiff := false

	// Status code
	if !test.Result.StatusCode.Normal {
		hasDiff = true
		sb.WriteString("Path: status_code\n")
		sb.WriteString(fmt.Sprintf("  Expected: %d\n", test.Result.StatusCode.Expected))
		sb.WriteString(fmt.Sprintf("  Actual: %d\n\n", test.Result.StatusCode.Actual))
	}

	// Headers
	for _, hr := range test.Result.HeadersResult {
		if hr.Normal {
			continue
		}
		hasDiff = true
		expected := strings.Join(hr.Expected.Value, ", ")
		actual := strings.Join(hr.Actual.Value, ", ")
		sb.WriteString(fmt.Sprintf("Path: header.%s\n", hr.Actual.Key))
		sb.WriteString(fmt.Sprintf("  Expected: %s\n", expected))
		sb.WriteString(fmt.Sprintf("  Actual: %s\n\n", actual))
	}

	// Trailer headers
	for _, tr := range test.Result.TrailerResult {
		if tr.Normal {
			continue
		}
		hasDiff = true
		expected := strings.Join(tr.Expected.Value, ", ")
		actual := strings.Join(tr.Actual.Value, ", ")
		sb.WriteString(fmt.Sprintf("Path: trailer.%s\n", tr.Actual.Key))
		sb.WriteString(fmt.Sprintf("  Expected: %s\n", expected))
		sb.WriteString(fmt.Sprintf("  Actual: %s\n\n", actual))
	}

	// Synthetic content length if body differs and content-length header wasn't already reported
	hasContentLengthHeaderChange := false
	for _, hr := range test.Result.HeadersResult {
		if strings.EqualFold(hr.Actual.Key, "Content-Length") || strings.EqualFold(hr.Expected.Key, "Content-Length") {
			hasContentLengthHeaderChange = !hr.Normal
			break
		}
	}
	if !hasContentLengthHeaderChange {
		for _, br := range test.Result.BodyResult {
			if br.Normal {
				continue
			}
			expLen := len(br.Expected)
			actLen := len(br.Actual)
			if expLen != actLen {
				hasDiff = true
				sb.WriteString("Path: content_length\n")
				sb.WriteString(fmt.Sprintf("  Expected: %d\n", expLen))
				sb.WriteString(fmt.Sprintf("  Actual: %d\n\n", actLen))
				break
			}
		}
	}

	if !hasDiff {
		return "No differences found in status or headers."
	}
	return strings.TrimSpace(sb.String())
}<|MERGE_RESOLUTION|>--- conflicted
+++ resolved
@@ -98,7 +98,6 @@
 			lines[i] = "Path: " + ansiYellow + value + ansiReset
 			continue
 		}
-<<<<<<< HEAD
 		if strings.HasPrefix(line, "  Old: ") {
 			value := strings.TrimPrefix(line, "  Old: ")
 			lines[i] = "  Old: " + ansiRed + value + ansiReset
@@ -107,18 +106,6 @@
 		if strings.HasPrefix(line, "  New: ") {
 			value := strings.TrimPrefix(line, "  New: ")
 			lines[i] = "  New: " + ansiGreen + value + ansiReset
-=======
-		if strings.HasPrefix(line, "  Expected: ") {
-			// Color only the value after "  Expected: " in red
-			value := strings.TrimPrefix(line, "  Expected: ")
-			lines[i] = "  Expected: " + ansiRed + value + ansiReset
-			continue
-		}
-		if strings.HasPrefix(line, "  Actual: ") {
-			// Color only the value after "  New: " in green
-			value := strings.TrimPrefix(line, "  Actual: ")
-			lines[i] = "  Actual: " + ansiGreen + value + ansiReset
->>>>>>> 6c6bc0a7
 			continue
 		}
 	}
