package record

import (
	"context"

	"go.keploy.io/server/v2/pkg/models"
)

type Instrumentation interface {
	//Setup prepares the environment for the recording
	Setup(ctx context.Context, cmd string, opts models.SetupOptions) (uint64, error)
	//Hook will load hooks and start the proxy server.
	Hook(ctx context.Context, id uint64, opts models.HookOptions) error
	GetIncoming(ctx context.Context, id uint64, opts models.IncomingOptions) (<-chan *models.TestCase, error)
	GetOutgoing(ctx context.Context, id uint64, opts models.OutgoingOptions) (<-chan *models.Mock, error)
	// Run is blocking call and will execute until error
	Run(ctx context.Context, id uint64, opts models.RunOptions) models.AppError
	GetContainerIP(ctx context.Context, id uint64) (string, error)
}

type Service interface {
	Start(ctx context.Context, reRecordCfg models.ReRecordCfg) error
	GetContainerIP(ctx context.Context, id uint64) (string, error)
<<<<<<< HEAD
	InsertMocks(ctx context.Context, testSetID string, mockCh <-chan *models.Mock) error
=======
	SetGlobalMockChannel(mockCh chan<- *models.Mock)
	GetNextTestSetID(ctx context.Context) (string, error)
>>>>>>> 50b604dd
}

type TestDB interface {
	GetAllTestSetIDs(ctx context.Context) ([]string, error)
	InsertTestCase(ctx context.Context, tc *models.TestCase, testSetID string, enableLog bool) error
	// GetTestCases(ctx context.Context, testID string) ([]*models.TestCase, error)
}

type MockDB interface {
	InsertMock(ctx context.Context, mock *models.Mock, testSetID string) error
	DeleteMocksForSet(ctx context.Context, testSetID string) error
	GetCurrMockID() int64
	ResetCounterID()
}

type TestSetConfig interface {
	Read(ctx context.Context, testSetID string) (*models.TestSet, error)
	Write(ctx context.Context, testSetID string, testSet *models.TestSet) error
}

type Telemetry interface {
	RecordedTestSuite(testSet string, testsTotal int, mockTotal map[string]int)
	RecordedTestCaseMock(mockType string)
	RecordedMocks(mockTotal map[string]int)
	RecordedTestAndMocks()
}

type FrameChan struct {
	Incoming <-chan *models.TestCase
	Outgoing <-chan *models.Mock
}<|MERGE_RESOLUTION|>--- conflicted
+++ resolved
@@ -21,12 +21,9 @@
 type Service interface {
 	Start(ctx context.Context, reRecordCfg models.ReRecordCfg) error
 	GetContainerIP(ctx context.Context, id uint64) (string, error)
-<<<<<<< HEAD
-	InsertMocks(ctx context.Context, testSetID string, mockCh <-chan *models.Mock) error
-=======
 	SetGlobalMockChannel(mockCh chan<- *models.Mock)
 	GetNextTestSetID(ctx context.Context) (string, error)
->>>>>>> 50b604dd
+	InsertMocks(ctx context.Context, testSetID string, mockCh <-chan *models.Mock) error
 }
 
 type TestDB interface {
