--- conflicted
+++ resolved
@@ -54,13 +54,9 @@
 
 type FrameChan struct {
 	Incoming <-chan *models.TestCase
-<<<<<<< HEAD
-	Outgoing <-chan *models.Mock
+	Outgoing <-chan *yaml.NetworkTrafficDoc
 }
 
 type ToolsSvc interface {
 	Templatize(ctx context.Context) error
-=======
-	Outgoing <-chan *yaml.NetworkTrafficDoc
->>>>>>> 3cd8fc7f
 }