--- conflicted
+++ resolved
@@ -19,11 +19,7 @@
 }
 
 type Service interface {
-<<<<<<< HEAD
 	Start(ctx context.Context, reRecordCfg models.ReRecordCfg) error
-=======
-	Start(ctx context.Context, reRecord models.ReRecordConfig) error
->>>>>>> 7bb3361b
 	GetContainerIP(ctx context.Context, id uint64) (string, error)
 	SetGlobalMockChannel(mockCh chan<- *models.Mock)
 	GetNextTestSetID(ctx context.Context) (string, error)
