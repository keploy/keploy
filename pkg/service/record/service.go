package record

import (
	"context"

	"go.keploy.io/server/v2/pkg/models"
)

<<<<<<< HEAD
type Instrumentation interface {
	//Setup prepares the environment for the recording
	Setup(ctx context.Context, cmd string, opts models.SetupOptions) (uint64, error)
	//Hook will load hooks and start the proxy server.
	Hook(ctx context.Context, id uint64, opts models.HookOptions) error
	GetIncoming(ctx context.Context, id uint64, opts models.IncomingOptions) (<-chan *models.TestCase, error)
	GetOutgoing(ctx context.Context, id uint64, opts models.OutgoingOptions) (<-chan *models.Mock, error)
	// Run is blocking call and will execute until error
	Run(ctx context.Context, id uint64, opts models.RunOptions) models.AppError
}

type Service interface {
	Start(ctx context.Context) error
	StartMock(ctx context.Context) error
}

type TestDB interface {
	GetAllTestSetIDs(ctx context.Context) ([]string, error)
	InsertTestCase(ctx context.Context, tc *models.TestCase, testSetID string) error
}

type MockDB interface {
	InsertMock(ctx context.Context, mock *models.Mock, testSetID string) error
}

type Telemetry interface {
	RecordedTestSuite(ctx context.Context, testSet string, testsTotal int, mockTotal map[string]int)
	RecordedTestCaseMock(ctx context.Context, mockType string)
	RecordedMocks(ctx context.Context, mockTotal map[string]int)
	RecordedTestAndMocks(ctx context.Context)
=======
type Recorder interface {
	CaptureTraffic(path string, proxyPort uint32, appCmd, appContainer, networkName string, dirName string, Delay uint64, buildDelay time.Duration, ports []uint, filters *models.TestFilter, tcDB platform.TestCaseDB, tele *telemetry.Telemetry, passThroughHosts []models.Filters, recordTimer time.Duration)
	StartCaptureTraffic(path string, proxyPort uint32, appCmd, appContainer, networkName string, Delay uint64, buildDelay time.Duration, ports []uint, filters *models.TestFilter, enableTele bool, passThroughHosts []models.Filters, recordTimer time.Duration)
>>>>>>> e4f7cadd
}<|MERGE_RESOLUTION|>--- conflicted
+++ resolved
@@ -1,45 +1,14 @@
 package record
 
 import (
-	"context"
+	"time"
 
-	"go.keploy.io/server/v2/pkg/models"
+	"go.keploy.io/server/pkg/models"
+	"go.keploy.io/server/pkg/platform"
+	"go.keploy.io/server/pkg/platform/telemetry"
 )
 
-<<<<<<< HEAD
-type Instrumentation interface {
-	//Setup prepares the environment for the recording
-	Setup(ctx context.Context, cmd string, opts models.SetupOptions) (uint64, error)
-	//Hook will load hooks and start the proxy server.
-	Hook(ctx context.Context, id uint64, opts models.HookOptions) error
-	GetIncoming(ctx context.Context, id uint64, opts models.IncomingOptions) (<-chan *models.TestCase, error)
-	GetOutgoing(ctx context.Context, id uint64, opts models.OutgoingOptions) (<-chan *models.Mock, error)
-	// Run is blocking call and will execute until error
-	Run(ctx context.Context, id uint64, opts models.RunOptions) models.AppError
-}
-
-type Service interface {
-	Start(ctx context.Context) error
-	StartMock(ctx context.Context) error
-}
-
-type TestDB interface {
-	GetAllTestSetIDs(ctx context.Context) ([]string, error)
-	InsertTestCase(ctx context.Context, tc *models.TestCase, testSetID string) error
-}
-
-type MockDB interface {
-	InsertMock(ctx context.Context, mock *models.Mock, testSetID string) error
-}
-
-type Telemetry interface {
-	RecordedTestSuite(ctx context.Context, testSet string, testsTotal int, mockTotal map[string]int)
-	RecordedTestCaseMock(ctx context.Context, mockType string)
-	RecordedMocks(ctx context.Context, mockTotal map[string]int)
-	RecordedTestAndMocks(ctx context.Context)
-=======
 type Recorder interface {
 	CaptureTraffic(path string, proxyPort uint32, appCmd, appContainer, networkName string, dirName string, Delay uint64, buildDelay time.Duration, ports []uint, filters *models.TestFilter, tcDB platform.TestCaseDB, tele *telemetry.Telemetry, passThroughHosts []models.Filters, recordTimer time.Duration)
 	StartCaptureTraffic(path string, proxyPort uint32, appCmd, appContainer, networkName string, Delay uint64, buildDelay time.Duration, ports []uint, filters *models.TestFilter, enableTele bool, passThroughHosts []models.Filters, recordTimer time.Duration)
->>>>>>> e4f7cadd
 }