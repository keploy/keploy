// Package record provides functionality for recording and managing test cases and mocks.
package record

import (
	"context"
	"errors"
	"fmt"
	"strconv"
	"strings"

	"time"

	"go.keploy.io/server/v2/config"
	"go.keploy.io/server/v2/pkg"
	"go.keploy.io/server/v2/pkg/models"

	"go.keploy.io/server/v2/utils"
	"go.uber.org/zap"
	"golang.org/x/sync/errgroup"
)

type Recorder struct {
	logger          *zap.Logger
	testDB          TestDB
	mockDB          MockDB
	telemetry       Telemetry
	instrumentation Instrumentation
	testSetConf     TestSetConfig
	config          *config.Config
	globalMockCh    chan<- *models.Mock
}

func New(logger *zap.Logger, testDB TestDB, mockDB MockDB, telemetry Telemetry, instrumentation Instrumentation, testSetConf TestSetConfig, config *config.Config) Service {
	return &Recorder{
		logger:          logger,
		testDB:          testDB,
		mockDB:          mockDB,
		telemetry:       telemetry,
		instrumentation: instrumentation,
		testSetConf:     testSetConf,
		config:          config,
	}
}

func (r *Recorder) Start(ctx context.Context, reRecordCfg models.ReRecordCfg) error {
	// creating error group to manage proper shutdown of all the go routines and to propagate the error to the caller
	errGrp, _ := errgroup.WithContext(ctx)
	ctx = context.WithValue(ctx, models.ErrGroupKey, errGrp)

	runAppErrGrp, _ := errgroup.WithContext(ctx)
	runAppCtx := context.WithoutCancel(ctx)
	runAppCtx, runAppCtxCancel := context.WithCancel(runAppCtx)

	hookErrGrp, _ := errgroup.WithContext(ctx)
	hookCtx := context.WithoutCancel(ctx)
	hookCtx, hookCtxCancel := context.WithCancel(hookCtx)
	hookCtx = context.WithValue(hookCtx, models.ErrGroupKey, hookErrGrp)
	// reRecordCtx, reRecordCancel := context.WithCancel(ctx)
	// defer reRecordCancel() // Cancel the context when the function returns

	var stopReason string

	// defining all the channels and variables required for the record
	var runAppError models.AppError
	var appErrChan = make(chan models.AppError, 1)
	var insertTestErrChan = make(chan error, 10)
	var insertMockErrChan = make(chan error, 10)
	var appID uint64
	var newTestSetID string
	var testCount = 0
	var mockCountMap = make(map[string]int)

	// defering the stop function to stop keploy in case of any error in record or in case of context cancellation
	defer func() {
		select {
		case <-ctx.Done():
		default:
			if !reRecordCfg.Rerecord {

				err := utils.Stop(r.logger, stopReason)
				if err != nil {
					utils.LogError(r.logger, err, "failed to stop recording")
				}
			}
		}
		runAppCtxCancel()
		err := runAppErrGrp.Wait()
		if err != nil {
			utils.LogError(r.logger, err, "failed to stop application")
		}
		hookCtxCancel()
		err = hookErrGrp.Wait()
		if err != nil {
			utils.LogError(r.logger, err, "failed to stop hooks")
		}
		err = errGrp.Wait()
		if err != nil {
			utils.LogError(r.logger, err, "failed to stop recording")
		}
		r.telemetry.RecordedTestSuite(newTestSetID, testCount, mockCountMap)
	}()

	defer close(appErrChan)
	defer close(insertTestErrChan)
	defer close(insertMockErrChan)

	if reRecordCfg.TestSet != "" {
		// --- TARGETING AN EXISTING TEST SET ---
		newTestSetID = reRecordCfg.TestSet
		r.logger.Info("Starting mocks-only refresh for existing test set.", zap.String("testSet", newTestSetID))

		// Delete ONLY the old mocks.
		err := r.mockDB.DeleteMocksForSet(ctx, newTestSetID) // We will create this new function
		if err != nil {
			stopReason = "failed to clear existing mocks for refresh"
			utils.LogError(r.logger, err, stopReason)
			return fmt.Errorf("%s", stopReason)
		}
	} else {
		var err error
		newTestSetID, err = r.GetNextTestSetID(ctx)
		if err != nil {
			stopReason = "failed to get new test-set id"
			utils.LogError(r.logger, err, stopReason)
			return fmt.Errorf("%s", stopReason)
		}
	}

	// Create config.yaml if metadata is provided
	if r.config.Record.Metadata != "" {
		r.createConfigWithMetadata(ctx, newTestSetID)
	}

	//checking for context cancellation as we don't want to start the instrumentation if the context is cancelled
	select {
	case <-ctx.Done():
		return nil
	default:
	}

	// Instrument will setup the environment and start the hooks and proxy
	appID, err := r.Instrument(hookCtx)
	if err != nil {
		stopReason = "failed to instrument the application"
		utils.LogError(r.logger, err, stopReason)
		return fmt.Errorf("%s", stopReason)
	}

	r.config.AppID = appID

	// fetching test cases and mocks from the application and inserting them into the database
	frames, err := r.GetTestAndMockChans(ctx, appID)
	if err != nil {
		stopReason = "failed to get data frames"
		utils.LogError(r.logger, err, stopReason)
		if ctx.Err() == context.Canceled {
			return err
		}
		return fmt.Errorf("%s", stopReason)
	}

	r.mockDB.ResetCounterID() // Reset mock ID counter for each recording session

	errGrp.Go(func() error {
		for testCase := range frames.Incoming {
			testCase.Curl = pkg.MakeCurlCommand(testCase.HTTPReq)
			if reRecordCfg.TestSet == "" {
				err := r.testDB.InsertTestCase(ctx, testCase, newTestSetID, true)
				if err != nil {
					if ctx.Err() == context.Canceled {
						continue
					}
					insertTestErrChan <- err
				} else {
					testCount++
					r.telemetry.RecordedTestAndMocks()
				}
			} else {
				r.logger.Info("🟠 Keploy has re-recorded test case for the user's application.")
			}
		}
		return nil
	})

	errGrp.Go(func() error {
		for mock := range frames.Outgoing {
			// Send a copy to global mock channel for correlation manager if available
			if r.globalMockCh != nil {
				currMockID := r.mockDB.GetCurrMockID()
				// Create a deep copy of the mock to avoid race conditions
				mockCopy := *mock
				mockCopy.Name = fmt.Sprintf("%s-%d", "mock", currMockID+1)
				select {
				case r.globalMockCh <- &mockCopy:
					r.logger.Debug("Mock sent to correlation manager", zap.String("mockKind", mock.GetKind()))
				default:
					r.logger.Warn("Global mock channel full, dropping mock for correlation", zap.String("mockKind", mock.GetKind()))
				}
			}
			err := r.mockDB.InsertMock(ctx, mock, newTestSetID)
			if err != nil {
				if ctx.Err() == context.Canceled {
					continue
				}
				insertMockErrChan <- err
			} else {
				mockCountMap[mock.GetKind()]++
				r.telemetry.RecordedTestCaseMock(mock.GetKind())
			}
		}
		return nil
	})

	if !r.config.E2E {
		runAppErrGrp.Go(func() error {
			runAppError = r.instrumentation.Run(runAppCtx, appID, models.RunOptions{})
			if runAppError.AppErrorType == models.ErrCtxCanceled {
				return nil
			}
			appErrChan <- runAppError
			return nil
		})
	}

	// setting a timer for recording
	if r.config.Record.RecordTimer != 0 {
		errGrp.Go(func() error {
			r.logger.Info("Setting a timer of " + r.config.Record.RecordTimer.String() + " for recording")
			timer := time.After(r.config.Record.RecordTimer)
			select {
			case <-timer:
				r.logger.Warn("Time up! Stopping keploy")
				err := utils.Stop(r.logger, "Time up! Stopping keploy")
				if err != nil {
					utils.LogError(r.logger, err, "failed to stop recording")
					return errors.New("failed to stop recording")
				}
			case <-ctx.Done():
				return nil
			}
			return nil
		})
	}

	// Waiting for the error to occur in any of the go routines
	select {
	case appErr := <-appErrChan:
		switch appErr.AppErrorType {
		case models.ErrCommandError:
			stopReason = "error in running the user application, hence stopping keploy"
		case models.ErrUnExpected:
			stopReason = "user application terminated unexpectedly hence stopping keploy, please check application logs if this behaviour is not expected"
		case models.ErrInternal:
			stopReason = "internal error occured while hooking into the application, hence stopping keploy"
		case models.ErrAppStopped:
			stopReason = "user application terminated unexpectedly hence stopping keploy, please check application logs if this behaviour is not expected"
			r.logger.Warn(stopReason, zap.Error(appErr))
			return nil
		case models.ErrCtxCanceled:
			return nil
		case models.ErrTestBinStopped:
			stopReason = "keploy test mode binary stopped, hence stopping keploy"
			return nil
		default:
			stopReason = "unknown error received from application, hence stopping keploy"
		}

	case err = <-insertTestErrChan:
		stopReason = "error while inserting test case into db, hence stopping keploy"
	case err = <-insertMockErrChan:
		stopReason = "error while inserting mock into db, hence stopping keploy"
	case <-ctx.Done():
		return nil
	}
	utils.LogError(r.logger, err, stopReason)
	return fmt.Errorf("%s", stopReason)
}

func (r *Recorder) Instrument(ctx context.Context) (uint64, error) {
	var stopReason string
	// setting up the environment for recording
	appID, err := r.instrumentation.Setup(ctx, r.config.Command, models.SetupOptions{Container: r.config.ContainerName, DockerNetwork: r.config.NetworkName, DockerDelay: r.config.BuildDelay})
	if err != nil {
		stopReason = "failed setting up the environment"
		utils.LogError(r.logger, err, stopReason)
		return 0, fmt.Errorf("%s", stopReason)
	}
	r.config.AppID = appID

	// checking for context cancellation as we don't want to start the hooks and proxy if the context is cancelled
	select {
	case <-ctx.Done():
		return appID, nil
	default:
		// Starting the hooks and proxy
		hooks := models.HookOptions{
			Mode:          models.MODE_RECORD,
			EnableTesting: r.config.EnableTesting,
			Rules:         r.config.BypassRules,
			E2E:           r.config.E2E,
			Port:          r.config.Port,
		}
		err = r.instrumentation.Hook(ctx, appID, hooks)
		if err != nil {
			stopReason = "failed to start the hooks and proxy"
			utils.LogError(r.logger, err, stopReason)
			if ctx.Err() == context.Canceled {
				return appID, err
			}
			return appID, fmt.Errorf("%s", stopReason)
		}
	}
	return appID, nil
}

func (r *Recorder) GetTestAndMockChans(ctx context.Context, appID uint64) (FrameChan, error) {
	incomingOpts := models.IncomingOptions{
		Filters:   r.config.Record.Filters,
		BasePath:  r.config.Record.BasePath,
		FilterAll: r.config.Record.GlobalPassthrough && r.config.CapturePackets,
	}
	incomingChan, err := r.instrumentation.GetIncoming(ctx, appID, incomingOpts)
	if err != nil {
		return FrameChan{}, fmt.Errorf("failed to get incoming test cases: %w", err)
	}

	outgoingOpts := models.OutgoingOptions{
		Rules:          r.config.BypassRules,
		MongoPassword:  r.config.Test.MongoPassword,
		FallBackOnMiss: r.config.Test.FallBackOnMiss,
		Backdate:       time.Now(),
	}

	outgoingChan, err := r.instrumentation.GetOutgoing(ctx, appID, outgoingOpts)
	if err != nil {
		return FrameChan{}, fmt.Errorf("failed to get outgoing mocks: %w", err)
	}

	return FrameChan{
		Incoming: incomingChan,
		Outgoing: outgoingChan,
	}, nil
}

func (r *Recorder) RunApplication(ctx context.Context, appID uint64, opts models.RunOptions) models.AppError {
	return r.instrumentation.Run(ctx, appID, opts)
}

func (r *Recorder) GetNextTestSetID(ctx context.Context) (string, error) {
	testSetIDs, err := r.testDB.GetAllTestSetIDs(ctx)
	if err != nil {
		return "", fmt.Errorf("failed to get test set IDs: %w", err)
	}

	if r.config.Record.Metadata == "" {
		return pkg.NextID(testSetIDs, models.TestSetPattern), nil
	}
	r.config.Record.Metadata = utils.TrimSpaces(r.config.Record.Metadata)
	meta, err := utils.ParseMetadata(r.config.Record.Metadata)
	if err != nil || meta == nil {
		return pkg.NextID(testSetIDs, models.TestSetPattern), nil
	}

	nameVal, ok := meta["name"]
	requestedName, isStr := nameVal.(string)
	if !ok || !isStr || requestedName == "" {
		return pkg.NextID(testSetIDs, models.TestSetPattern), nil
	}

	existingIDs := make(map[string]struct{}, len(testSetIDs))
	for _, id := range testSetIDs {
		existingIDs[id] = struct{}{}
	}

	if _, occupied := existingIDs[requestedName]; !occupied {
		return requestedName, nil
	}

	var highestSuffix int
	namePrefix := requestedName + "-"
	for id := range existingIDs {
		if !strings.HasPrefix(id, namePrefix) {
			continue
		}
		suffixPart := id[len(namePrefix):]
		if n, err := strconv.Atoi(suffixPart); err == nil && n > highestSuffix {
			highestSuffix = n
		}
	}

	newSuffix := highestSuffix + 1
	assignedName := fmt.Sprintf("%s-%d", requestedName, newSuffix)

	r.logger.Warn(fmt.Sprintf(
		"Test set name '%s' already exists, using '%s' instead. You can change this name if you want.",
		requestedName, assignedName,
	))

	return assignedName, nil
}

func (r *Recorder) GetContainerIP(ctx context.Context, id uint64) (string, error) {
	return r.instrumentation.GetContainerIP(ctx, id)
}

func (r *Recorder) createConfigWithMetadata(ctx context.Context, testSetID string) {
	// Parse metadata from the config
	metadata, err := utils.ParseMetadata(r.config.Record.Metadata)
	if err != nil {
		utils.LogError(r.logger, err, "failed to parse metadata", zap.String("metadata", r.config.Record.Metadata))
		return
	}
	testSet := &models.TestSet{
		PreScript:  "",
		PostScript: "",
		Template:   make(map[string]interface{}),
		Metadata:   metadata,
	}

	err = r.testSetConf.Write(ctx, testSetID, testSet)
	if err != nil {
		utils.LogError(r.logger, err, "Failed to create test-set config file with metadata", zap.String("testSet", testSetID))
		return
	}

	r.logger.Info("Created test-set config file with metadata")
}

<<<<<<< HEAD
func (r *Recorder) InsertMocks(ctx context.Context, testSetID string, mockCh <-chan *models.Mock) error {
	for mock := range mockCh {
		err := r.mockDB.InsertMock(ctx, mock, testSetID)
		if err != nil {
			return fmt.Errorf("failed to insert mock into database: %w", err)
		}
	}
	return nil
=======
// SetGlobalMockChannel sets the global mock channel for sending mocks to correlation manager
func (r *Recorder) SetGlobalMockChannel(mockCh chan<- *models.Mock) {
	r.globalMockCh = mockCh
	r.logger.Info("Global mock channel set for record service")
>>>>>>> 50b604dd
}<|MERGE_RESOLUTION|>--- conflicted
+++ resolved
@@ -426,19 +426,18 @@
 	r.logger.Info("Created test-set config file with metadata")
 }
 
-<<<<<<< HEAD
-func (r *Recorder) InsertMocks(ctx context.Context, testSetID string, mockCh <-chan *models.Mock) error {
-	for mock := range mockCh {
-		err := r.mockDB.InsertMock(ctx, mock, testSetID)
-		if err != nil {
-			return fmt.Errorf("failed to insert mock into database: %w", err)
-		}
-	}
-	return nil
-=======
 // SetGlobalMockChannel sets the global mock channel for sending mocks to correlation manager
 func (r *Recorder) SetGlobalMockChannel(mockCh chan<- *models.Mock) {
 	r.globalMockCh = mockCh
 	r.logger.Info("Global mock channel set for record service")
->>>>>>> 50b604dd
+}
+
+func (r *Recorder) InsertMocks(ctx context.Context, testSetID string, mockCh <-chan *models.Mock) error {
+	for mock := range mockCh {
+		err := r.mockDB.InsertMock(ctx, mock, testSetID)
+		if err != nil {
+			return fmt.Errorf("failed to insert mock into database: %w", err)
+		}
+	}
+	return nil
 }