--- conflicted
+++ resolved
@@ -131,19 +131,15 @@
 		}()
 	}
 
-<<<<<<< HEAD
-	loadedHooks.Stop(false, stopHooksAbort)
-	tele.RecordedTestsAndMocks(dirName, testsTotal, mocksTotal)
-	if !stoppedProxy {
-=======
 	select {
 	case <-stopper:
 		abortStopHooksForcefully = true
 		loadedHooks.Stop(false)
->>>>>>> ba5248cf
 		ps.StopProxyServer()
 		return
 	case <-abortStopHooksInterrupt:
 	}
+	//Calling the telemetry events
+	tele.RecordedTestsAndMocks(path, testsTotal, mocksTotal)
 	<-exitCmd
 }