// Package record provides functionality for recording and managing test cases and mocks.
package record

import (
	"context"
	"errors"
	"fmt"
	"io"
	"strconv"
	"strings"

	"time"

	"go.keploy.io/server/v2/config"
	"go.keploy.io/server/v2/pkg"
	"go.keploy.io/server/v2/pkg/models"

	"go.keploy.io/server/v2/utils"
	"go.uber.org/zap"
	"golang.org/x/sync/errgroup"
)

type Recorder struct {
	logger          *zap.Logger
	testDB          TestDB
	mockDB          MockDB
	telemetry       Telemetry
	instrumentation Instrumentation
	testSetConf     TestSetConfig
	config          *config.Config
	globalMockCh    chan<- *models.Mock
}

func New(logger *zap.Logger, testDB TestDB, mockDB MockDB, telemetry Telemetry, instrumentation Instrumentation, testSetConf TestSetConfig, config *config.Config) Service {
	return &Recorder{
		logger:          logger,
		testDB:          testDB,
		mockDB:          mockDB,
		telemetry:       telemetry,
		instrumentation: instrumentation,
		testSetConf:     testSetConf,
		config:          config,
	}
}

func (r *Recorder) Start(ctx context.Context, reRecordCfg models.ReRecordCfg) error {
	// creating error group to manage proper shutdown of all the go routines and to propagate the error to the caller
	errGrp, _ := errgroup.WithContext(ctx)
	ctx = context.WithValue(ctx, models.ErrGroupKey, errGrp)

	runAppErrGrp, _ := errgroup.WithContext(ctx)
	runAppCtx := context.WithoutCancel(ctx)
	runAppCtx, runAppCtxCancel := context.WithCancel(runAppCtx)

	setupErrGrp, _ := errgroup.WithContext(ctx)
	setupCtx := context.WithoutCancel(ctx)
	_, setupCtxCancel := context.WithCancel(setupCtx)
	setupCtx = context.WithValue(ctx, models.ErrGroupKey, setupErrGrp)

	reqErrGrp, _ := errgroup.WithContext(ctx)
	reqCtx := context.WithoutCancel(ctx)
	_, reqCtxCancel := context.WithCancel(reqCtx)
	reqCtx = context.WithValue(ctx, models.ErrGroupKey, reqErrGrp)
	var stopReason string

	// defining all the channels and variables required for the record
	var runAppError models.AppError
	var appErrChan = make(chan models.AppError, 1)
	var insertTestErrChan = make(chan error, 10)
	var insertMockErrChan = make(chan error, 10)
	var clientID uint64
	var newTestSetID string
	var testCount = 0
	var mockCountMap = make(map[string]int)

	// defering the stop function to stop keploy in case of any error in record or in case of context cancellation
	defer func() {
		select {
		case <-ctx.Done():
		default:
			if !reRecordCfg.Rerecord {

				err := utils.Stop(r.logger, stopReason)
				if err != nil {
					utils.LogError(r.logger, err, "failed to stop recording")
				}
			}
		}

		unregister := models.UnregisterReq{
			ClientID: clientID,
			Mode:     models.MODE_RECORD,
		}

		// Dont call the Unregister if there is an error in the running application
		if runAppError.AppErrorType == "" {
			err := r.instrumentation.UnregisterClient(ctx, unregister)
			if err != nil && err != io.EOF {
				utils.LogError(r.logger, err, "failed to unregister client")
			}
		}

		runAppCtxCancel()
		err := runAppErrGrp.Wait()
		if err != nil {
			utils.LogError(r.logger, err, "failed to stop application")
		}

		setupCtxCancel()
		err = setupErrGrp.Wait()
		if err != nil {
			utils.LogError(r.logger, err, "failed to stop setup execution, that covers init container")
		}

		err = errGrp.Wait()
		if err != nil {
			utils.LogError(r.logger, err, "failed to stop recording")
		}

		reqCtxCancel()
		r.telemetry.RecordedTestSuite(newTestSetID, testCount, mockCountMap)
	}()

	defer close(appErrChan)
	defer close(insertTestErrChan)
	defer close(insertMockErrChan)

	if reRecordCfg.TestSet != "" {
		// --- TARGETING AN EXISTING TEST SET ---
		newTestSetID = reRecordCfg.TestSet
		r.logger.Info("Starting mocks-only refresh for existing test set.", zap.String("testSet", newTestSetID))

		// Delete ONLY the old mocks.
		err := r.mockDB.DeleteMocksForSet(ctx, newTestSetID) // We will create this new function
		if err != nil {
			stopReason = "failed to clear existing mocks for refresh"
			utils.LogError(r.logger, err, stopReason)
			return fmt.Errorf("%s", stopReason)
		}
	} else {
		var err error
		newTestSetID, err = r.GetNextTestSetID(ctx)
		if err != nil {
			stopReason = "failed to get new test-set id"
			utils.LogError(r.logger, err, stopReason)
			return fmt.Errorf("%s", stopReason)
		}
	}

	// Create config.yaml if metadata is provided
	if r.config.Record.Metadata != "" {
		r.createConfigWithMetadata(ctx, newTestSetID)
	}

	//checking for context cancellation as we don't want to start the instrumentation if the context is cancelled
	select {
	case <-ctx.Done():
		return nil
	default:
	}

	// TODO: Ask this persister usecase and integrate 
	// var persister models.TestCasePersister = func(ctx context.Context, testCase *models.TestCase) error {
	// 	return r.testDB.InsertTestCase(ctx, testCase, newTestSetID, true)
	// }
	// Instrument will setup the environment and start the hooks and proxy
<<<<<<< HEAD
	// appID, err = r.Instrument(hookCtx, persister)

	clientID, err = r.instrumentation.Setup(setupCtx, r.config.Command, models.SetupOptions{Container: r.config.ContainerName, DockerNetwork: r.config.NetworkName, DockerDelay: r.config.BuildDelay, Mode: models.MODE_RECORD, CommandType: r.config.CommandType, EnableTesting: r.config.EnableTesting})
=======
	appID, err := r.Instrument(hookCtx, persister)

>>>>>>> 7996e661
	if err != nil {
		stopReason = "failed setting up the environment"
		utils.LogError(r.logger, err, stopReason)
		return fmt.Errorf("%s", stopReason)
	}

	r.config.ClientID = clientID

	// fetching test cases and mocks from the application and inserting them into the database
	frames, err := r.GetTestAndMockChans(reqCtx, clientID)
	if err != nil {
		stopReason = "failed to get data frames"
		utils.LogError(r.logger, err, stopReason)
		if ctx.Err() == context.Canceled {
			return err
		}
		return fmt.Errorf("%s", stopReason)
	}

	if !r.config.Record.BigPayload {
		r.mockDB.ResetCounterID() // Reset mock ID counter for each recording session
		errGrp.Go(func() error {
			for testCase := range frames.Incoming {
				testCase.Curl = pkg.MakeCurlCommand(testCase.HTTPReq)
				if reRecordCfg.TestSet == "" {
					err := r.testDB.InsertTestCase(ctx, testCase, newTestSetID, true)
					if err != nil {
						if ctx.Err() == context.Canceled {
							continue
						}
						insertTestErrChan <- err
					} else {
						testCount++
						r.telemetry.RecordedTestAndMocks()
					}
				} else {
					r.logger.Info("🟠 Keploy has re-recorded test case for the user's application.")
				}
			}
			return nil
		})
	}

	errGrp.Go(func() error {
		for mock := range frames.Outgoing {
<<<<<<< HEAD
			if mock == nil || mock.GetKind() == "" {
				continue
=======
			// Send a copy to global mock channel for correlation manager if available
			if r.globalMockCh != nil {
				currMockID := r.mockDB.GetCurrMockID()
				// Create a deep copy of the mock to avoid race conditions
				mockCopy := *mock
				mockCopy.Name = fmt.Sprintf("%s-%d", "mock", currMockID+1)
				select {
				case r.globalMockCh <- &mockCopy:
					r.logger.Debug("Mock sent to correlation manager", zap.String("mockKind", mock.GetKind()))
				default:
					r.logger.Warn("Global mock channel full, dropping mock for correlation", zap.String("mockKind", mock.GetKind()))
				}
>>>>>>> 7996e661
			}
			err := r.mockDB.InsertMock(ctx, mock, newTestSetID)
			if err != nil {
				if ctx.Err() == context.Canceled {
					continue
				}
				insertMockErrChan <- err
			} else {
				mockCountMap[mock.GetKind()]++
				r.telemetry.RecordedTestCaseMock(mock.GetKind())
			}
		}
		return nil
	})

	if !r.config.E2E {
		runAppErrGrp.Go(func() error {
			runAppError = r.instrumentation.Run(runAppCtx, clientID, models.RunOptions{})
			if runAppError.AppErrorType == models.ErrCtxCanceled {
				return nil
			}
			appErrChan <- runAppError
			return nil
		})
	}

	// setting a timer for recording
	if r.config.Record.RecordTimer != 0 {
		errGrp.Go(func() error {
			r.logger.Info("Setting a timer of " + r.config.Record.RecordTimer.String() + " for recording")
			timer := time.After(r.config.Record.RecordTimer)
			select {
			case <-timer:
				r.logger.Warn("Time up! Stopping keploy")
				err := utils.Stop(r.logger, "Time up! Stopping keploy")
				if err != nil {
					utils.LogError(r.logger, err, "failed to stop recording")
					return errors.New("failed to stop recording")
				}
			case <-ctx.Done():
				return nil
			}
			return nil
		})
	}

	// Waiting for the error to occur in any of the go routines
	select {
	case appErr := <-appErrChan:
		switch appErr.AppErrorType {
		case models.ErrCommandError:
			stopReason = "error in running the user application, hence stopping keploy"
		case models.ErrUnExpected:
			stopReason = "user application terminated unexpectedly hence stopping keploy, please check application logs if this behaviour is not expected"
		case models.ErrInternal:
			stopReason = "internal error occured while hooking into the application, hence stopping keploy"
		case models.ErrAppStopped:
			stopReason = "user application terminated unexpectedly hence stopping keploy, please check application logs if this behaviour is not expected"
			r.logger.Warn(stopReason, zap.Error(appErr))
			return nil
		case models.ErrCtxCanceled:
			return nil
		case models.ErrTestBinStopped:
			stopReason = "keploy test mode binary stopped, hence stopping keploy"
			return nil
		default:
			stopReason = "unknown error recieved from application, hence stopping keploy"
		}

	case err = <-insertTestErrChan:
		stopReason = "error while inserting test case into db, hence stopping keploy"
	case err = <-insertMockErrChan:
		stopReason = "error while inserting mock into db, hence stopping keploy"
	case <-ctx.Done():
		return nil
	}
	utils.LogError(r.logger, err, stopReason)
	return fmt.Errorf("%s", stopReason)
}

// func (r *Recorder) Instrument(ctx context.Context, persister models.TestCasePersister) (uint64, error) {
// 	var stopReason string
// 	// setting up the environment for recording
// 	appID, err := r.instrumentation.Setup(ctx, r.config.Command, models.SetupOptions{Container: r.config.ContainerName, DockerNetwork: r.config.NetworkName, DockerDelay: r.config.BuildDelay})
// 	if err != nil {
// 		stopReason = "failed setting up the environment"
// 		utils.LogError(r.logger, err, stopReason)
// 		return 0, fmt.Errorf("%s", stopReason)
// 	}
// 	r.config.ClientID = appID

// 	// checking for context cancellation as we don't want to start the hooks and proxy if the context is cancelled
// 	select {
// 	case <-ctx.Done():
// 		return appID, nil
// 	default:
// 		// Starting the hooks and proxy
// 		hooks := models.HookOptions{
// 			Mode:          models.MODE_RECORD,
// 			EnableTesting: r.config.EnableTesting,
// 			Rules:         r.config.BypassRules,
// 			E2E:           r.config.E2E,
// 			Port:          r.config.Port,
// 			Persister:     persister,
// 			Incoming: models.IncomingOptions{
// 				Filters:  r.config.Record.Filters,
// 				BasePath: r.config.Record.BasePath,
// 			},
// 			BigPayload: r.config.Record.BigPayload,
// 		}
// 		err = r.instrumentation.Hook(ctx, appID, hooks)
// 		if err != nil {
// 			stopReason = "failed to start the hooks and proxy"
// 			utils.LogError(r.logger, err, stopReason)
// 			if ctx.Err() == context.Canceled {
// 				return appID, err
// 			}
// 			return appID, fmt.Errorf("%s", stopReason)
// 		}
// 	}
// 	return appID, nil
// }

func (r *Recorder) GetTestAndMockChans(ctx context.Context, appID uint64) (FrameChan, error) {
	outgoingOpts := models.OutgoingOptions{
		Rules:          r.config.BypassRules,
		MongoPassword:  r.config.Test.MongoPassword,
		FallBackOnMiss: r.config.Test.FallBackOnMiss,
		Backdate:       time.Now(),
	}

	outgoingChan, err := r.instrumentation.GetOutgoing(ctx, appID, outgoingOpts)
	if err != nil {
		return FrameChan{}, fmt.Errorf("failed to get outgoing mocks: %w", err)
	}

	if !r.config.Record.BigPayload { // for big payload we will trigger the incoming proxy
		incomingOpts := models.IncomingOptions{
			Filters:  r.config.Record.Filters,
			BasePath: r.config.Record.BasePath,
		}
		incomingChan, err := r.instrumentation.GetIncoming(ctx, appID, incomingOpts)
		if err != nil {
			return FrameChan{}, fmt.Errorf("failed to get incoming test cases: %w", err)
		}
		return FrameChan{
			Incoming: incomingChan,
			Outgoing: outgoingChan,
		}, nil
	}

	return FrameChan{
		Outgoing: outgoingChan,
	}, nil
}

func (r *Recorder) RunApplication(ctx context.Context, appID uint64, opts models.RunOptions) models.AppError {
	return r.instrumentation.Run(ctx, appID, opts)
}

func (r *Recorder) GetNextTestSetID(ctx context.Context) (string, error) {
	testSetIDs, err := r.testDB.GetAllTestSetIDs(ctx)
	if err != nil {
		return "", fmt.Errorf("failed to get test set IDs: %w", err)
	}

	if r.config.Record.Metadata == "" {
		return pkg.NextID(testSetIDs, models.TestSetPattern), nil
	}
	r.config.Record.Metadata = utils.TrimSpaces(r.config.Record.Metadata)
	meta, err := utils.ParseMetadata(r.config.Record.Metadata)
	if err != nil || meta == nil {
		return pkg.NextID(testSetIDs, models.TestSetPattern), nil
	}

	nameVal, ok := meta["name"]
	requestedName, isStr := nameVal.(string)
	if !ok || !isStr || requestedName == "" {
		return pkg.NextID(testSetIDs, models.TestSetPattern), nil
	}

	existingIDs := make(map[string]struct{}, len(testSetIDs))
	for _, id := range testSetIDs {
		existingIDs[id] = struct{}{}
	}

	if _, occupied := existingIDs[requestedName]; !occupied {
		return requestedName, nil
	}

	var highestSuffix int
	namePrefix := requestedName + "-"
	for id := range existingIDs {
		if !strings.HasPrefix(id, namePrefix) {
			continue
		}
		suffixPart := id[len(namePrefix):]
		if n, err := strconv.Atoi(suffixPart); err == nil && n > highestSuffix {
			highestSuffix = n
		}
	}

	newSuffix := highestSuffix + 1
	assignedName := fmt.Sprintf("%s-%d", requestedName, newSuffix)

	r.logger.Warn(fmt.Sprintf(
		"Test set name '%s' already exists, using '%s' instead. You can change this name if you want.",
		requestedName, assignedName,
	))

	return assignedName, nil
}

func (r *Recorder) GetContainerIP(ctx context.Context, id uint64) (string, error) {
	return r.instrumentation.GetContainerIP(ctx, id)
}

func (r *Recorder) createConfigWithMetadata(ctx context.Context, testSetID string) {
	// Parse metadata from the config
	metadata, err := utils.ParseMetadata(r.config.Record.Metadata)
	if err != nil {
		utils.LogError(r.logger, err, "failed to parse metadata", zap.String("metadata", r.config.Record.Metadata))
		return
	}
	testSet := &models.TestSet{
		PreScript:  "",
		PostScript: "",
		Template:   make(map[string]interface{}),
		Metadata:   metadata,
	}

	err = r.testSetConf.Write(ctx, testSetID, testSet)
	if err != nil {
		utils.LogError(r.logger, err, "Failed to create test-set config file with metadata", zap.String("testSet", testSetID))
		return
	}

	r.logger.Info("Created test-set config file with metadata")
}

// SetGlobalMockChannel sets the global mock channel for sending mocks to correlation manager
func (r *Recorder) SetGlobalMockChannel(mockCh chan<- *models.Mock) {
	r.globalMockCh = mockCh
	r.logger.Info("Global mock channel set for record service")
}<|MERGE_RESOLUTION|>--- conflicted
+++ resolved
@@ -164,14 +164,9 @@
 	// 	return r.testDB.InsertTestCase(ctx, testCase, newTestSetID, true)
 	// }
 	// Instrument will setup the environment and start the hooks and proxy
-<<<<<<< HEAD
 	// appID, err = r.Instrument(hookCtx, persister)
 
 	clientID, err = r.instrumentation.Setup(setupCtx, r.config.Command, models.SetupOptions{Container: r.config.ContainerName, DockerNetwork: r.config.NetworkName, DockerDelay: r.config.BuildDelay, Mode: models.MODE_RECORD, CommandType: r.config.CommandType, EnableTesting: r.config.EnableTesting})
-=======
-	appID, err := r.Instrument(hookCtx, persister)
-
->>>>>>> 7996e661
 	if err != nil {
 		stopReason = "failed setting up the environment"
 		utils.LogError(r.logger, err, stopReason)
@@ -217,10 +212,6 @@
 
 	errGrp.Go(func() error {
 		for mock := range frames.Outgoing {
-<<<<<<< HEAD
-			if mock == nil || mock.GetKind() == "" {
-				continue
-=======
 			// Send a copy to global mock channel for correlation manager if available
 			if r.globalMockCh != nil {
 				currMockID := r.mockDB.GetCurrMockID()
@@ -233,7 +224,6 @@
 				default:
 					r.logger.Warn("Global mock channel full, dropping mock for correlation", zap.String("mockKind", mock.GetKind()))
 				}
->>>>>>> 7996e661
 			}
 			err := r.mockDB.InsertMock(ctx, mock, newTestSetID)
 			if err != nil {
