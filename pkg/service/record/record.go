--- conflicted
+++ resolved
@@ -93,7 +93,15 @@
 		stoppedProxy = true
 	}()
 
-<<<<<<< HEAD
+	loadedHooks.Stop(false, stopHooksAbort)
+	if !stoppedProxy {
+		ps.StopProxyServer()
+	}
+
+	// Enable Pid Filtering
+	// loadedHooks.EnablePidFilter()
+	// ps.FilterPid = true
+
 	// stop listening for the eBPF events
 	loadedHooks.Stop(false)
 	//Call the telemetry events.
@@ -102,10 +110,4 @@
 
 	//stop listening for proxy server
 	ps.StopProxyServer()
-=======
-	loadedHooks.Stop(false, stopHooksAbort)
-	if !stoppedProxy {
-		ps.StopProxyServer()
-	}
->>>>>>> 6072acd7
 }