--- conflicted
+++ resolved
@@ -31,22 +31,15 @@
 	globalMockCh    chan<- *models.Mock
 }
 
-<<<<<<< HEAD
-func New(logger *zap.Logger, testDB TestDB, mockDB MockDB, testSetDB TestSetDB, telemetry Telemetry, instrumentation Instrumentation, config *config.Config) Service {
-=======
-func New(logger *zap.Logger, testDB TestDB, mockDB MockDB, telemetry Telemetry, instrumentation Instrumentation, testSetConf TestSetConfig, config *config.Config) Service {
->>>>>>> ed2f86a1
+func New(logger *zap.Logger, testDB TestDB, mockDB MockDB, testSetDB TestSetDB, telemetry Telemetry, instrumentation Instrumentation, testSetConf TestSetConfig, config *config.Config) Service {
 	return &Recorder{
 		logger:          logger,
 		testDB:          testDB,
 		mockDB:          mockDB,
 		telemetry:       telemetry,
 		instrumentation: instrumentation,
-<<<<<<< HEAD
+		testSetConf:     testSetConf,
 		testSetDB:       testSetDB,
-=======
-		testSetConf:     testSetConf,
->>>>>>> ed2f86a1
 		config:          config,
 	}
 }
@@ -188,13 +181,6 @@
 				} else {
 					r.logger.Info("🟠 Keploy has re-recorded test case for the user's application.")
 				}
-<<<<<<< HEAD
-				insertTestErrChan <- err
-			} else {
-				testCount++
-				r.telemetry.RecordedTestAndMocks()
-=======
->>>>>>> ed2f86a1
 			}
 			return nil
 		})
