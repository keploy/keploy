package record

import (
	"context"
	"os"
	"os/signal"
	"syscall"

	"go.keploy.io/server/pkg"
	"go.keploy.io/server/pkg/hooks"
	"go.keploy.io/server/pkg/models"
	"go.keploy.io/server/pkg/platform"
	"go.keploy.io/server/pkg/platform/fs"
	"go.keploy.io/server/pkg/platform/telemetry"
	"go.keploy.io/server/pkg/platform/yaml"
	"go.keploy.io/server/pkg/proxy"
	"go.uber.org/zap"
)

var Emoji = "\U0001F430" + " Keploy:"

type recorder struct {
	Logger *zap.Logger
}

func NewRecorder(logger *zap.Logger) Recorder {
	return &recorder{
		Logger: logger,
	}
}

<<<<<<< HEAD
func (r *recorder) CaptureTraffic(options models.RecordOptions) {

	var ps *proxy.ProxySet
	stopper := make(chan os.Signal, 1)
	signal.Notify(stopper, os.Interrupt, os.Kill, syscall.SIGHUP, syscall.SIGINT, syscall.SIGQUIT, syscall.SIGTERM, syscall.SIGKILL)

	models.SetMode(models.MODE_RECORD)
=======
func (r *recorder) StartCaptureTraffic(path string, proxyPort uint32, appCmd, appContainer, appNetwork string, delay uint64, buildDelay time.Duration, ports []uint, filters *models.TestFilter, enableTele bool, passThroughHosts []models.Filters) {
>>>>>>> 8b52aefa
	teleFS := fs.NewTeleFS(r.Logger)
	tele := telemetry.NewTelemetry(options.EnableTele, false, teleFS, r.Logger, "", nil)
	tele.Ping(false)
<<<<<<< HEAD

	dirName, err := yaml.NewSessionIndex(options.Path, r.Logger)
=======
	dirName, err := yaml.NewSessionIndex(path, r.Logger)
>>>>>>> 8b52aefa
	if err != nil {
		r.Logger.Error("Failed to create the session index file", zap.Error(err))
		return
	}
	tcDB := yaml.NewYamlStore(path+"/"+dirName+"/tests", path+"/"+dirName, "", "", r.Logger, tele)
	r.CaptureTraffic(path, proxyPort, appCmd, appContainer, appNetwork, dirName, delay, buildDelay, ports, filters, tcDB, tele, passThroughHosts)
}

func (r *recorder) CaptureTraffic(path string, proxyPort uint32, appCmd, appContainer, appNetwork string, dirName string, Delay uint64, buildDelay time.Duration, ports []uint, filters *models.TestFilter, ys platform.TestCaseDB, tele *telemetry.Telemetry, passThroughHosts []models.Filters) {

	var ps *proxy.ProxySet
	stopper := make(chan os.Signal, 1)
	signal.Notify(stopper, os.Interrupt, os.Kill, syscall.SIGHUP, syscall.SIGINT, syscall.SIGQUIT, syscall.SIGTERM, syscall.SIGKILL)

	models.SetMode(models.MODE_RECORD)
	tele.Ping(false)

<<<<<<< HEAD
	ys := yaml.NewYamlStore(options.Path+"/"+dirName+"/tests", options.Path+"/"+dirName, "", "", r.Logger, tele)
=======
>>>>>>> 8b52aefa
	routineId := pkg.GenerateRandomID()
	// Initiate the hooks and update the vaccant ProxyPorts map
	loadedHooks, err := hooks.NewHook(ys, routineId, r.Logger)
	loadedHooks.SetPassThroughHosts(options.PassThroughHosts)
	if err != nil {
		r.Logger.Error("error while creating hooks", zap.Error(err))
		return
	}

	// Recover from panic and gracefully shutdown
	defer loadedHooks.Recover(routineId)

	mocksTotal := make(map[string]int)
	testsTotal := 0
	ctx := context.WithValue(context.Background(), "mocksTotal", &mocksTotal)
	ctx = context.WithValue(ctx, "testsTotal", &testsTotal)

	select {
	case <-stopper:
		return
	default:
		// load the ebpf hooks into the kernel
		if err := loadedHooks.LoadHooks(options.AppCmd, options.AppContainer, 0, ctx, options.Filters); err != nil {
			return
		}
	}

	select {
	case <-stopper:
		loadedHooks.Stop(true)
		return
	default:
		// start the BootProxy
		ps = proxy.BootProxy(r.Logger, proxy.Option{Port: options.ProxyPort}, options.AppCmd, options.AppContainer, 0, "", options.Ports, loadedHooks, ctx, 0)
	}

	//proxy fetches the destIp and destPort from the redirect proxy map
	//Sending Proxy Ip & Port to the ebpf program
	if err := loadedHooks.SendProxyInfo(ps.IP4, ps.Port, ps.IP6); err != nil {
		return
	}

	// Channels to communicate between different types of closing keploy
	abortStopHooksInterrupt := make(chan bool) // channel to stop closing of keploy via interrupt
	exitCmd := make(chan bool)                 // channel to exit this command
	abortStopHooksForcefully := false          // boolen to stop closing of keploy via user app error

	select {
	case <-stopper:
		loadedHooks.Stop(true)
		ps.StopProxyServer()
		return
	default:
		// start user application
		go func() {
			stopApplication := false
			if err := loadedHooks.LaunchUserApplication(options.AppCmd, options.AppContainer, options.AppNetwork, options.Delay, options.BuildDelay, false); err != nil {
				switch err {
				case hooks.ErrInterrupted:
					r.Logger.Info("keploy terminated user application")
					return
				case hooks.ErrCommandError:
				case hooks.ErrUnExpected:
					r.Logger.Warn("user application terminated unexpectedly hence stopping keploy, please check application logs if this behaviour is not expected")
				case hooks.ErrDockerError:
					stopApplication = true
				default:
					r.Logger.Error("unknown error recieved from application", zap.Error(err))
				}
			}
			if !abortStopHooksForcefully {
				abortStopHooksInterrupt <- true
				// stop listening for the eBPF events
				loadedHooks.Stop(!stopApplication)
				//stop listening for proxy server
				ps.StopProxyServer()
				exitCmd <- true
			} else {
				return
			}
		}()
	}

	select {
	case <-stopper:
		abortStopHooksForcefully = true
		loadedHooks.Stop(false)
		if testsTotal != 0 {
			tele.RecordedTestSuite(dirName, testsTotal, mocksTotal)
		}
		ps.StopProxyServer()
		return
	case <-abortStopHooksInterrupt:
		if testsTotal != 0 {
			tele.RecordedTestSuite(options.Path, testsTotal, mocksTotal)
		}

	}

	<-exitCmd
}<|MERGE_RESOLUTION|>--- conflicted
+++ resolved
@@ -29,26 +29,17 @@
 	}
 }
 
-<<<<<<< HEAD
-func (r *recorder) CaptureTraffic(options models.RecordOptions) {
+func (r *recorder) StartCaptureTraffic(options models.RecordOptions) {
 
 	var ps *proxy.ProxySet
 	stopper := make(chan os.Signal, 1)
 	signal.Notify(stopper, os.Interrupt, os.Kill, syscall.SIGHUP, syscall.SIGINT, syscall.SIGQUIT, syscall.SIGTERM, syscall.SIGKILL)
 
 	models.SetMode(models.MODE_RECORD)
-=======
-func (r *recorder) StartCaptureTraffic(path string, proxyPort uint32, appCmd, appContainer, appNetwork string, delay uint64, buildDelay time.Duration, ports []uint, filters *models.TestFilter, enableTele bool, passThroughHosts []models.Filters) {
->>>>>>> 8b52aefa
 	teleFS := fs.NewTeleFS(r.Logger)
 	tele := telemetry.NewTelemetry(options.EnableTele, false, teleFS, r.Logger, "", nil)
 	tele.Ping(false)
-<<<<<<< HEAD
-
 	dirName, err := yaml.NewSessionIndex(options.Path, r.Logger)
-=======
-	dirName, err := yaml.NewSessionIndex(path, r.Logger)
->>>>>>> 8b52aefa
 	if err != nil {
 		r.Logger.Error("Failed to create the session index file", zap.Error(err))
 		return
@@ -65,12 +56,7 @@
 
 	models.SetMode(models.MODE_RECORD)
 	tele.Ping(false)
-
-<<<<<<< HEAD
-	ys := yaml.NewYamlStore(options.Path+"/"+dirName+"/tests", options.Path+"/"+dirName, "", "", r.Logger, tele)
-=======
->>>>>>> 8b52aefa
-	routineId := pkg.GenerateRandomID()
+  routineId := pkg.GenerateRandomID()
 	// Initiate the hooks and update the vaccant ProxyPorts map
 	loadedHooks, err := hooks.NewHook(ys, routineId, r.Logger)
 	loadedHooks.SetPassThroughHosts(options.PassThroughHosts)
