// Package record provides functionality for recording and managing test cases and mocks.
package record

import (
	"context"
	"errors"
	"fmt"
	"time"

	"go.keploy.io/server/v2/config"
	"go.keploy.io/server/v2/pkg"
	"go.keploy.io/server/v2/pkg/models"
	"go.keploy.io/server/v2/utils"
	"go.uber.org/zap"
	"golang.org/x/sync/errgroup"
)

type recorder struct {
	logger          *zap.Logger
	testDB          TestDB
	mockDB          MockDB
	telemetry       Telemetry
	instrumentation Instrumentation
	config          config.Config
}

func New(logger *zap.Logger, testDB TestDB, mockDB MockDB, telemetry Telemetry, instrumentation Instrumentation, config config.Config) Service {
	return &recorder{
		logger:          logger,
		testDB:          testDB,
		mockDB:          mockDB,
		telemetry:       telemetry,
		instrumentation: instrumentation,
		config:          config,
	}
}

<<<<<<< HEAD
func (r *recorder) Start(ctx context.Context) error {

	// creating error group to manage proper shutdown of all the go routines and to propagate the error to the caller
	errGrp, _ := errgroup.WithContext(ctx)
	ctx = context.WithValue(ctx, models.ErrGroupKey, errGrp)

	runAppErrGrp, _ := errgroup.WithContext(ctx)
	runAppCtx := context.WithoutCancel(ctx)
	runAppCtx, runAppCtxCancel := context.WithCancel(runAppCtx)

	hookErrGrp, _ := errgroup.WithContext(ctx)
	hookCtx := context.WithoutCancel(ctx)
	hookCtx, hookCtxCancel := context.WithCancel(hookCtx)
	hookCtx = context.WithValue(hookCtx, models.ErrGroupKey, hookErrGrp)

	var stopReason string
=======
func (r *recorder) StartCaptureTraffic(path string, proxyPort uint32, appCmd, appContainer, appNetwork string, delay uint64, buildDelay time.Duration, ports []uint, filters *models.TestFilter, enableTele bool, passThroughHosts []models.Filters, recordTimer time.Duration) {
	teleFS := fs.NewTeleFS(r.Logger)
	tele := telemetry.NewTelemetry(enableTele, false, teleFS, r.Logger, "", nil)
	tele.Ping(false)
	dirName, err := yaml.NewSessionIndex(path, r.Logger)
	if err != nil {
		r.Logger.Error("Failed to create the session index file", zap.Error(err))
		return
	}
	tcDB := yaml.NewYamlStore(path+"/"+dirName+"/tests", path+"/"+dirName, "", "", r.Logger, tele)
	r.CaptureTraffic(path, proxyPort, appCmd, appContainer, appNetwork, dirName, delay, buildDelay, ports, filters, tcDB, tele, passThroughHosts, recordTimer)
}

func (r *recorder) CaptureTraffic(path string, proxyPort uint32, appCmd, appContainer, appNetwork string, dirName string, Delay uint64, buildDelay time.Duration, ports []uint, filters *models.TestFilter, ys platform.TestCaseDB, tele *telemetry.Telemetry, passThroughHosts []models.Filters, recordTimer time.Duration) {
>>>>>>> e4f7cadd

	// defining all the channels and variables required for the record
	var runAppError models.AppError
	var appErrChan = make(chan models.AppError, 1)
	var incomingChan <-chan *models.TestCase
	var outgoingChan <-chan *models.Mock
	var insertTestErrChan = make(chan error, 10)
	var insertMockErrChan = make(chan error, 10)
	var appID uint64
	var newTestSetID string
	var testCount = 0
	var mockCountMap = make(map[string]int)

	// defering the stop function to stop keploy in case of any error in record or in case of context cancellation
	defer func() {
		select {
		case <-ctx.Done():
			r.telemetry.RecordedTestSuite(ctx, newTestSetID, testCount, mockCountMap)
		default:
			err := utils.Stop(r.logger, stopReason)
			if err != nil {
				utils.LogError(r.logger, err, "failed to stop recording")
			}
		}
		runAppCtxCancel()
		err := runAppErrGrp.Wait()
		if err != nil {
			utils.LogError(r.logger, err, "failed to stop application")
		}
		hookCtxCancel()
		err = hookErrGrp.Wait()
		if err != nil {
			utils.LogError(r.logger, err, "failed to stop hooks")
		}
		err = errGrp.Wait()
		if err != nil {
			utils.LogError(r.logger, err, "failed to stop recording")
		}
	}()

	defer close(appErrChan)
	defer close(insertTestErrChan)
	defer close(insertMockErrChan)

	testSetIDs, err := r.testDB.GetAllTestSetIDs(ctx)
	if err != nil {
		stopReason = "failed to get testSetIds"
		utils.LogError(r.logger, err, stopReason)
		return fmt.Errorf(stopReason)
	}

	newTestSetID = pkg.NewID(testSetIDs, models.TestSetPattern)

	// setting up the environment for recording
	appID, err = r.instrumentation.Setup(ctx, r.config.Command, models.SetupOptions{})
	if err != nil {
		stopReason = "failed setting up the environment"
		utils.LogError(r.logger, err, stopReason)
		return fmt.Errorf(stopReason)
	}

	// checking for context cancellation as we don't want to start the hooks and proxy if the context is cancelled
	select {
	case <-ctx.Done():
		return nil
	default:
		// Starting the hooks and proxy
		err = r.instrumentation.Hook(hookCtx, appID, models.HookOptions{})
		if err != nil {
			stopReason = "failed to start the hooks and proxy"
			utils.LogError(r.logger, err, stopReason)
			if err == context.Canceled {
				return err
			}
			return fmt.Errorf(stopReason)
		}
	}

	// fetching test cases and mocks from the application and inserting them into the database
	incomingChan, err = r.instrumentation.GetIncoming(ctx, appID, models.IncomingOptions{})
	if err != nil {
		stopReason = "failed to get incoming frames"
		utils.LogError(r.logger, err, stopReason)
		if err == context.Canceled {
			return err
		}
		return fmt.Errorf(stopReason)
	}

	errGrp.Go(func() error {
		for testCase := range incomingChan {
			err := r.testDB.InsertTestCase(ctx, testCase, newTestSetID)
			if err != nil {
				if err == context.Canceled {
					continue
				}
				insertTestErrChan <- err
			} else {
				testCount++
				r.telemetry.RecordedTestAndMocks(ctx)
			}
		}
		return nil
	})

	outgoingChan, err = r.instrumentation.GetOutgoing(ctx, appID, models.OutgoingOptions{})
	if err != nil {
		stopReason = "failed to get outgoing frames"
		utils.LogError(r.logger, err, stopReason)
		if err == context.Canceled {
			return err
		}
		return fmt.Errorf(stopReason)
	}
	errGrp.Go(func() error {
		for mock := range outgoingChan {
			err := r.mockDB.InsertMock(ctx, mock, newTestSetID)
			if err != nil {
				if err == context.Canceled {
					continue
				}
				insertMockErrChan <- err
			} else {
				mockCountMap[mock.GetKind()]++
				r.telemetry.RecordedTestCaseMock(ctx, mock.GetKind())
			}
		}
		return nil
	})

<<<<<<< HEAD
	// running the user application
	runAppErrGrp.Go(func() error {
		runAppError = r.instrumentation.Run(runAppCtx, appID, models.RunOptions{})
		if runAppError.AppErrorType == models.ErrCtxCanceled {
			return nil
		}
		appErrChan <- runAppError
		return nil
	})

	// setting a timer for recording
	if r.config.Record.RecordTimer != 0 {
		errGrp.Go(func() error {
			r.logger.Info("Setting a timer of " + r.config.Record.RecordTimer.String() + " for recording")
			timer := time.After(r.config.Record.RecordTimer)
			select {
			case <-timer:
				r.logger.Warn("Time up! Stopping keploy")
				err := utils.Stop(r.logger, "Time up! Stopping keploy")
				if err != nil {
					utils.LogError(r.logger, err, "failed to stop recording")
					return errors.New("failed to stop recording")
=======
	// Sending the Dns Port to the ebpf program
	if err := loadedHooks.SendDnsPort(ps.DnsPort); err != nil {
		return
	}

	// Channels to communicate between different types of closing keploy
	abortStopHooksInterrupt := make(chan bool) // channel to stop closing of keploy via interrupt
	exitCmd := make(chan bool)                 // channel to exit this command
	abortStopHooksForcefully := false          // boolen to stop closing of keploy via user app error

	select {
	case <-stopper:
		loadedHooks.Stop(true)
		ps.StopProxyServer()
		return
	default:
		// check whether user has provided any timer duration
		if recordTimer != 0 {
			go func() {
				r.Logger.Info("Setting a timer of " + recordTimer.String())
				timer := time.After(recordTimer)
				select {
				case <-timer:
					r.Logger.Warn("Time up! Stopping keploy")
					stopper <- os.Interrupt
				}
			}()
		}
		// start user application
		go func() {
			stopApplication := false
			if err := loadedHooks.LaunchUserApplication(appCmd, appContainer, appNetwork, Delay, buildDelay, false); err != nil {
				switch err {
				case hooks.ErrInterrupted:
					r.Logger.Info("keploy terminated user application")
					return
				case hooks.ErrCommandError:
				case hooks.ErrUnExpected:
					r.Logger.Warn("user application terminated unexpectedly hence stopping keploy, please check application logs if this behaviour is not expected")
				case hooks.ErrDockerError:
					stopApplication = true
				default:
					r.Logger.Error("unknown error recieved from application", zap.Error(err))
>>>>>>> e4f7cadd
				}
			case <-ctx.Done():
				return nil
			}
			return nil
		})
	}

	// Waiting for the error to occur in any of the go routines
	select {
	case appErr := <-appErrChan:
		switch appErr.AppErrorType {
		case models.ErrCommandError:
			stopReason = "error in running the user application, hence stopping keploy"
		case models.ErrUnExpected:
			stopReason = "user application terminated unexpectedly hence stopping keploy, please check application logs if this behaviour is not expected"
		case models.ErrInternal:
			stopReason = "internal error occured while hooking into the application, hence stopping keploy"
		case models.ErrAppStopped:
			stopReason = "user application terminated unexpectedly hence stopping keploy, please check application logs if this behaviour is not expected"
			r.logger.Warn(stopReason, zap.Error(appErr))
			return nil
		case models.ErrCtxCanceled:
			return nil
		default:
			stopReason = "unknown error recieved from application, hence stopping keploy"
		}

	case err = <-insertTestErrChan:
		stopReason = "error while inserting test case into db, hence stopping keploy"
	case err = <-insertMockErrChan:
		stopReason = "error while inserting mock into db, hence stopping keploy"
	case <-ctx.Done():
		return nil
	}
	utils.LogError(r.logger, err, stopReason)
	return fmt.Errorf(stopReason)
}

func (r *recorder) StartMock(ctx context.Context) error {
	g, ctx := errgroup.WithContext(ctx)
	ctx = context.WithValue(ctx, models.ErrGroupKey, g)
	var stopReason string
	defer func() {
		select {
		case <-ctx.Done():
			break
		default:
			err := utils.Stop(r.logger, stopReason)
			if err != nil {
				utils.LogError(r.logger, err, "failed to stop recording")
			}
		}
		err := g.Wait()
		if err != nil {
			utils.LogError(r.logger, err, "failed to stop recording")
		}
	}()
	var outgoingChan <-chan *models.Mock
	var insertMockErrChan = make(chan error)

	appID, err := r.instrumentation.Setup(ctx, r.config.Command, models.SetupOptions{})
	if err != nil {
		stopReason = "failed to exeute mock record due to error while setting up the environment"
		utils.LogError(r.logger, err, stopReason)
		return fmt.Errorf(stopReason)
	}
	err = r.instrumentation.Hook(ctx, appID, models.HookOptions{})
	if err != nil {
		stopReason = "failed to start the hooks and proxy"
		utils.LogError(r.logger, err, stopReason)
		return fmt.Errorf(stopReason)
	}

	outgoingChan, err = r.instrumentation.GetOutgoing(ctx, appID, models.OutgoingOptions{})
	if err != nil {
		stopReason = "failed to get outgoing frames"
		utils.LogError(r.logger, err, stopReason)
		if err == context.Canceled {
			return err
		}
		return fmt.Errorf(stopReason)
	}
	g.Go(func() error {
		for mock := range outgoingChan {
			mock := mock // capture range variable
			g.Go(func() error {
				err := r.mockDB.InsertMock(ctx, mock, "")
				if err != nil {
					insertMockErrChan <- err
				}
				return nil
			})
		}
		return nil
	})

	select {
	case err = <-insertMockErrChan:
		stopReason = "error while inserting mock into db, hence stopping keploy"
	case <-ctx.Done():
		return nil
	}
	utils.LogError(r.logger, err, stopReason)
	return fmt.Errorf(stopReason)
}<|MERGE_RESOLUTION|>--- conflicted
+++ resolved
@@ -1,58 +1,35 @@
-// Package record provides functionality for recording and managing test cases and mocks.
 package record
 
 import (
 	"context"
-	"errors"
-	"fmt"
+	"os"
+	"os/signal"
+	"syscall"
 	"time"
 
-	"go.keploy.io/server/v2/config"
-	"go.keploy.io/server/v2/pkg"
-	"go.keploy.io/server/v2/pkg/models"
-	"go.keploy.io/server/v2/utils"
+	"go.keploy.io/server/pkg"
+	"go.keploy.io/server/pkg/hooks"
+	"go.keploy.io/server/pkg/models"
+	"go.keploy.io/server/pkg/platform"
+	"go.keploy.io/server/pkg/platform/fs"
+	"go.keploy.io/server/pkg/platform/telemetry"
+	"go.keploy.io/server/pkg/platform/yaml"
+	"go.keploy.io/server/pkg/proxy"
 	"go.uber.org/zap"
-	"golang.org/x/sync/errgroup"
 )
 
+var Emoji = "\U0001F430" + " Keploy:"
+
 type recorder struct {
-	logger          *zap.Logger
-	testDB          TestDB
-	mockDB          MockDB
-	telemetry       Telemetry
-	instrumentation Instrumentation
-	config          config.Config
+	Logger *zap.Logger
 }
 
-func New(logger *zap.Logger, testDB TestDB, mockDB MockDB, telemetry Telemetry, instrumentation Instrumentation, config config.Config) Service {
+func NewRecorder(logger *zap.Logger) Recorder {
 	return &recorder{
-		logger:          logger,
-		testDB:          testDB,
-		mockDB:          mockDB,
-		telemetry:       telemetry,
-		instrumentation: instrumentation,
-		config:          config,
+		Logger: logger,
 	}
 }
 
-<<<<<<< HEAD
-func (r *recorder) Start(ctx context.Context) error {
-
-	// creating error group to manage proper shutdown of all the go routines and to propagate the error to the caller
-	errGrp, _ := errgroup.WithContext(ctx)
-	ctx = context.WithValue(ctx, models.ErrGroupKey, errGrp)
-
-	runAppErrGrp, _ := errgroup.WithContext(ctx)
-	runAppCtx := context.WithoutCancel(ctx)
-	runAppCtx, runAppCtxCancel := context.WithCancel(runAppCtx)
-
-	hookErrGrp, _ := errgroup.WithContext(ctx)
-	hookCtx := context.WithoutCancel(ctx)
-	hookCtx, hookCtxCancel := context.WithCancel(hookCtx)
-	hookCtx = context.WithValue(hookCtx, models.ErrGroupKey, hookErrGrp)
-
-	var stopReason string
-=======
 func (r *recorder) StartCaptureTraffic(path string, proxyPort uint32, appCmd, appContainer, appNetwork string, delay uint64, buildDelay time.Duration, ports []uint, filters *models.TestFilter, enableTele bool, passThroughHosts []models.Filters, recordTimer time.Duration) {
 	teleFS := fs.NewTeleFS(r.Logger)
 	tele := telemetry.NewTelemetry(enableTele, false, teleFS, r.Logger, "", nil)
@@ -67,161 +44,56 @@
 }
 
 func (r *recorder) CaptureTraffic(path string, proxyPort uint32, appCmd, appContainer, appNetwork string, dirName string, Delay uint64, buildDelay time.Duration, ports []uint, filters *models.TestFilter, ys platform.TestCaseDB, tele *telemetry.Telemetry, passThroughHosts []models.Filters, recordTimer time.Duration) {
->>>>>>> e4f7cadd
 
-	// defining all the channels and variables required for the record
-	var runAppError models.AppError
-	var appErrChan = make(chan models.AppError, 1)
-	var incomingChan <-chan *models.TestCase
-	var outgoingChan <-chan *models.Mock
-	var insertTestErrChan = make(chan error, 10)
-	var insertMockErrChan = make(chan error, 10)
-	var appID uint64
-	var newTestSetID string
-	var testCount = 0
-	var mockCountMap = make(map[string]int)
+	var ps *proxy.ProxySet
+	stopper := make(chan os.Signal, 1)
+	signal.Notify(stopper, os.Interrupt, os.Kill, syscall.SIGHUP, syscall.SIGINT, syscall.SIGQUIT, syscall.SIGTERM, syscall.SIGKILL)
 
-	// defering the stop function to stop keploy in case of any error in record or in case of context cancellation
-	defer func() {
-		select {
-		case <-ctx.Done():
-			r.telemetry.RecordedTestSuite(ctx, newTestSetID, testCount, mockCountMap)
-		default:
-			err := utils.Stop(r.logger, stopReason)
-			if err != nil {
-				utils.LogError(r.logger, err, "failed to stop recording")
-			}
-		}
-		runAppCtxCancel()
-		err := runAppErrGrp.Wait()
-		if err != nil {
-			utils.LogError(r.logger, err, "failed to stop application")
-		}
-		hookCtxCancel()
-		err = hookErrGrp.Wait()
-		if err != nil {
-			utils.LogError(r.logger, err, "failed to stop hooks")
-		}
-		err = errGrp.Wait()
-		if err != nil {
-			utils.LogError(r.logger, err, "failed to stop recording")
-		}
-	}()
+	models.SetMode(models.MODE_RECORD)
+	tele.Ping(false)
 
-	defer close(appErrChan)
-	defer close(insertTestErrChan)
-	defer close(insertMockErrChan)
-
-	testSetIDs, err := r.testDB.GetAllTestSetIDs(ctx)
+	routineId := pkg.GenerateRandomID()
+	// Initiate the hooks and update the vaccant ProxyPorts map
+	loadedHooks, err := hooks.NewHook(ys, routineId, r.Logger)
+	loadedHooks.SetPassThroughHosts(passThroughHosts)
 	if err != nil {
-		stopReason = "failed to get testSetIds"
-		utils.LogError(r.logger, err, stopReason)
-		return fmt.Errorf(stopReason)
+		r.Logger.Error("error while creating hooks", zap.Error(err))
+		return
 	}
 
-	newTestSetID = pkg.NewID(testSetIDs, models.TestSetPattern)
+	// Recover from panic and gracefully shutdown
+	defer loadedHooks.Recover(routineId)
 
-	// setting up the environment for recording
-	appID, err = r.instrumentation.Setup(ctx, r.config.Command, models.SetupOptions{})
-	if err != nil {
-		stopReason = "failed setting up the environment"
-		utils.LogError(r.logger, err, stopReason)
-		return fmt.Errorf(stopReason)
-	}
+	mocksTotal := make(map[string]int)
+	testsTotal := 0
+	ctx := context.WithValue(context.Background(), "mocksTotal", &mocksTotal)
+	ctx = context.WithValue(ctx, "testsTotal", &testsTotal)
 
-	// checking for context cancellation as we don't want to start the hooks and proxy if the context is cancelled
 	select {
-	case <-ctx.Done():
-		return nil
+	case <-stopper:
+		return
 	default:
-		// Starting the hooks and proxy
-		err = r.instrumentation.Hook(hookCtx, appID, models.HookOptions{})
-		if err != nil {
-			stopReason = "failed to start the hooks and proxy"
-			utils.LogError(r.logger, err, stopReason)
-			if err == context.Canceled {
-				return err
-			}
-			return fmt.Errorf(stopReason)
+		// load the ebpf hooks into the kernel
+		if err := loadedHooks.LoadHooks(appCmd, appContainer, 0, ctx, filters); err != nil {
+			return
 		}
 	}
 
-	// fetching test cases and mocks from the application and inserting them into the database
-	incomingChan, err = r.instrumentation.GetIncoming(ctx, appID, models.IncomingOptions{})
-	if err != nil {
-		stopReason = "failed to get incoming frames"
-		utils.LogError(r.logger, err, stopReason)
-		if err == context.Canceled {
-			return err
-		}
-		return fmt.Errorf(stopReason)
+	select {
+	case <-stopper:
+		loadedHooks.Stop(true)
+		return
+	default:
+		// start the BootProxy
+		ps = proxy.BootProxy(r.Logger, proxy.Option{Port: proxyPort}, appCmd, appContainer, 0, "", ports, loadedHooks, ctx, 0)
 	}
 
-	errGrp.Go(func() error {
-		for testCase := range incomingChan {
-			err := r.testDB.InsertTestCase(ctx, testCase, newTestSetID)
-			if err != nil {
-				if err == context.Canceled {
-					continue
-				}
-				insertTestErrChan <- err
-			} else {
-				testCount++
-				r.telemetry.RecordedTestAndMocks(ctx)
-			}
-		}
-		return nil
-	})
+	//proxy fetches the destIp and destPort from the redirect proxy map
+	//Sending Proxy Ip & Port to the ebpf program
+	if err := loadedHooks.SendProxyInfo(ps.IP4, ps.Port, ps.IP6); err != nil {
+		return
+	}
 
-	outgoingChan, err = r.instrumentation.GetOutgoing(ctx, appID, models.OutgoingOptions{})
-	if err != nil {
-		stopReason = "failed to get outgoing frames"
-		utils.LogError(r.logger, err, stopReason)
-		if err == context.Canceled {
-			return err
-		}
-		return fmt.Errorf(stopReason)
-	}
-	errGrp.Go(func() error {
-		for mock := range outgoingChan {
-			err := r.mockDB.InsertMock(ctx, mock, newTestSetID)
-			if err != nil {
-				if err == context.Canceled {
-					continue
-				}
-				insertMockErrChan <- err
-			} else {
-				mockCountMap[mock.GetKind()]++
-				r.telemetry.RecordedTestCaseMock(ctx, mock.GetKind())
-			}
-		}
-		return nil
-	})
-
-<<<<<<< HEAD
-	// running the user application
-	runAppErrGrp.Go(func() error {
-		runAppError = r.instrumentation.Run(runAppCtx, appID, models.RunOptions{})
-		if runAppError.AppErrorType == models.ErrCtxCanceled {
-			return nil
-		}
-		appErrChan <- runAppError
-		return nil
-	})
-
-	// setting a timer for recording
-	if r.config.Record.RecordTimer != 0 {
-		errGrp.Go(func() error {
-			r.logger.Info("Setting a timer of " + r.config.Record.RecordTimer.String() + " for recording")
-			timer := time.After(r.config.Record.RecordTimer)
-			select {
-			case <-timer:
-				r.logger.Warn("Time up! Stopping keploy")
-				err := utils.Stop(r.logger, "Time up! Stopping keploy")
-				if err != nil {
-					utils.LogError(r.logger, err, "failed to stop recording")
-					return errors.New("failed to stop recording")
-=======
 	// Sending the Dns Port to the ebpf program
 	if err := loadedHooks.SendDnsPort(ps.DnsPort); err != nil {
 		return
@@ -265,110 +137,36 @@
 					stopApplication = true
 				default:
 					r.Logger.Error("unknown error recieved from application", zap.Error(err))
->>>>>>> e4f7cadd
 				}
-			case <-ctx.Done():
-				return nil
 			}
-			return nil
-		})
+			if !abortStopHooksForcefully {
+				abortStopHooksInterrupt <- true
+				// stop listening for the eBPF events
+				loadedHooks.Stop(!stopApplication)
+				//stop listening for proxy server
+				ps.StopProxyServer()
+				exitCmd <- true
+			} else {
+				return
+			}
+		}()
 	}
 
-	// Waiting for the error to occur in any of the go routines
 	select {
-	case appErr := <-appErrChan:
-		switch appErr.AppErrorType {
-		case models.ErrCommandError:
-			stopReason = "error in running the user application, hence stopping keploy"
-		case models.ErrUnExpected:
-			stopReason = "user application terminated unexpectedly hence stopping keploy, please check application logs if this behaviour is not expected"
-		case models.ErrInternal:
-			stopReason = "internal error occured while hooking into the application, hence stopping keploy"
-		case models.ErrAppStopped:
-			stopReason = "user application terminated unexpectedly hence stopping keploy, please check application logs if this behaviour is not expected"
-			r.logger.Warn(stopReason, zap.Error(appErr))
-			return nil
-		case models.ErrCtxCanceled:
-			return nil
-		default:
-			stopReason = "unknown error recieved from application, hence stopping keploy"
+	case <-stopper:
+		abortStopHooksForcefully = true
+		loadedHooks.Stop(false)
+		if testsTotal != 0 {
+			tele.RecordedTestSuite(dirName, testsTotal, mocksTotal)
+		}
+		ps.StopProxyServer()
+		return
+	case <-abortStopHooksInterrupt:
+		if testsTotal != 0 {
+			tele.RecordedTestSuite(path, testsTotal, mocksTotal)
 		}
 
-	case err = <-insertTestErrChan:
-		stopReason = "error while inserting test case into db, hence stopping keploy"
-	case err = <-insertMockErrChan:
-		stopReason = "error while inserting mock into db, hence stopping keploy"
-	case <-ctx.Done():
-		return nil
-	}
-	utils.LogError(r.logger, err, stopReason)
-	return fmt.Errorf(stopReason)
-}
-
-func (r *recorder) StartMock(ctx context.Context) error {
-	g, ctx := errgroup.WithContext(ctx)
-	ctx = context.WithValue(ctx, models.ErrGroupKey, g)
-	var stopReason string
-	defer func() {
-		select {
-		case <-ctx.Done():
-			break
-		default:
-			err := utils.Stop(r.logger, stopReason)
-			if err != nil {
-				utils.LogError(r.logger, err, "failed to stop recording")
-			}
-		}
-		err := g.Wait()
-		if err != nil {
-			utils.LogError(r.logger, err, "failed to stop recording")
-		}
-	}()
-	var outgoingChan <-chan *models.Mock
-	var insertMockErrChan = make(chan error)
-
-	appID, err := r.instrumentation.Setup(ctx, r.config.Command, models.SetupOptions{})
-	if err != nil {
-		stopReason = "failed to exeute mock record due to error while setting up the environment"
-		utils.LogError(r.logger, err, stopReason)
-		return fmt.Errorf(stopReason)
-	}
-	err = r.instrumentation.Hook(ctx, appID, models.HookOptions{})
-	if err != nil {
-		stopReason = "failed to start the hooks and proxy"
-		utils.LogError(r.logger, err, stopReason)
-		return fmt.Errorf(stopReason)
 	}
 
-	outgoingChan, err = r.instrumentation.GetOutgoing(ctx, appID, models.OutgoingOptions{})
-	if err != nil {
-		stopReason = "failed to get outgoing frames"
-		utils.LogError(r.logger, err, stopReason)
-		if err == context.Canceled {
-			return err
-		}
-		return fmt.Errorf(stopReason)
-	}
-	g.Go(func() error {
-		for mock := range outgoingChan {
-			mock := mock // capture range variable
-			g.Go(func() error {
-				err := r.mockDB.InsertMock(ctx, mock, "")
-				if err != nil {
-					insertMockErrChan <- err
-				}
-				return nil
-			})
-		}
-		return nil
-	})
-
-	select {
-	case err = <-insertMockErrChan:
-		stopReason = "error while inserting mock into db, hence stopping keploy"
-	case <-ctx.Done():
-		return nil
-	}
-	utils.LogError(r.logger, err, stopReason)
-	return fmt.Errorf(stopReason)
+	<-exitCmd
 }