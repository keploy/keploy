// Package record provides functionality for recording and managing test cases and mocks.
package record

import (
	"context"
	"errors"
	"fmt"
	"strconv"
	"strings"

	"time"

	"go.keploy.io/server/v2/config"
	"go.keploy.io/server/v2/pkg"
	"go.keploy.io/server/v2/pkg/models"

	"go.keploy.io/server/v2/utils"
	"go.uber.org/zap"
	"golang.org/x/sync/errgroup"
)

type Recorder struct {
	logger          *zap.Logger
	testDB          TestDB
	mockDB          MockDB
	telemetry       Telemetry
	instrumentation Instrumentation
	testSetConf     TestSetConfig
	config          *config.Config
	globalMockCh    chan<- *models.Mock
}

func New(logger *zap.Logger, testDB TestDB, mockDB MockDB, telemetry Telemetry, instrumentation Instrumentation, testSetConf TestSetConfig, config *config.Config) Service {
	return &Recorder{
		logger:          logger,
		testDB:          testDB,
		mockDB:          mockDB,
		telemetry:       telemetry,
		instrumentation: instrumentation,
		testSetConf:     testSetConf,
		config:          config,
	}
}

<<<<<<< HEAD
func (r *Recorder) Start(ctx context.Context, reRecordCfg models.ReRecordCfg) error {
=======
func (r *Recorder) Start(ctx context.Context, reRecordCfg models.ReRecordConfig) error {
>>>>>>> 7bb3361b

	// creating error group to manage proper shutdown of all the go routines and to propagate the error to the caller
	errGrp, _ := errgroup.WithContext(ctx)
	ctx = context.WithValue(ctx, models.ErrGroupKey, errGrp)

	runAppErrGrp, _ := errgroup.WithContext(ctx)
	runAppCtx := context.WithoutCancel(ctx)
	runAppCtx, runAppCtxCancel := context.WithCancel(runAppCtx)

	hookErrGrp, _ := errgroup.WithContext(ctx)
	hookCtx := context.WithoutCancel(ctx)
	hookCtx, hookCtxCancel := context.WithCancel(hookCtx)
	hookCtx = context.WithValue(hookCtx, models.ErrGroupKey, hookErrGrp)
	// reRecordCtx, reRecordCancel := context.WithCancel(ctx)
	// defer reRecordCancel() // Cancel the context when the function returns

	var stopReason string

	// defining all the channels and variables required for the record
	var runAppError models.AppError
	var appErrChan = make(chan models.AppError, 1)
	var insertTestErrChan = make(chan error, 10)
	var insertMockErrChan = make(chan error, 10)
	var appID uint64
	var newTestSetID string
	var testCount = 0
	var mockCountMap = make(map[string]int)

	// defering the stop function to stop keploy in case of any error in record or in case of context cancellation
	defer func() {
		select {
		case <-ctx.Done():
		default:
<<<<<<< HEAD
			if !reRecordCfg.Rerecord {
=======
			if !reRecordCfg.Enabled {
>>>>>>> 7bb3361b
				err := utils.Stop(r.logger, stopReason)
				if err != nil {
					utils.LogError(r.logger, err, "failed to stop recording")
				}
			}
		}
		runAppCtxCancel()
		err := runAppErrGrp.Wait()
		if err != nil {
			utils.LogError(r.logger, err, "failed to stop application")
		}
		hookCtxCancel()
		err = hookErrGrp.Wait()
		if err != nil {
			utils.LogError(r.logger, err, "failed to stop hooks")
		}
		err = errGrp.Wait()
		if err != nil {
			utils.LogError(r.logger, err, "failed to stop recording")
		}
		r.telemetry.RecordedTestSuite(newTestSetID, testCount, mockCountMap)
	}()

	defer close(appErrChan)
	defer close(insertTestErrChan)
	defer close(insertMockErrChan)

<<<<<<< HEAD
	if reRecordCfg.TestSet != "" {
		// --- TARGETING AN EXISTING TEST SET ---
		newTestSetID = reRecordCfg.TestSet
		r.logger.Info("Starting mocks-only refresh for existing test set.", zap.String("testSet", newTestSetID))

		// Delete ONLY the old mocks.
		err := r.mockDB.DeleteMocksForSet(ctx, newTestSetID) // We will create this new function
		if err != nil {
			stopReason = "failed to clear existing mocks for refresh"
			utils.LogError(r.logger, err, stopReason)
			return fmt.Errorf("%s", stopReason)
		}
	} else {
		var err error
=======
	var err error

	if reRecordCfg.Enabled {
		newTestSetID = reRecordCfg.TestSetID
	} else {
>>>>>>> 7bb3361b
		newTestSetID, err = r.GetNextTestSetID(ctx)
		if err != nil {
			stopReason = "failed to get new test-set id"
			utils.LogError(r.logger, err, stopReason)
			return fmt.Errorf("%s", stopReason)
		}
	}

	// Create config.yaml if metadata is provided
	if r.config.Record.Metadata != "" {
		r.createConfigWithMetadata(ctx, newTestSetID)
	}

	//checking for context cancellation as we don't want to start the instrumentation if the context is cancelled
	select {
	case <-ctx.Done():
		return nil
	default:
	}

	// Instrument will setup the environment and start the hooks and proxy
	appID, err := r.Instrument(hookCtx)
	if err != nil {
		stopReason = "failed to instrument the application"
		utils.LogError(r.logger, err, stopReason)
		return fmt.Errorf("%s", stopReason)
	}

	r.config.AppID = appID

	// fetching test cases and mocks from the application and inserting them into the database
	frames, err := r.GetTestAndMockChans(ctx, appID)
	if err != nil {
		stopReason = "failed to get data frames"
		utils.LogError(r.logger, err, stopReason)
		if ctx.Err() == context.Canceled {
			return err
		}
		return fmt.Errorf("%s", stopReason)
	}
	errGrp.Go(func() error {
		for testCase := range frames.Incoming {
			testCase.Curl = pkg.MakeCurlCommand(testCase.HTTPReq)
			if reRecordCfg.TestSet == "" {
				err := r.testDB.InsertTestCase(ctx, testCase, newTestSetID, true)
				if err != nil {
					if ctx.Err() == context.Canceled {
						continue
					}
					insertTestErrChan <- err
				} else {
					testCount++
					r.telemetry.RecordedTestAndMocks()
				}
			} else {
				r.logger.Info("🟠 Keploy has re-recorded test case for the user's application.")
			}
		}
		return nil
	})

	errGrp.Go(func() error {
		for mock := range frames.Outgoing {
			// Send a copy to global mock channel for correlation manager if available
			if r.globalMockCh != nil {
				// Create a deep copy of the mock to avoid race conditions
				mockCopy := *mock
				select {
				case r.globalMockCh <- &mockCopy:
					r.logger.Debug("Mock sent to correlation manager", zap.String("mockKind", mock.GetKind()))
				default:
					r.logger.Warn("Global mock channel full, dropping mock for correlation", zap.String("mockKind", mock.GetKind()))
				}
			}
			err := r.mockDB.InsertMock(ctx, mock, newTestSetID)
			if err != nil {
				if ctx.Err() == context.Canceled {
					continue
				}
				insertMockErrChan <- err
			} else {
				mockCountMap[mock.GetKind()]++
				r.telemetry.RecordedTestCaseMock(mock.GetKind())
			}
		}
		return nil
	})

	if !r.config.E2E {
		runAppErrGrp.Go(func() error {
			runAppError = r.instrumentation.Run(runAppCtx, appID, models.RunOptions{})
			if runAppError.AppErrorType == models.ErrCtxCanceled {
				return nil
			}
			appErrChan <- runAppError
			return nil
		})
	}

	// setting a timer for recording
	if r.config.Record.RecordTimer != 0 {
		errGrp.Go(func() error {
			r.logger.Info("Setting a timer of " + r.config.Record.RecordTimer.String() + " for recording")
			timer := time.After(r.config.Record.RecordTimer)
			select {
			case <-timer:
				r.logger.Warn("Time up! Stopping keploy")
				err := utils.Stop(r.logger, "Time up! Stopping keploy")
				if err != nil {
					utils.LogError(r.logger, err, "failed to stop recording")
					return errors.New("failed to stop recording")
				}
			case <-ctx.Done():
				return nil
			}
			return nil
		})
	}

	// Waiting for the error to occur in any of the go routines
	select {
	case appErr := <-appErrChan:
		switch appErr.AppErrorType {
		case models.ErrCommandError:
			stopReason = "error in running the user application, hence stopping keploy"
		case models.ErrUnExpected:
			stopReason = "user application terminated unexpectedly hence stopping keploy, please check application logs if this behaviour is not expected"
		case models.ErrInternal:
			stopReason = "internal error occured while hooking into the application, hence stopping keploy"
		case models.ErrAppStopped:
			stopReason = "user application terminated unexpectedly hence stopping keploy, please check application logs if this behaviour is not expected"
			r.logger.Warn(stopReason, zap.Error(appErr))
			return nil
		case models.ErrCtxCanceled:
			return nil
		case models.ErrTestBinStopped:
			stopReason = "keploy test mode binary stopped, hence stopping keploy"
			return nil
		default:
			stopReason = "unknown error received from application, hence stopping keploy"
		}

	case err = <-insertTestErrChan:
		stopReason = "error while inserting test case into db, hence stopping keploy"
	case err = <-insertMockErrChan:
		stopReason = "error while inserting mock into db, hence stopping keploy"
	case <-ctx.Done():
		return nil
	}
	utils.LogError(r.logger, err, stopReason)
	return fmt.Errorf("%s", stopReason)
}

func (r *Recorder) Instrument(ctx context.Context) (uint64, error) {
	var stopReason string
	// setting up the environment for recording
	appID, err := r.instrumentation.Setup(ctx, r.config.Command, models.SetupOptions{Container: r.config.ContainerName, DockerNetwork: r.config.NetworkName, DockerDelay: r.config.BuildDelay})
	if err != nil {
		stopReason = "failed setting up the environment"
		utils.LogError(r.logger, err, stopReason)
		return 0, fmt.Errorf("%s", stopReason)
	}
	r.config.AppID = appID

	// checking for context cancellation as we don't want to start the hooks and proxy if the context is cancelled
	select {
	case <-ctx.Done():
		return appID, nil
	default:
		// Starting the hooks and proxy
		hooks := models.HookOptions{
			Mode:          models.MODE_RECORD,
			EnableTesting: r.config.EnableTesting,
			Rules:         r.config.BypassRules,
			E2E:           r.config.E2E,
			Port:          r.config.Port,
		}
		err = r.instrumentation.Hook(ctx, appID, hooks)
		if err != nil {
			stopReason = "failed to start the hooks and proxy"
			utils.LogError(r.logger, err, stopReason)
			if ctx.Err() == context.Canceled {
				return appID, err
			}
			return appID, fmt.Errorf("%s", stopReason)
		}
	}
	return appID, nil
}

func (r *Recorder) GetTestAndMockChans(ctx context.Context, appID uint64) (FrameChan, error) {
	incomingOpts := models.IncomingOptions{
		Filters:  r.config.Record.Filters,
		BasePath: r.config.Record.BasePath,
	}
	incomingChan, err := r.instrumentation.GetIncoming(ctx, appID, incomingOpts)
	if err != nil {
		return FrameChan{}, fmt.Errorf("failed to get incoming test cases: %w", err)
	}

	outgoingOpts := models.OutgoingOptions{
		Rules:          r.config.BypassRules,
		MongoPassword:  r.config.Test.MongoPassword,
		FallBackOnMiss: r.config.Test.FallBackOnMiss,
		Backdate:       time.Now(),
	}

	outgoingChan, err := r.instrumentation.GetOutgoing(ctx, appID, outgoingOpts)
	if err != nil {
		return FrameChan{}, fmt.Errorf("failed to get outgoing mocks: %w", err)
	}

	return FrameChan{
		Incoming: incomingChan,
		Outgoing: outgoingChan,
	}, nil
}

func (r *Recorder) RunApplication(ctx context.Context, appID uint64, opts models.RunOptions) models.AppError {
	return r.instrumentation.Run(ctx, appID, opts)
}

func (r *Recorder) GetNextTestSetID(ctx context.Context) (string, error) {
	testSetIDs, err := r.testDB.GetAllTestSetIDs(ctx)
	if err != nil {
		return "", fmt.Errorf("failed to get test set IDs: %w", err)
	}

	if r.config.Record.Metadata == "" {
		return pkg.NextID(testSetIDs, models.TestSetPattern), nil
	}
	r.config.Record.Metadata = utils.TrimSpaces(r.config.Record.Metadata)
	meta, err := utils.ParseMetadata(r.config.Record.Metadata)
	if err != nil || meta == nil {
		return pkg.NextID(testSetIDs, models.TestSetPattern), nil
	}

	nameVal, ok := meta["name"]
	requestedName, isStr := nameVal.(string)
	if !ok || !isStr || requestedName == "" {
		return pkg.NextID(testSetIDs, models.TestSetPattern), nil
	}

	existingIDs := make(map[string]struct{}, len(testSetIDs))
	for _, id := range testSetIDs {
		existingIDs[id] = struct{}{}
	}

	if _, occupied := existingIDs[requestedName]; !occupied {
		return requestedName, nil
	}

	var highestSuffix int
	namePrefix := requestedName + "-"
	for id := range existingIDs {
		if !strings.HasPrefix(id, namePrefix) {
			continue
		}
		suffixPart := id[len(namePrefix):]
		if n, err := strconv.Atoi(suffixPart); err == nil && n > highestSuffix {
			highestSuffix = n
		}
	}

	newSuffix := highestSuffix + 1
	assignedName := fmt.Sprintf("%s-%d", requestedName, newSuffix)

	r.logger.Warn(fmt.Sprintf(
		"Test set name '%s' already exists, using '%s' instead. You can change this name if you want.",
		requestedName, assignedName,
	))

	return assignedName, nil
}

func (r *Recorder) GetContainerIP(ctx context.Context, id uint64) (string, error) {
	return r.instrumentation.GetContainerIP(ctx, id)
}

func (r *Recorder) createConfigWithMetadata(ctx context.Context, testSetID string) {
	// Parse metadata from the config
	metadata, err := utils.ParseMetadata(r.config.Record.Metadata)
	if err != nil {
		utils.LogError(r.logger, err, "failed to parse metadata", zap.String("metadata", r.config.Record.Metadata))
		return
	}
	testSet := &models.TestSet{
		PreScript:  "",
		PostScript: "",
		Template:   make(map[string]interface{}),
		Metadata:   metadata,
	}

	err = r.testSetConf.Write(ctx, testSetID, testSet)
	if err != nil {
		utils.LogError(r.logger, err, "Failed to create test-set config file with metadata", zap.String("testSet", testSetID))
		return
	}

	r.logger.Info("Created test-set config file with metadata")
}

// SetGlobalMockChannel sets the global mock channel for sending mocks to correlation manager
func (r *Recorder) SetGlobalMockChannel(mockCh chan<- *models.Mock) {
	r.globalMockCh = mockCh
	r.logger.Info("Global mock channel set for record service")
}<|MERGE_RESOLUTION|>--- conflicted
+++ resolved
@@ -42,12 +42,8 @@
 	}
 }
 
-<<<<<<< HEAD
+
 func (r *Recorder) Start(ctx context.Context, reRecordCfg models.ReRecordCfg) error {
-=======
-func (r *Recorder) Start(ctx context.Context, reRecordCfg models.ReRecordConfig) error {
->>>>>>> 7bb3361b
-
 	// creating error group to manage proper shutdown of all the go routines and to propagate the error to the caller
 	errGrp, _ := errgroup.WithContext(ctx)
 	ctx = context.WithValue(ctx, models.ErrGroupKey, errGrp)
@@ -80,11 +76,8 @@
 		select {
 		case <-ctx.Done():
 		default:
-<<<<<<< HEAD
 			if !reRecordCfg.Rerecord {
-=======
-			if !reRecordCfg.Enabled {
->>>>>>> 7bb3361b
+
 				err := utils.Stop(r.logger, stopReason)
 				if err != nil {
 					utils.LogError(r.logger, err, "failed to stop recording")
@@ -112,7 +105,6 @@
 	defer close(insertTestErrChan)
 	defer close(insertMockErrChan)
 
-<<<<<<< HEAD
 	if reRecordCfg.TestSet != "" {
 		// --- TARGETING AN EXISTING TEST SET ---
 		newTestSetID = reRecordCfg.TestSet
@@ -127,13 +119,6 @@
 		}
 	} else {
 		var err error
-=======
-	var err error
-
-	if reRecordCfg.Enabled {
-		newTestSetID = reRecordCfg.TestSetID
-	} else {
->>>>>>> 7bb3361b
 		newTestSetID, err = r.GetNextTestSetID(ctx)
 		if err != nil {
 			stopReason = "failed to get new test-set id"
