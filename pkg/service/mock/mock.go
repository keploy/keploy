package mock

import (
	"context"
	"errors"
	"fmt"
	"io"
	"os"
	"path/filepath"

	"github.com/google/uuid"
	"go.keploy.io/server/pkg/models"
	"go.uber.org/zap"
	"gopkg.in/yaml.v3"
)

func NewMockService(log *zap.Logger) *Mock {
	return &Mock{
		log: log,
	}
}

type Mock struct {
	log *zap.Logger
}

<<<<<<< HEAD
func (m *Mock) CreateMockFile(path string, fileName string) bool {
=======
func (m *Mock) createMockFile(path string, fileName string) bool {
>>>>>>> 56de9fe3
	if _, err := os.Stat(filepath.Join(path, fileName+".yaml")); err != nil {
		err := os.MkdirAll(filepath.Join(path), os.ModePerm)
		if err != nil {
			m.log.Error("failed to create a mock dir", zap.Error(err))
			return false
		}
		_, err = os.Create(filepath.Join(path, fileName+".yaml"))
		if err != nil {
			m.log.Error("failed to create a yaml file", zap.Error(err))
			return false
		}
		return true
	}
	return false
}

func (m *Mock) FileExists(ctx context.Context, path string) bool {
<<<<<<< HEAD
=======
	fmt.Println(" -- ", filepath.Base(path))
>>>>>>> 56de9fe3
	if _, err := os.Stat(filepath.Join(path)); err == nil {
		return true
	}
	return false
}

func (m *Mock) Put(ctx context.Context, path string, doc models.Mock, meta interface{}) error {

	isGenerated := false
	if doc.Name == "" {
		doc.Name = uuid.New().String()
		isGenerated = true
	}
<<<<<<< HEAD
	isFileEmpty := m.CreateMockFile(path, doc.Name)
=======
	isFileEmpty := m.createMockFile(path, doc.Name)
>>>>>>> 56de9fe3
	file, err := os.OpenFile(filepath.Join(path, doc.Name+".yaml"), os.O_CREATE|os.O_WRONLY|os.O_APPEND, os.ModePerm)
	if err != nil {
		m.log.Error("failed to open the file", zap.Any("error", err))
		return err
	}

	data := []byte("---\n")
	if isFileEmpty {
		data = []byte{}
	}
	d, err := yaml.Marshal(&doc)
	if err != nil {
		m.log.Error("failed to marshal document to yaml", zap.Any("error", err))
		return err
	}
	data = append(data, d...)

	_, err = file.Write(data)
	if err != nil {
		m.log.Error("failed to embed document into yaml file", zap.Any("error", err))
		return err
	}
	defer file.Close()
	MockPathStr := fmt.Sprint("\n✅ Mocks are successfully written in yaml file at path: ", path, "/", doc.Name, ".yaml", "\n")
	if isGenerated {
		MockConfigStr := fmt.Sprint("\n\n🚨 Note: Please set the mock.Config.Name to auto generated name in your unit test. Ex: \n    mock.Config{\n      Name: ", doc.Name, "\n    }\n")
		MockNameStr := fmt.Sprint("\n💡 Auto generated name for your mock: ", doc.Name, " for ", doc.Kind, " with meta: {\n", mapToStrLog(meta.(map[string]string)), "   }")
		m.log.Info(fmt.Sprint(MockNameStr, MockConfigStr, MockPathStr))
	} else {
		m.log.Info(MockPathStr)
	}
	return nil
}

<<<<<<< HEAD
func ReadAll(log *zap.Logger, path, name string, libMode bool) ([]models.Mock, error) {
=======
func (m *Mock) GetAll(ctx context.Context, path string, name string) ([]models.Mock, error) {

>>>>>>> 56de9fe3
	file, err := os.OpenFile(filepath.Join(path, name+".yaml"), os.O_RDONLY, os.ModePerm)
	if err != nil {
		return nil, err
	}
	defer file.Close()
	decoder := yaml.NewDecoder(file)
	arr := []models.Mock{}
	for {
		var node models.Mock
		err := decoder.Decode(&node)
		if errors.Is(err, io.EOF) {
			break
		}
		if err != nil {
			log.Error("failed to decode the yaml file documents into mock", zap.Any("error", err))
			return nil, err
		}
		if !libMode || node.Name == name {
			arr = append(arr, node)
		}
	}
<<<<<<< HEAD
	return arr, nil
}

func (m *Mock) GetAll(ctx context.Context, path string, name string) ([]models.Mock, error) {

	// file, err := os.OpenFile(filepath.Join(path, name+".yaml"), os.O_RDONLY, os.ModePerm)
	// if err != nil {
	// 	m.log.Error("failed to open the yaml file", zap.Any("error", err))
	// 	return nil, err
	// }
	// defer file.Close()
	// decoder := yaml.NewDecoder(file)
	// arr := []models.Mock{}
	// for {
	// 	var node models.Mock
	// 	err := decoder.Decode(&node)
	// 	if errors.Is(err, io.EOF) {
	// 		break
	// 	}
	// 	if err != nil {
	// 		m.log.Error("failed to decode the yaml file documents into mock", zap.Any("error", err))
	// 		return nil, err
	// 	}
	// 	if node.Name == name {
	// 		arr = append(arr, node)
	// 	}
	// }
	arr, err := ReadAll(m.log, path, name, true)
	if err != nil {
		return nil, err
	}
=======
>>>>>>> 56de9fe3
	MockPathStr := fmt.Sprint("\n✅ Mocks are read successfully from yaml file at path: ", path, "/", name, ".yaml", "\n")
	m.log.Info(MockPathStr)

	return arr, nil
}

func mapToStrLog(meta map[string]string) string {
	res := ""
	for k, v := range meta {
		res += "     " + k + ": " + v + "\n"
	}
	return res
}<|MERGE_RESOLUTION|>--- conflicted
+++ resolved
@@ -24,11 +24,7 @@
 	log *zap.Logger
 }
 
-<<<<<<< HEAD
 func (m *Mock) CreateMockFile(path string, fileName string) bool {
-=======
-func (m *Mock) createMockFile(path string, fileName string) bool {
->>>>>>> 56de9fe3
 	if _, err := os.Stat(filepath.Join(path, fileName+".yaml")); err != nil {
 		err := os.MkdirAll(filepath.Join(path), os.ModePerm)
 		if err != nil {
@@ -46,10 +42,6 @@
 }
 
 func (m *Mock) FileExists(ctx context.Context, path string) bool {
-<<<<<<< HEAD
-=======
-	fmt.Println(" -- ", filepath.Base(path))
->>>>>>> 56de9fe3
 	if _, err := os.Stat(filepath.Join(path)); err == nil {
 		return true
 	}
@@ -63,11 +55,8 @@
 		doc.Name = uuid.New().String()
 		isGenerated = true
 	}
-<<<<<<< HEAD
+
 	isFileEmpty := m.CreateMockFile(path, doc.Name)
-=======
-	isFileEmpty := m.createMockFile(path, doc.Name)
->>>>>>> 56de9fe3
 	file, err := os.OpenFile(filepath.Join(path, doc.Name+".yaml"), os.O_CREATE|os.O_WRONLY|os.O_APPEND, os.ModePerm)
 	if err != nil {
 		m.log.Error("failed to open the file", zap.Any("error", err))
@@ -102,12 +91,7 @@
 	return nil
 }
 
-<<<<<<< HEAD
 func ReadAll(log *zap.Logger, path, name string, libMode bool) ([]models.Mock, error) {
-=======
-func (m *Mock) GetAll(ctx context.Context, path string, name string) ([]models.Mock, error) {
-
->>>>>>> 56de9fe3
 	file, err := os.OpenFile(filepath.Join(path, name+".yaml"), os.O_RDONLY, os.ModePerm)
 	if err != nil {
 		return nil, err
@@ -129,7 +113,6 @@
 			arr = append(arr, node)
 		}
 	}
-<<<<<<< HEAD
 	return arr, nil
 }
 
@@ -161,8 +144,7 @@
 	if err != nil {
 		return nil, err
 	}
-=======
->>>>>>> 56de9fe3
+
 	MockPathStr := fmt.Sprint("\n✅ Mocks are read successfully from yaml file at path: ", path, "/", name, ".yaml", "\n")
 	m.log.Info(MockPathStr)
 
