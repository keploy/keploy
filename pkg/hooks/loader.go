--- conflicted
+++ resolved
@@ -43,18 +43,9 @@
 	keployServerPort *ebpf.Map
 
 	platform.TestCaseDB
-<<<<<<< HEAD
-	logger      *zap.Logger
-	proxyPort   uint32
-	tcsMocks    []*models.Mock
-	configMocks []*models.Mock
-	path        string
-	mu          *sync.Mutex
-	mutex       sync.RWMutex
-	userAppCmd  *exec.Cmd
-=======
+
 	logger        *zap.Logger
-	proxyPortList []uint32
+	proxyPort     uint32
 	tcsMocks      []*models.Mock
 	configMocks   []*models.Mock
 	path          string
@@ -62,8 +53,7 @@
 	mutex         sync.RWMutex
 	userAppCmd    *exec.Cmd
 	mainRoutineId int
->>>>>>> d778b72b
-
+  
 	// ebpf objects and events
 	stopper  chan os.Signal
 	socket   link.Link
