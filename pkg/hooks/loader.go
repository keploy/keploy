--- conflicted
+++ resolved
@@ -360,21 +360,11 @@
 	}
 }
 
-<<<<<<< HEAD
-func (h *Hook) Stop(forceStop bool) {
-
-	if !forceStop {
-		<-h.stopper
-		h.logger.Info("Received signal, exiting program..")
-		// stop the user application cmd
-		h.StopUserApplication()
-=======
 func (h *Hook) Stop(forceStop bool, close chan bool) {
 
 	if close == nil {
 		close = make(chan bool)
 	}
->>>>>>> 6072acd7
 
 	if !forceStop {
 		select {
