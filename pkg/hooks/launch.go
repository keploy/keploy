--- conflicted
+++ resolved
@@ -104,10 +104,7 @@
 
 			// Recover from panic and gracefully shutdown
 			defer h.Recover(pkg.GenerateRandomID())
-<<<<<<< HEAD
 			defer sentry.Recover()
-=======
->>>>>>> 6072acd7
 			err := h.runApp(appCmd, false)
 			if err != nil {
 				return err
