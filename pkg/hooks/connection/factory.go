--- conflicted
+++ resolved
@@ -36,14 +36,8 @@
 	}
 }
 
-<<<<<<< HEAD
-// func (factory *Factory) HandleReadyConnections(k *keploy.Keploy) {
-// func (factory *Factory) HandleReadyConnections(path string, db platform.TestCaseDB, getDeps func() []*models.Mock, resetDeps func() int) {
+
 func (factory *Factory) HandleReadyConnections(db platform.TestCaseDB, ctx context.Context) {
-=======
-func (factory *Factory) HandleReadyConnections(db platform.TestCaseDB) {
->>>>>>> 4ad57f6f
-
 	factory.mutex.Lock()
 	defer factory.mutex.Unlock()
 	var trackersToDelete []structs.ConnID
@@ -103,20 +97,7 @@
 	return tracker
 }
 
-<<<<<<< HEAD
 func capture(db platform.TestCaseDB, req *http.Request, resp *http.Response, logger *zap.Logger, ctx context.Context) {
-	// meta := map[string]string{
-	// 	"method": req.Method,
-	// }
-	// httpMock := &models.Mock{
-	// 	Version: models.V1Beta2,
-	// 	Name:    "",
-	// 	Kind:    models.HTTP,
-	// }
-
-=======
-func capture(db platform.TestCaseDB, req *http.Request, resp *http.Response, logger *zap.Logger) {
->>>>>>> 4ad57f6f
 	reqBody, err := io.ReadAll(req.Body)
 	if err != nil {
 		logger.Error("failed to read the http request body", zap.Error(err))
