package connection

import (
	"context"
	"fmt"
	"io"
	"net/http"
	"sync"
	"time"

	"go.uber.org/zap"

	"go.keploy.io/server/pkg"
	"go.keploy.io/server/pkg/hooks/structs"
	"go.keploy.io/server/pkg/models"
	"go.keploy.io/server/pkg/platform"
)

var Emoji = "\U0001F430" + " Keploy:"

// Factory is a routine-safe container that holds a trackers with unique ID, and able to create new tracker.
type Factory struct {
	connections         map[structs.ConnID]*Tracker
	inactivityThreshold time.Duration
	mutex               *sync.RWMutex
	logger              *zap.Logger
}

// NewFactory creates a new instance of the factory.
func NewFactory(inactivityThreshold time.Duration, logger *zap.Logger) *Factory {
	return &Factory{
		connections:         make(map[structs.ConnID]*Tracker),
		mutex:               &sync.RWMutex{},
		inactivityThreshold: inactivityThreshold,
		logger:              logger,
	}
}


func (factory *Factory) HandleReadyConnections(db platform.TestCaseDB, ctx context.Context) {
	factory.mutex.Lock()
	defer factory.mutex.Unlock()
	var trackersToDelete []structs.ConnID
	for connID, tracker := range factory.connections {
		ok, requestBuf, responseBuf, reqTimestampTest, resTimestampTest := tracker.IsComplete()
		if ok {

			if len(requestBuf) == 0 && len(responseBuf) == 0 {
				factory.logger.Debug("Empty request or response", zap.Any("RecvBufLength", len(requestBuf)), zap.Any("SentBufLength", len(responseBuf)))
				continue
			}

			parsedHttpReq, err := pkg.ParseHTTPRequest(requestBuf)
			if err != nil {
				factory.logger.Error("failed to parse the http request from byte array", zap.Error(err))
				continue
			}
			parsedHttpRes, err := pkg.ParseHTTPResponse(responseBuf, parsedHttpReq)
			if err != nil {
				factory.logger.Error("failed to parse the http response from byte array", zap.Error(err))
				continue
			}

			switch models.GetMode() {
			case models.MODE_RECORD:
				// capture the ingress call for record cmd
				factory.logger.Debug("capturing ingress call from tracker in record mode")
				capture(db, parsedHttpReq, parsedHttpRes, factory.logger, ctx, reqTimestampTest, resTimestampTest)
			case models.MODE_TEST:
				factory.logger.Debug("skipping tracker in test mode")
			default:
				factory.logger.Warn("Keploy mode is not set to record or test. Tracker is being skipped.",
					zap.Any("current mode", models.GetMode()))
			}

		} else if tracker.IsInactive(factory.inactivityThreshold) {
			trackersToDelete = append(trackersToDelete, connID)
		}
	}

	// Delete all the processed trackers.
	for _, key := range trackersToDelete {
		delete(factory.connections, key)
	}
}

// GetOrCreate returns a tracker that related to the given connection and transaction ids. If there is no such tracker
// we create a new one.
func (factory *Factory) GetOrCreate(connectionID structs.ConnID) *Tracker {
	factory.mutex.Lock()
	defer factory.mutex.Unlock()
	tracker, ok := factory.connections[connectionID]
	if !ok {
		factory.connections[connectionID] = NewTracker(connectionID, factory.logger)
		return factory.connections[connectionID]
	}
	return tracker
}

<<<<<<< HEAD
func capture(db platform.TestCaseDB, req *http.Request, resp *http.Response, logger *zap.Logger, ctx context.Context) {
	V1Beta1 := models.GetVersion()
=======
func capture(db platform.TestCaseDB, req *http.Request, resp *http.Response, logger *zap.Logger, ctx context.Context, reqTimeTest time.Time, resTimeTest time.Time) {
>>>>>>> a3b9b779
	reqBody, err := io.ReadAll(req.Body)
	if err != nil {
		logger.Error("failed to read the http request body", zap.Error(err))
		return
	}

	defer resp.Body.Close()
	respBody, err := io.ReadAll(resp.Body)
	if err != nil {
		logger.Error("failed to read the http response body", zap.Error(err))
		return
	}
	err = db.WriteTestcase(&models.TestCase{
		Version: V1Beta1,
		Name:    pkg.ToYamlHttpHeader(req.Header)["Keploy-Test-Name"],
		Kind:    models.HTTP,
		Created: time.Now().Unix(),
		HttpReq: models.HttpReq{
			Method:     models.Method(req.Method),
			ProtoMajor: req.ProtoMajor,
			ProtoMinor: req.ProtoMinor,
			// URL:        req.URL.String(),
			// URL: fmt.Sprintf("%s://%s%s?%s", req.URL.Scheme, req.Host, req.URL.Path, req.URL.RawQuery),
			URL: fmt.Sprintf("http://%s%s", req.Host, req.URL.RequestURI()),
			//  URL: string(b),
			Header:    pkg.ToYamlHttpHeader(req.Header),
			Body:      string(reqBody),
			URLParams: pkg.UrlParams(req),
			Timestamp: reqTimeTest,
		},
		HttpResp: models.HttpResp{
			StatusCode: resp.StatusCode,
			Header:     pkg.ToYamlHttpHeader(resp.Header),
			Body:       string(respBody),
			Timestamp:  resTimeTest,
		},
		// Mocks: mocks,
	}, ctx)
	if err != nil {
		logger.Error("failed to record the ingress requests", zap.Error(err))
		return
	}
}<|MERGE_RESOLUTION|>--- conflicted
+++ resolved
@@ -97,12 +97,8 @@
 	return tracker
 }
 
-<<<<<<< HEAD
-func capture(db platform.TestCaseDB, req *http.Request, resp *http.Response, logger *zap.Logger, ctx context.Context) {
+func capture(db platform.TestCaseDB, req *http.Request, resp *http.Response, logger *zap.Logger, ctx context.Context, reqTimeTest time.Time, resTimeTest time.Time) {
 	V1Beta1 := models.GetVersion()
-=======
-func capture(db platform.TestCaseDB, req *http.Request, resp *http.Response, logger *zap.Logger, ctx context.Context, reqTimeTest time.Time, resTimeTest time.Time) {
->>>>>>> a3b9b779
 	reqBody, err := io.ReadAll(req.Body)
 	if err != nil {
 		logger.Error("failed to read the http request body", zap.Error(err))
