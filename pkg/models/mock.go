package models

type Mock struct {
	Version Version  `json:"Version,omitempty"`
	Name    string   `json:"Name,omitempty"`
	Kind    Kind     `json:"Kind,omitempty"`
	Spec    MockSpec `json:"Spec,omitempty"`
}

type MockSpec struct {
	Metadata map[string]string `json:"Metadata,omitempty" protobuf_key:"bytes,1,opt,name=key,proto3" protobuf_val:"bytes,2,opt,name=value,proto3"`
	// for GenericSpec
	GenericRequests  []GenericPayload `json:"RequestBin,omitempty"`
	GenericResponses []GenericPayload `json:"ResponseBin,omitempty"`
	// for HttpSpec
	HttpReq  *HttpReq  `json:"Req,omitempty"`
	HttpResp *HttpResp `json:"Res,omitempty"`
	Created  int64     `json:"Created,omitempty"`
	// for MongoSpec
	// MongoRequestHeader  *MongoHeader    `json:"RequestHeader,omitempty"`
	// MongoResponseHeader *MongoHeader    `json:"ResponseHeader,omitempty"`
	// MongoRequest        interface{}     `json:"MongoRequest,omitempty"`
	// MongoResponse       interface{}     `json:"MongoResponse,omitempty"`
	MongoRequests  []MongoRequest  `json:"MongoRequests,omitempty"`
	MongoResponses []MongoResponse `json:"MongoResponses,omitempty"`
<<<<<<< HEAD
	//for MySql
	MySqlRequests  []MySQLRequest  `json:"MySqlRequests,omitempty"`
	MySqlResponses []MySQLResponse `json:"MySqlResponses,omitempty"`
	//for postgres
	PostgresReq  *Backend  `json:"postgresRequest,omitempty"`
	PostgresResp *Frontend `json:"postgresResponse,omitempty"`
=======
		//for postgres
		PostgresReq  *Backend  `json:"postgresRequest,omitempty"`
		PostgresResp *Frontend `json:"postgresResponse,omitempty"`
>>>>>>> e4011a9a
}

// OutputBinary store the encoded binary output of the egress calls as base64-encoded strings
type OutputBinary struct {
	Type string `json:"type" yaml:"type"`
	Data string `json:"data" yaml:"data"`
}

type OriginType string

const (
	FromServer OriginType = "server"
	FromClient OriginType = "client"
)

type GenericPayload struct {
	Origin  OriginType     `json:"Origin,omitempty" yaml:"origin"`
	Message []OutputBinary `json:"Message,omitempty" yaml:"message"`
}<|MERGE_RESOLUTION|>--- conflicted
+++ resolved
@@ -23,18 +23,13 @@
 	// MongoResponse       interface{}     `json:"MongoResponse,omitempty"`
 	MongoRequests  []MongoRequest  `json:"MongoRequests,omitempty"`
 	MongoResponses []MongoResponse `json:"MongoResponses,omitempty"`
-<<<<<<< HEAD
 	//for MySql
 	MySqlRequests  []MySQLRequest  `json:"MySqlRequests,omitempty"`
 	MySqlResponses []MySQLResponse `json:"MySqlResponses,omitempty"`
 	//for postgres
 	PostgresReq  *Backend  `json:"postgresRequest,omitempty"`
 	PostgresResp *Frontend `json:"postgresResponse,omitempty"`
-=======
-		//for postgres
-		PostgresReq  *Backend  `json:"postgresRequest,omitempty"`
-		PostgresResp *Frontend `json:"postgresResponse,omitempty"`
->>>>>>> e4011a9a
+
 }
 
 // OutputBinary store the encoded binary output of the egress calls as base64-encoded strings
