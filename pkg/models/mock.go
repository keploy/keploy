--- conflicted
+++ resolved
@@ -33,15 +33,12 @@
 	//for grpc
 	GRPCReq  *GrpcReq  `json:"gRPCRequest,omitempty"`
 	GRPCResp *GrpcResp `json:"grpcResponse,omitempty"`
-<<<<<<< HEAD
 	//for MySql
 	MySqlRequests  []MySQLRequest  `json:"MySqlRequests,omitempty"`
 	MySqlResponses []MySQLResponse `json:"MySqlResponses,omitempty"`
-=======
 
 	ReqTimestampMock time.Time `json:"ReqTimestampMock,omitempty"`
 	ResTimestampMock time.Time `json:"ResTimestampMock,omitempty"`
->>>>>>> 483b778f
 }
 
 // OutputBinary store the encoded binary output of the egress calls as base64-encoded strings
