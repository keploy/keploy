--- conflicted
+++ resolved
@@ -84,12 +84,9 @@
 	AgentPort         uint32
 	AppPorts          []string
 	AppNetworks       []string
-<<<<<<< HEAD
 	BuildDelay        uint64
 	PassThroughPorts  []uint
-=======
 	ConfigPath        string
->>>>>>> c1610704
 }
 
 type RunOptions struct {
