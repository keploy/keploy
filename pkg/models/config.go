package models

import "time"

type Config struct {
	Record Record `json:"record" yaml:"record"`
	Test   Test   `json:"test" yaml:"test"`
}

type Record struct {
	Path             string        `json:"path" yaml:"path"`
	Command          string        `json:"command" yaml:"command"`
	ProxyPort        uint32        `json:"proxyport" yaml:"proxyport"`
	ContainerName    string        `json:"containerName" yaml:"containerName"`
	NetworkName      string        `json:"networkName" yaml:"networkName"`
	Delay            uint64        `json:"delay" yaml:"delay"`
	BuildDelay       time.Duration `json:"buildDelay" yaml:"buildDelay"`
	PassThroughPorts []uint        `json:"passThroughPorts" yaml:"passThroughPorts"`
	Filters          Filters       `json:"filters" yaml:"filters"`
}
type Filters struct {
	ReqHeader  []string            `json:"req_header" yaml:"req_header"`
	URLMethods map[string][]string `json:"urlMethods" yaml:"urlMethods"`
}
type Test struct {
<<<<<<< HEAD
	Path               string   `json:"path" yaml:"path"`
	Command            string   `json:"command" yaml:"command"`
	ProxyPort          uint32   `json:"proxyport" yaml:"proxyport"`
	ContainerName      string   `json:"containerName" yaml:"containerName"`
	NetworkName        string   `json:"networkName" yaml:"networkName"`
	TestSets           []string `json:"testSets" yaml:"testSets"`
	GlobalNoise        string   `json:"globalNoise" yaml:"globalNoise"`
	Delay              uint64   `json:"delay" yaml:"delay"`
  BuildDelay         time.Duration `json:"buildDelay" yaml:"buildDelay"`
	ApiTimeout         uint64   `json:"apiTimeout" yaml:"apiTimeout"`
	PassThroughPorts   []uint   `json:"passThroughPorts" yaml:"passThroughPorts"`
	WithCoverage       bool     `json:"withCoverage" yaml:"withCoverage"` // boolean to capture the coverage in test
	CoverageReportPath string   `json:"coverageReportPath" yaml:"coverageReportPath"` // directory path to store the coverage files
=======
	Path             string               `json:"path" yaml:"path"`
	Command          string               `json:"command" yaml:"command"`
	ProxyPort        uint32               `json:"proxyport" yaml:"proxyport"`
	ContainerName    string               `json:"containerName" yaml:"containerName"`
	NetworkName      string               `json:"networkName" yaml:"networkName"`
	Tests            map[string][]string  `json:"tests" yaml:"tests"`
	GlobalNoise      string               `json:"globalNoise" yaml:"globalNoise"`
	Delay            uint64               `json:"delay" yaml:"delay"`
	ApiTimeout       uint64               `json:"apiTimeout" yaml:"apiTimeout"`
	PassThroughPorts []uint               `json:"passThroughPorts" yaml:"passThroughPorts"`
    WithCoverage       bool               `json:"withCoverage" yaml:"withCoverage"` // boolean to capture the coverage in test
	CoverageReportPath string             `json:"coverageReportPath" yaml:"coverageReportPath"` // directory path to store the coverage files
>>>>>>> 4fc1d5c7
}

type (
	Noise        map[string][]string
	GlobalNoise  map[string]map[string][]string
	TestsetNoise map[string]map[string]map[string][]string
)<|MERGE_RESOLUTION|>--- conflicted
+++ resolved
@@ -23,21 +23,6 @@
 	URLMethods map[string][]string `json:"urlMethods" yaml:"urlMethods"`
 }
 type Test struct {
-<<<<<<< HEAD
-	Path               string   `json:"path" yaml:"path"`
-	Command            string   `json:"command" yaml:"command"`
-	ProxyPort          uint32   `json:"proxyport" yaml:"proxyport"`
-	ContainerName      string   `json:"containerName" yaml:"containerName"`
-	NetworkName        string   `json:"networkName" yaml:"networkName"`
-	TestSets           []string `json:"testSets" yaml:"testSets"`
-	GlobalNoise        string   `json:"globalNoise" yaml:"globalNoise"`
-	Delay              uint64   `json:"delay" yaml:"delay"`
-  BuildDelay         time.Duration `json:"buildDelay" yaml:"buildDelay"`
-	ApiTimeout         uint64   `json:"apiTimeout" yaml:"apiTimeout"`
-	PassThroughPorts   []uint   `json:"passThroughPorts" yaml:"passThroughPorts"`
-	WithCoverage       bool     `json:"withCoverage" yaml:"withCoverage"` // boolean to capture the coverage in test
-	CoverageReportPath string   `json:"coverageReportPath" yaml:"coverageReportPath"` // directory path to store the coverage files
-=======
 	Path             string               `json:"path" yaml:"path"`
 	Command          string               `json:"command" yaml:"command"`
 	ProxyPort        uint32               `json:"proxyport" yaml:"proxyport"`
@@ -46,11 +31,11 @@
 	Tests            map[string][]string  `json:"tests" yaml:"tests"`
 	GlobalNoise      string               `json:"globalNoise" yaml:"globalNoise"`
 	Delay            uint64               `json:"delay" yaml:"delay"`
+	BuildDelay       time.Duration        `json:"buildDelay" yaml:"buildDelay"`
 	ApiTimeout       uint64               `json:"apiTimeout" yaml:"apiTimeout"`
 	PassThroughPorts []uint               `json:"passThroughPorts" yaml:"passThroughPorts"`
-    WithCoverage       bool               `json:"withCoverage" yaml:"withCoverage"` // boolean to capture the coverage in test
+	WithCoverage       bool               `json:"withCoverage" yaml:"withCoverage"` // boolean to capture the coverage in test
 	CoverageReportPath string             `json:"coverageReportPath" yaml:"coverageReportPath"` // directory path to store the coverage files
->>>>>>> 4fc1d5c7
 }
 
 type (
