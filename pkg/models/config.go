// Package models provides data models for the keploy.
package models

import "time"

<<<<<<< HEAD
=======
const DefaultConfig = `
record:
  path: ""
  # mandatory
  command: ""
  proxyport: 0
  containerName: ""
  networkName: ""
  delay: 5
  buildDelay: 30s
  tests: 
    filters:
      - path: ""
        urlMethods: []
        headers: {}
        host: ""
  stubs:
    filters:
      - path: ""
        host: ""
        ports: 0
test:
  path: ""
  # mandatory
  command: ""
  proxyport: 0
  containerName: ""
  networkName: ""
  # example: "test-set-1": ["test-1", "test-2", "test-3"]
  selectedTests: 
  # to use globalNoise, please follow the guide at the end of this file.
  globalNoise:
    global:
      body: {}
      header: {}
  delay: 5
  buildDelay: 30s
  apiTimeout: 5
  ignoreOrdering: false
  stubs:
    filters:
      - path: ""
        host: ""
        ports: 0
  withCoverage: false
  generateTestReport: true
  coverageReportPath: ""
`

type Config struct {
	Record Record `json:"record" yaml:"record"`
	Test   Test   `json:"test" yaml:"test"`
}

>>>>>>> e4f7cadd
type Record struct {
	Path          string        `json:"path" yaml:"path"`
	Command       string        `json:"command" yaml:"command"`
	ProxyPort     uint32        `json:"proxyport" yaml:"proxyport"`
	ContainerName string        `json:"containerName" yaml:"containerName"`
	NetworkName   string        `json:"networkName" yaml:"networkName"`
	Delay         uint64        `json:"delay" yaml:"delay"`
	BuildDelay    time.Duration `json:"buildDelay" yaml:"buildDelay"`
	Tests         TestFilter    `json:"tests" yaml:"tests"`
	Stubs         Stubs         `json:"stubs" yaml:"stubs"`
}

type TestFilter struct {
	Filters []Filters `json:"filters" yaml:"filters"`
}

type Stubs struct {
	Filters []Filters `json:"filters" yaml:"filters"`
}
type Filters struct {
	Path       string            `json:"path" yaml:"path"`
	URLMethods []string          `json:"urlMethods" yaml:"urlMethods"`
	Host       string            `json:"host" yaml:"host"`
	Headers    map[string]string `json:"headers" yaml:"headers"`
	Port       uint              `json:"ports" yaml:"ports"`
}

func (tests *TestFilter) GetKind() string {
	return "Tests"
}

type Test struct {
	Path                    string              `json:"path" yaml:"path"`
	Command                 string              `json:"command" yaml:"command"`
	ProxyPort               uint32              `json:"proxyport" yaml:"proxyport"`
	ContainerName           string              `json:"containerName" yaml:"containerName"`
	NetworkName             string              `json:"networkName" yaml:"networkName"`
	SelectedTests           map[string][]string `json:"selectedTests" yaml:"selectedTests"`
	GlobalNoise             Globalnoise         `json:"globalNoise" yaml:"globalNoise"`
	Delay                   uint64              `json:"delay" yaml:"delay"`
	BuildDelay              time.Duration       `json:"buildDelay" yaml:"buildDelay"`
	APITimeout              uint64              `json:"apiTimeout" yaml:"apiTimeout"`
	PassThroughPorts        []uint              `json:"passThroughPorts" yaml:"passThroughPorts"`
	BypassEndpointsRegistry []string            `json:"bypassEndpointsRegistry" yaml:"bypassEndpointsRegistry"`
	WithCoverage            bool                `json:"withCoverage" yaml:"withCoverage"`             // boolean to capture the coverage in test
	CoverageReportPath      string              `json:"coverageReportPath" yaml:"coverageReportPath"` // directory path to store the coverage files
	GenerateTestReport      bool                `json:"generateTestReport" yaml:"generateTestReport"`
	IgnoreOrdering          bool                `json:"ignoreOrdering" yaml:"ignoreOrdering"`
	Stubs                   Stubs               `json:"stubs" yaml:"stubs"`
}

type Globalnoise struct {
	Global   GlobalNoise  `json:"global" yaml:"global"`
	Testsets TestsetNoise `json:"test-sets" yaml:"test-sets"`
}

type (
	Noise        map[string][]string
	GlobalNoise  map[string]map[string][]string
	TestsetNoise map[string]map[string]map[string][]string
)<|MERGE_RESOLUTION|>--- conflicted
+++ resolved
@@ -1,10 +1,7 @@
-// Package models provides data models for the keploy.
 package models
 
 import "time"
 
-<<<<<<< HEAD
-=======
 const DefaultConfig = `
 record:
   path: ""
@@ -59,7 +56,6 @@
 	Test   Test   `json:"test" yaml:"test"`
 }
 
->>>>>>> e4f7cadd
 type Record struct {
 	Path          string        `json:"path" yaml:"path"`
 	Command       string        `json:"command" yaml:"command"`
@@ -81,7 +77,7 @@
 }
 type Filters struct {
 	Path       string            `json:"path" yaml:"path"`
-	URLMethods []string          `json:"urlMethods" yaml:"urlMethods"`
+	UrlMethods []string          `json:"urlMethods" yaml:"urlMethods"`
 	Host       string            `json:"host" yaml:"host"`
 	Headers    map[string]string `json:"headers" yaml:"headers"`
 	Port       uint              `json:"ports" yaml:"ports"`
@@ -101,7 +97,7 @@
 	GlobalNoise             Globalnoise         `json:"globalNoise" yaml:"globalNoise"`
 	Delay                   uint64              `json:"delay" yaml:"delay"`
 	BuildDelay              time.Duration       `json:"buildDelay" yaml:"buildDelay"`
-	APITimeout              uint64              `json:"apiTimeout" yaml:"apiTimeout"`
+	ApiTimeout              uint64              `json:"apiTimeout" yaml:"apiTimeout"`
 	PassThroughPorts        []uint              `json:"passThroughPorts" yaml:"passThroughPorts"`
 	BypassEndpointsRegistry []string            `json:"bypassEndpointsRegistry" yaml:"bypassEndpointsRegistry"`
 	WithCoverage            bool                `json:"withCoverage" yaml:"withCoverage"`             // boolean to capture the coverage in test
