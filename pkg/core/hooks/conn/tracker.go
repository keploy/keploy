--- conflicted
+++ resolved
@@ -537,130 +537,4 @@
 		conn.logger.Debug(fmt.Sprintf("TestRequestTimestamp:%v || TestResponseTimestamp:%v", reqTimestamps, respTimestamp))
 	}
 	return recordTraffic, requestBuf, responseBuf, reqTimestamps, respTimestamp
-<<<<<<< HEAD
-=======
-}
-
-// Add HTTP/2 specific handling
-func (conn *Tracker) handleHTTP2Data(event SocketDataEvent) {
-	// Convert fixed-size array to slice
-	data := event.Msg[:event.MsgSize]
-
-	// Append new data to the buffer
-	conn.buffer = append(conn.buffer, data...)
-
-	// Process as many complete frames as possible
-	for len(conn.buffer) >= 9 { // Minimum frame size
-		frame, consumed, err := pkg.ExtractHTTP2Frame(conn.buffer)
-		if err != nil {
-			if strings.Contains(err.Error(), "incomplete frame") {
-				conn.logger.Debug("Incomplete frame", zap.Error(err))
-				// Not enough data yet, wait for more
-				break
-			}
-			// Real error, log and remove the problematic data
-			conn.logger.Error("Failed to extract HTTP/2 frame", zap.Error(err))
-			if len(conn.buffer) > 9 {
-				// Try to recover by removing the first byte and trying again next time
-				conn.buffer = conn.buffer[1:]
-			} else {
-				conn.buffer = nil
-			}
-			break
-		}
-
-		// Handle the frame
-		if err := conn.streamMgr.HandleFrame(frame, event.Direction == EgressTraffic, ConvertUnixNanoToTime(event.TimestampNano)); err != nil {
-			conn.logger.Error("Failed to handle HTTP/2 frame", zap.Error(err))
-		}
-
-		// Remove processed data from buffer
-		conn.buffer = conn.buffer[consumed:]
-	}
-
-	// Store timestamps for requests
-	if event.Direction == IngressTraffic {
-		conn.reqTimestamps = append(conn.reqTimestamps, ConvertUnixNanoToTime(event.EntryTimestampNano))
-	}
-}
-
-// Existing HTTP/1 handling
-func (conn *Tracker) handleHTTP1Data(event SocketDataEvent) {
-	conn.logger.Debug(fmt.Sprintf("Got a data event from eBPF, Direction:%v || current Event Size:%v || ConnectionID:%v\n", event.Direction, event.MsgSize, event.ConnID))
-
-	switch event.Direction {
-	case EgressTraffic:
-		// Capturing the timestamp of response as the response just started to come.
-		// This is to ensure that we capture the response timestamp for the first chunk of the response.
-		if !conn.isNewRequest {
-			conn.isNewRequest = true
-		}
-
-		// Assign the size of the message to the variable msgLength
-		msgLength := event.MsgSize
-		// If the size of the message exceeds the maximum allowed size,
-		// set msgLength to the maximum allowed size instead
-		if event.MsgSize > EventBodyMaxSize {
-			msgLength = EventBodyMaxSize
-		}
-		// Append the message (up to msgLength) to the conn's sent buffer
-		conn.resp = append(conn.resp, event.Msg[:msgLength]...)
-		conn.respSize += uint64(event.MsgSize)
-
-		//Handling multiple request on same conn to support conn:keep-alive
-		if conn.firstRequest || conn.lastChunkWasReq {
-			conn.userReqSizes = append(conn.userReqSizes, conn.reqSize)
-			conn.reqSize = 0
-
-			conn.userReqs = append(conn.userReqs, conn.req)
-			conn.req = []byte{}
-
-			conn.lastChunkWasReq = false
-			conn.lastChunkWasResp = true
-
-			conn.kernelReqSizes = append(conn.kernelReqSizes, uint64(event.ValidateReadBytes))
-			conn.firstRequest = false
-		}
-
-	case IngressTraffic:
-		conn.logger.Debug("isNewRequest", zap.Bool("isNewRequest", conn.isNewRequest), zap.Any("connID", conn.connID))
-		// Capturing the timestamp of request as the request just started to come.
-		if conn.isNewRequest {
-			conn.reqTimestamps = append(conn.reqTimestamps, ConvertUnixNanoToTime(event.EntryTimestampNano))
-			conn.isNewRequest = false
-		}
-
-		// Assign the size of the message to the variable msgLength
-		msgLength := event.MsgSize
-		// If the size of the message exceeds the maximum allowed size,
-		// set msgLength to the maximum allowed size instead
-		if event.MsgSize > EventBodyMaxSize {
-			msgLength = EventBodyMaxSize
-		}
-		// Append the message (up to msgLength) to the conn's receive buffer
-		conn.req = append(conn.req, event.Msg[:msgLength]...)
-		conn.reqSize += uint64(event.MsgSize)
-
-		//Handling multiple request on same conn to support conn:keep-alive
-		if conn.lastChunkWasResp {
-			// conn.userRespSizes is the total numner of bytes received in the user side
-			// consumer for the last response.
-			conn.userRespSizes = append(conn.userRespSizes, conn.respSize)
-			conn.respSize = 0
-
-			conn.userResps = append(conn.userResps, conn.resp)
-			conn.resp = []byte{}
-
-			conn.lastChunkWasReq = true
-			conn.lastChunkWasResp = false
-
-			conn.kernelRespSizes = append(conn.kernelRespSizes, uint64(event.ValidateWrittenBytes))
-
-			//Record a test case for the current request/
-			conn.incRecordTestCount()
-		}
-
-	default:
-	}
->>>>>>> 01a7207c
 }