--- conflicted
+++ resolved
@@ -4,10 +4,7 @@
 
 import (
 	"context"
-<<<<<<< HEAD
-=======
 	"fmt"
->>>>>>> b7a493bf
 
 	"go.keploy.io/server/v2/pkg"
 	"go.keploy.io/server/v2/pkg/core/proxy/integrations"
@@ -23,7 +20,6 @@
 // If no match is found, it returns false and a nil response.
 // If an error occurs during the matching process, it returns an error.
 func fuzzyMatch(ctx context.Context, reqBuff [][]byte, mockDb integrations.MockMemDb) (bool, []models.Payload, error) {
-<<<<<<< HEAD
 	// for {
 	// 	select {
 	// 	case <-ctx.Done():
@@ -97,80 +93,6 @@
 	// 	}
 	// }
 	return false, nil, nil
-=======
-	for {
-		select {
-		case <-ctx.Done():
-			return false, nil, ctx.Err()
-		default:
-			mocks, err := mockDb.GetUnFilteredMocks()
-			if err != nil {
-				return false, nil, fmt.Errorf("error while getting unfiltered mocks %v", err)
-			}
-
-			var filteredMocks []*models.Mock
-			var unfilteredMocks []*models.Mock
-
-			for _, mock := range mocks {
-				if mock.Kind != "Redis" {
-					continue
-				}
-				if mock.TestModeInfo.IsFiltered {
-					filteredMocks = append(filteredMocks, mock)
-				} else {
-					unfilteredMocks = append(unfilteredMocks, mock)
-				}
-			}
-
-			index := findExactMatch(filteredMocks, reqBuff)
-
-			if index == -1 {
-				index = findBinaryMatch(filteredMocks, reqBuff, 0.9)
-			}
-
-			if index != -1 {
-				responseMock := make([]models.Payload, len(filteredMocks[index].Spec.RedisResponses))
-				copy(responseMock, filteredMocks[index].Spec.RedisResponses)
-				originalFilteredMock := *filteredMocks[index]
-				filteredMocks[index].TestModeInfo.IsFiltered = false
-				filteredMocks[index].TestModeInfo.SortOrder = pkg.GetNextSortNum()
-				isUpdated := mockDb.UpdateUnFilteredMock(&originalFilteredMock, filteredMocks[index])
-				if !isUpdated {
-					continue
-				}
-				return true, responseMock, nil
-			}
-
-			index = findExactMatch(unfilteredMocks, reqBuff)
-
-			if index != -1 {
-				responseMock := make([]models.Payload, len(unfilteredMocks[index].Spec.RedisResponses))
-				copy(responseMock, unfilteredMocks[index].Spec.RedisResponses)
-				return true, responseMock, nil
-			}
-
-			totalMocks := append(filteredMocks, unfilteredMocks...)
-			index = findBinaryMatch(totalMocks, reqBuff, 0.4)
-
-			if index != -1 {
-				responseMock := make([]models.Payload, len(totalMocks[index].Spec.RedisResponses))
-				copy(responseMock, totalMocks[index].Spec.RedisResponses)
-				originalFilteredMock := *totalMocks[index]
-				if totalMocks[index].TestModeInfo.IsFiltered {
-					totalMocks[index].TestModeInfo.IsFiltered = false
-					totalMocks[index].TestModeInfo.SortOrder = pkg.GetNextSortNum()
-					isUpdated := mockDb.UpdateUnFilteredMock(&originalFilteredMock, totalMocks[index])
-					if !isUpdated {
-						continue
-					}
-				}
-				return true, responseMock, nil
-			}
-
-			return false, nil, nil
-		}
-	}
->>>>>>> b7a493bf
 }
 
 // TODO: need to generalize this function for different types of integrations.
