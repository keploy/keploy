//go:build linux

package http

import (
	"bufio"
	"bytes"
	"compress/gzip"
	"context"
	"fmt"
	"io"
	"net"
	"net/http"
	"strconv"
	"time"

	"go.keploy.io/server/v2/pkg/core/proxy/integrations"
	"go.keploy.io/server/v2/pkg/core/proxy/util"
	"go.keploy.io/server/v2/utils"

	"go.keploy.io/server/v2/pkg"
	"go.keploy.io/server/v2/pkg/models"
	"go.uber.org/zap"
)

func init() {
	fmt.Println("executed now")
	integrations.Register("http", NewHTTP)
}

type HTTP struct {
	logger *zap.Logger
	//opts  globalOptions //other global options set by the proxy
}

func NewHTTP(logger *zap.Logger) integrations.Integrations {
	return &HTTP{
		logger: logger,
	}
}
func New(logger *zap.Logger) *HTTP {
	return &HTTP{
		logger: logger,
	}
}

type FinalHTTP struct {
	Req              []byte
	Resp             []byte
	ReqTimestampMock time.Time
	ResTimestampMock time.Time
}

// MatchType function determines if the outgoing network call is HTTP by comparing the
// message format with that of an HTTP text message.
func (h *HTTP) MatchType(_ context.Context, buf []byte) bool {
	isHTTP := bytes.HasPrefix(buf[:], []byte("HTTP/")) ||
		bytes.HasPrefix(buf[:], []byte("GET ")) ||
		bytes.HasPrefix(buf[:], []byte("POST ")) ||
		bytes.HasPrefix(buf[:], []byte("PUT ")) ||
		bytes.HasPrefix(buf[:], []byte("PATCH ")) ||
		bytes.HasPrefix(buf[:], []byte("DELETE ")) ||
		bytes.HasPrefix(buf[:], []byte("OPTIONS ")) ||
		bytes.HasPrefix(buf[:], []byte("HEAD "))
	h.logger.Debug(fmt.Sprintf("is Http Protocol?: %v ", isHTTP))
	return isHTTP
}

func (h *HTTP) RecordOutgoing(ctx context.Context, src net.Conn, dst net.Conn, mocks chan<- *models.Mock, opts models.OutgoingOptions) error {
	logger := h.logger.With(zap.Any("Client IP Address", src.RemoteAddr().String()), zap.Any("Client ConnectionID", ctx.Value(models.ClientConnectionIDKey).(string)), zap.Any("Destination ConnectionID", ctx.Value(models.DestConnectionIDKey).(string)))

	h.logger.Debug("Recording the outgoing http call in record mode")

	reqBuf, err := util.ReadInitialBuf(ctx, logger, src)
	if err != nil {
		utils.LogError(logger, err, "failed to read the initial http message")
		return err
	}
	err = h.encodeHTTP(ctx, logger, reqBuf, src, dst, mocks, opts)
	if err != nil {
		utils.LogError(logger, err, "failed to encode the http message into the yaml")
		return err
	}
	return nil
}

func (h *HTTP) MockOutgoing(ctx context.Context, src net.Conn, dstCfg *models.ConditionalDstCfg, mockDb integrations.MockMemDb, opts models.OutgoingOptions) error {
	logger := h.logger.With(zap.Any("Client IP Address", src.RemoteAddr().String()), zap.Any("Client ConnectionID", ctx.Value(models.ClientConnectionIDKey).(string)), zap.Any("Destination ConnectionID", ctx.Value(models.DestConnectionIDKey).(string)))
	h.logger.Debug("Mocking the outgoing http call in test mode")

	reqBuf, err := util.ReadInitialBuf(ctx, logger, src)
	if err != nil {
		utils.LogError(logger, err, "failed to read the initial http message")
		return err
	}

	err = h.decodeHTTP(ctx, logger, reqBuf, src, dstCfg, mockDb, opts)
	if err != nil {
		utils.LogError(logger, err, "failed to decode the http message from the yaml")
		return err
	}
	return nil
}

// ParseFinalHTTP is used to parse the final http request and response and save it in a yaml file
func (h *HTTP) parseFinalHTTP(_ context.Context, logger *zap.Logger, mock *FinalHTTP, destPort uint, mocks chan<- *models.Mock, opts models.OutgoingOptions) error {
	var req *http.Request
	// converts the request message buffer to http request
	req, err := http.ReadRequest(bufio.NewReader(bytes.NewReader(mock.Req)))
	if err != nil {
		utils.LogError(logger, err, "failed to parse the http request message")
		return err
	}

<<<<<<< HEAD
=======
	// Set the host header explicitely because the `http.ReadRequest`` trim the host header
	// func ReadRequest(b *bufio.Reader) (*Request, error) {
	// 	req, err := readRequest(b)
	// 	if err != nil {
	// 		return nil, err
	// 	}

	// 	delete(req.Header, "Host")
	// 	return req, err
	// }
>>>>>>> f2eb86a0
	req.Header.Set("Host", req.Host)

	var reqBody []byte
	if req.Body != nil { // Read
		var err error
		reqBody, err = io.ReadAll(req.Body)
		if err != nil {
			// TODO right way to log errors
			utils.LogError(logger, err, "failed to read the http request body", zap.Any("metadata", GetReqMeta(req)))
			return err
		}
	}

	// converts the response message buffer to http response
	respParsed, err := http.ReadResponse(bufio.NewReader(bytes.NewReader(mock.Resp)), req)
	if err != nil {
		utils.LogError(logger, err, "failed to parse the http response message", zap.Any("metadata", GetReqMeta(req)))
		return err
	}

	//Add the content length to the headers.
	var respBody []byte
	//Checking if the body of the response is empty or does not exist.
	if respParsed.Body != nil { // Read
		if respParsed.Header.Get("Content-Encoding") == "gzip" {
			check := respParsed.Body
			ok, reader := isGZipped(check, logger)
			logger.Debug("The body is gzip? " + strconv.FormatBool(ok))
			logger.Debug("", zap.Any("isGzipped", ok))
			if ok {
				gzipReader, err := gzip.NewReader(reader)
				if err != nil {
					utils.LogError(logger, err, "failed to create a gzip reader", zap.Any("metadata", GetReqMeta(req)))
					return err
				}
				respParsed.Body = gzipReader
			}
		}
		respBody, err = io.ReadAll(respParsed.Body)
		if err != nil {
			utils.LogError(logger, err, "failed to read the the http response body", zap.Any("metadata", GetReqMeta(req)))
			return err
		}
		logger.Debug("This is the response body: " + string(respBody))
		//Set the content length to the headers.
		respParsed.Header.Set("Content-Length", strconv.Itoa(len(respBody)))
	}

	// store the request and responses as mocks
	meta := map[string]string{
		"name":      "Http",
		"type":      models.HTTPClient,
		"operation": req.Method,
	}

	// Check if the request is a passThrough request
	if IsPassThrough(logger, req, destPort, opts) {
		logger.Debug("The request is a passThrough request", zap.Any("metadata", GetReqMeta(req)))
		return nil
	}

	mocks <- &models.Mock{
		Version: models.GetVersion(),
		Name:    "mocks",
		Kind:    models.HTTP,
		Spec: models.MockSpec{
			Metadata: meta,
			HTTPReq: &models.HTTPReq{
				Method:     models.Method(req.Method),
				ProtoMajor: req.ProtoMajor,
				ProtoMinor: req.ProtoMinor,
				URL:        req.URL.String(),
				Header:     pkg.ToYamlHTTPHeader(req.Header),
				Body:       string(reqBody),
				URLParams:  pkg.URLParams(req),
			},
			HTTPResp: &models.HTTPResp{
				StatusCode: respParsed.StatusCode,
				Header:     pkg.ToYamlHTTPHeader(respParsed.Header),
				Body:       string(respBody),
			},
			Created:          time.Now().Unix(),
<<<<<<< HEAD

			ReqTimestampMock: mock.ReqTimestampMock,
			ResTimestampMock: mock.ResTimestampMock,

=======
			ReqTimestampMock: mock.reqTimestampMock,
			ResTimestampMock: mock.resTimestampMock,
>>>>>>> f2eb86a0
		},
	}
	return nil
}<|MERGE_RESOLUTION|>--- conflicted
+++ resolved
@@ -112,8 +112,6 @@
 		return err
 	}
 
-<<<<<<< HEAD
-=======
 	// Set the host header explicitely because the `http.ReadRequest`` trim the host header
 	// func ReadRequest(b *bufio.Reader) (*Request, error) {
 	// 	req, err := readRequest(b)
@@ -124,7 +122,6 @@
 	// 	delete(req.Header, "Host")
 	// 	return req, err
 	// }
->>>>>>> f2eb86a0
 	req.Header.Set("Host", req.Host)
 
 	var reqBody []byte
@@ -207,15 +204,9 @@
 				Body:       string(respBody),
 			},
 			Created:          time.Now().Unix(),
-<<<<<<< HEAD
 
 			ReqTimestampMock: mock.ReqTimestampMock,
 			ResTimestampMock: mock.ResTimestampMock,
-
-=======
-			ReqTimestampMock: mock.reqTimestampMock,
-			ResTimestampMock: mock.resTimestampMock,
->>>>>>> f2eb86a0
 		},
 	}
 	return nil
