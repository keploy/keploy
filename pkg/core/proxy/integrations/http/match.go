--- conflicted
+++ resolved
@@ -205,13 +205,8 @@
 
 		// Content type check
 		if input.header.Get("Content-Type") != "" {
-<<<<<<< HEAD
 			if !pkg.CompareMultiValueHeaders(mock.Spec.HTTPReq.Header["Content-Type"], input.header.Values("Content-Type")) {
 				h.Logger.Debug("The content type of mock and request aren't the same", zap.String("mock name", mock.Name), zap.Any("input header", input.header.Values("Content-Type")), zap.Any("mock header content-type", mock.Spec.HTTPReq.Header["Content-Type"]))
-=======
-			if input.header.Get("Content-Type") != mock.Spec.HTTPReq.Header["Content-Type"] {
-				h.Logger.Debug("The content type of mock and request aren't the same", zap.String("mock name", mock.Name), zap.Any("input header", input.header.Get("Content-Type")), zap.Any("mock header content-type", mock.Spec.HTTPReq.Header["Content-Type"]))
->>>>>>> 726aebd6
 				continue
 			}
 		}
@@ -235,10 +230,7 @@
 
 		// Header key match
 		if !h.MapsHaveSameKeys(mock.Spec.HTTPReq.Header, input.header) {
-<<<<<<< HEAD
 			h.Logger.Debug("headers are", zap.Any("mock header", mock.Spec.HTTPReq.Header), zap.Any("input header", input.header))
-=======
->>>>>>> 726aebd6
 			h.Logger.Debug("The header keys of mock and request aren't the same", zap.String("mock name", mock.Name))
 			continue
 		}
