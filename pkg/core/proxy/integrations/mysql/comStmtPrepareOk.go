//go:build linux

package mysql

import (
	"bytes"
	"encoding/binary"
	"errors"

	"go.keploy.io/server/v2/pkg/models"
)

<<<<<<< HEAD
type StmtPrepareOk struct {
	Status       byte                      `yaml:"status"`
	StatementID  uint32                    `yaml:"statement_id"`
	NumColumns   uint16                    `yaml:"num_columns"`
	NumParams    uint16                    `yaml:"num_params"`
	WarningCount uint16                    `yaml:"warning_count"`
	ColumnDefs   []models.ColumnDefinition `yaml:"column_definitions,omitempty,flow"`
	ParamDefs    []models.ColumnDefinition `yaml:"param_definitions,omitempty,flow"`
}

func decodeComStmtPrepareOk(data []byte) (*StmtPrepareOk, error) {
=======
func decodeComStmtPrepareOk(data []byte) (*models.MySQLStmtPrepareOk, error) {
>>>>>>> 43118959
	if len(data) < 12 {
		return nil, errors.New("data length is not enough for COM_STMT_PREPARE_OK")
	}

	response := &models.MySQLStmtPrepareOk{
		Status:       data[0],
		StatementID:  binary.LittleEndian.Uint32(data[1:5]),
		NumColumns:   binary.LittleEndian.Uint16(data[5:7]),
		NumParams:    binary.LittleEndian.Uint16(data[7:9]),
		WarningCount: binary.LittleEndian.Uint16(data[10:12]),
	}

	offset := 12

	if response.NumParams > 0 {
		for i := uint16(0); i < response.NumParams; i++ {
			columnDef := models.ColumnDefinition{}
			columnHeader := models.PacketHeader{
				PacketLength:     data[offset],
				PacketSequenceID: data[offset+3],
			}
			columnDef.PacketHeader = columnHeader
			offset += 4 //Header of packet
			var err error
			columnDef.Catalog, err = readLengthEncodedString(data, &offset)
			if err != nil {
				return nil, err
			}
			columnDef.Schema, err = readLengthEncodedString(data, &offset)
			if err != nil {
				return nil, err
			}
			columnDef.Table, err = readLengthEncodedString(data, &offset)
			if err != nil {
				return nil, err
			}
			columnDef.OrgTable, err = readLengthEncodedString(data, &offset)
			if err != nil {
				return nil, err
			}
			columnDef.Name, err = readLengthEncodedString(data, &offset)
			if err != nil {
				return nil, err
			}
			columnDef.OrgName, err = readLengthEncodedString(data, &offset)
			if err != nil {
				return nil, err
			}
			offset++ //filler
			columnDef.CharacterSet = binary.LittleEndian.Uint16(data[offset : offset+2])
			columnDef.ColumnLength = binary.LittleEndian.Uint32(data[offset+2 : offset+6])
			columnDef.ColumnType = data[offset+6]
			columnDef.Flags = binary.LittleEndian.Uint16(data[offset+7 : offset+9])
			columnDef.Decimals = data[offset+9]
			offset += 10
			offset += 2 // filler
			response.ParamDefs = append(response.ParamDefs, columnDef)
		}
		offset += 9 //skip EOF packet for Parameter Definition
	}

	if response.NumColumns > 0 {
		for i := uint16(0); i < response.NumColumns; i++ {
			columnDef := models.ColumnDefinition{}
			columnHeader := models.PacketHeader{
				PacketLength:     data[offset],
				PacketSequenceID: data[offset+3],
			}
			columnDef.PacketHeader = columnHeader
			offset += 4
			var err error
			columnDef.Catalog, err = readLengthEncodedString(data, &offset)
			if err != nil {
				return nil, err
			}
			columnDef.Schema, err = readLengthEncodedString(data, &offset)
			if err != nil {
				return nil, err
			}
			columnDef.Table, err = readLengthEncodedString(data, &offset)
			if err != nil {
				return nil, err
			}
			columnDef.OrgTable, err = readLengthEncodedString(data, &offset)
			if err != nil {
				return nil, err
			}
			columnDef.Name, err = readLengthEncodedString(data, &offset)
			if err != nil {
				return nil, err
			}
			columnDef.OrgName, err = readLengthEncodedString(data, &offset)
			if err != nil {
				return nil, err
			}
			offset++ //filler
			columnDef.CharacterSet = binary.LittleEndian.Uint16(data[offset : offset+2])
			columnDef.ColumnLength = binary.LittleEndian.Uint32(data[offset+2 : offset+6])
			columnDef.ColumnType = data[offset+6]
			columnDef.Flags = binary.LittleEndian.Uint16(data[offset+7 : offset+9])
			columnDef.Decimals = data[offset+9]
			offset += 10
			offset += 2 // filler
			response.ColumnDefs = append(response.ColumnDefs, columnDef)
		}
		offset += 9 //skip EOF packet for Column Definitions
	}

	return response, nil
}

func encodeStmtPrepareOk(packet *models.MySQLStmtPrepareOk) ([]byte, error) {
	buf := &bytes.Buffer{}
	buf.Write([]byte{0x0C, 0x00, 0x00, 0x01})
	// Encode the Status field
	if err := binary.Write(buf, binary.LittleEndian, uint8(packet.Status)); err != nil {
		return nil, err
	}

	// Encode the StatementID field
	if err := binary.Write(buf, binary.LittleEndian, packet.StatementID); err != nil {
		return nil, err
	}

	// Encode the NumColumns field
	if err := binary.Write(buf, binary.LittleEndian, uint16(packet.NumColumns)); err != nil {
		return nil, err
	}

	// Encode the NumParams field
	if err := binary.Write(buf, binary.LittleEndian, uint16(packet.NumParams)); err != nil {
		return nil, err
	}

	// Encode the WarningCount field
	if err := binary.Write(buf, binary.LittleEndian, uint16(packet.WarningCount)); err != nil {
		return nil, err
	}

	buf.WriteByte(0x00) // Reserved byte

	seqNum := byte(2)
	for i := uint16(0); i < packet.NumParams; i++ {
		param := packet.ParamDefs[i]
		if err := encodeColumnDefinition(buf, &param, &seqNum); err != nil {
			return nil, err
		}
	}
	if packet.NumParams > 0 {
		// Write EOF marker for parameter definitions
		buf.Write([]byte{5, 0, 0, seqNum, 0xFE, 0x00, 0x00, 0x02, 0x00})
		seqNum++
	}

	// Encode column definitions
	for _, col := range packet.ColumnDefs {
		if err := encodeColumnDefinition(buf, &col, &seqNum); err != nil {
			return nil, err
		}
	}

	if packet.NumColumns > 0 {
		// Write EOF marker for column definitions
		buf.Write([]byte{5, 0, 0, seqNum, 0xFE, 0x00, 0x00, 0x02, 0x00})
		seqNum++
	}

	return buf.Bytes(), nil
}

func encodeColumnDefinition(buf *bytes.Buffer, column *models.ColumnDefinition, seqNum *byte) error {
	tmpBuf := &bytes.Buffer{}
	writeLengthEncodedString(tmpBuf, column.Catalog)
	writeLengthEncodedString(tmpBuf, column.Schema)
	writeLengthEncodedString(tmpBuf, column.Table)
	writeLengthEncodedString(tmpBuf, column.OrgTable)
	writeLengthEncodedString(tmpBuf, column.Name)
	writeLengthEncodedString(tmpBuf, column.OrgName)
	tmpBuf.WriteByte(0x0C)
	if err := binary.Write(tmpBuf, binary.LittleEndian, column.CharacterSet); err != nil {
		return err
	}
	if err := binary.Write(tmpBuf, binary.LittleEndian, column.ColumnLength); err != nil {
		return err
	}
	tmpBuf.WriteByte(column.ColumnType)
	if err := binary.Write(tmpBuf, binary.LittleEndian, column.Flags); err != nil {
		return err
	}
	tmpBuf.WriteByte(column.Decimals)
	tmpBuf.Write([]byte{0x00, 0x00})

	colData := tmpBuf.Bytes()
	length := len(colData)

	// Write packet header with length and sequence number
	buf.WriteByte(byte(length))
	buf.WriteByte(byte(length >> 8))
	buf.WriteByte(byte(length >> 16))
	buf.WriteByte(*seqNum)
	*seqNum++

	// Write column definition data
	buf.Write(colData)

	return nil
}<|MERGE_RESOLUTION|>--- conflicted
+++ resolved
@@ -10,21 +10,7 @@
 	"go.keploy.io/server/v2/pkg/models"
 )
 
-<<<<<<< HEAD
-type StmtPrepareOk struct {
-	Status       byte                      `yaml:"status"`
-	StatementID  uint32                    `yaml:"statement_id"`
-	NumColumns   uint16                    `yaml:"num_columns"`
-	NumParams    uint16                    `yaml:"num_params"`
-	WarningCount uint16                    `yaml:"warning_count"`
-	ColumnDefs   []models.ColumnDefinition `yaml:"column_definitions,omitempty,flow"`
-	ParamDefs    []models.ColumnDefinition `yaml:"param_definitions,omitempty,flow"`
-}
-
-func decodeComStmtPrepareOk(data []byte) (*StmtPrepareOk, error) {
-=======
 func decodeComStmtPrepareOk(data []byte) (*models.MySQLStmtPrepareOk, error) {
->>>>>>> 43118959
 	if len(data) < 12 {
 		return nil, errors.New("data length is not enough for COM_STMT_PREPARE_OK")
 	}
