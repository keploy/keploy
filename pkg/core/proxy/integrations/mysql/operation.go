//go:build linux

package mysql

import (
	"bytes"
	"encoding/binary"
	"encoding/json"
	"errors"
	"fmt"
	"net"
	"sync"

	"go.keploy.io/server/v2/pkg/models"
	"go.uber.org/zap"
)

<<<<<<< HEAD
type PacketHeader struct {
	PacketLength     uint8 `yaml:"packet_length"`
	PacketSequenceID uint8 `yaml:"packet_sequence_id"`
}

type SQLPacketHeader struct {
	PayloadLength uint32 `yaml:"payload_length"` // MySQL packet payload length
	SequenceID    uint8  `yaml:"sequence_id"`    // MySQL packet sequence ID
}

type Packet struct {
	Header  SQLPacketHeader `yaml:"header"`
	Payload []byte          `yaml:"payload"`
}

type RowDataPacket struct {
	Data []byte `yaml:"data,omitempty,flow"`
}

type PluginDetails struct {
	Type    string `yaml:"type"`
	Message string `yaml:"message"`
}

=======
>>>>>>> 43118959
type CapabilityFlags uint32

var handshakePluginName string

func encodeToBinary(packet interface{}, header *models.MySQLPacketHeader, operation string, sequence int) ([]byte, error) {
	var data []byte
	var err error
	var bypassHeader = false
	innerPacket, ok := packet.(*interface{})
	if ok {
		packet = *innerPacket
	}
	switch operation {
	case "MySQLHandshakeV10":
		p, ok := packet.(*models.MySQLHandshakeV10Packet)
		if !ok {
			return nil, fmt.Errorf("invalid packet type for MySQLHandshakeV10: expected *MySQLHandshakeV10Packet, got %T", packet)
		}
		data, err = encodeHandshakePacket(p)
	case "HANDSHAKE_RESPONSE_OK":
		bypassHeader = true
		p, ok := packet.(*models.MySQLHandshakeResponseOk)
		if !ok {
			return nil, fmt.Errorf("invalid packet type for HANDSHAKE_RESPONSE_OK: expected *MySQLHandshakeResponseOk, got %T", packet)
		}
		data, err = encodeHandshakeResponseOk(p)
	case "AUTH_SWITCH_REQUEST":
		p, ok := packet.(*models.AuthSwitchRequestPacket)
		if !ok {
			return nil, fmt.Errorf("invalid packet type for AUTH_SWITCH_REQUEST: expected *AuthSwitchRequestPacket, got %T", packet)
		}
		data, err = encodeAuthSwitchRequest(p)
	case "AUTH_SWITCH_RESPONSE":
		p, ok := packet.(*models.AuthSwitchResponsePacket)
		if !ok {
			return nil, fmt.Errorf("invalid packet type for AUTH_SWITCH_RESPONSE: expected *AuthSwitchResponsePacket, got %T", packet)
		}
		data, err = encodeAuthSwitchResponse(p)

	case "MySQLOK":
		p, ok := packet.(*models.MySQLOKPacket)
		if !ok {
			return nil, fmt.Errorf("invalid packet type for MySQLOK: expected *MySQLOK, got %T", packet)
		}
		data, err = encodeMySQLOK(p, header)
		bypassHeader = true
	case "COM_STMT_PREPARE_OK":
		p, ok := packet.(*models.MySQLStmtPrepareOk)
		if !ok {
			return nil, fmt.Errorf("invalid packet type for COM_STMT_PREPARE_OK: expected *MySQLStmtPrepareOk, got %T", packet)
		}
		data, err = encodeStmtPrepareOk(p)
		bypassHeader = true
	case "RESULT_SET_PACKET":
		p, ok := packet.(*models.MySQLResultSet)
		if !ok {
			return nil, fmt.Errorf("invalid packet for RESULT_SET_PACKET: expected *MySQLResultSet, got %T", packet)
		}
		data, err = encodeMySQLResultSet(p)
		bypassHeader = true
	default:
		return nil, errors.New("unknown operation type")
	}

	if err != nil {
		return nil, err
	}
	if !bypassHeader {
		header := make([]byte, 4)
		binary.LittleEndian.PutUint32(header, uint32(len(data)))
		header[3] = byte(sequence)
		return append(header, data...), nil
	}

	return data, nil
}

<<<<<<< HEAD
func DecodeMySQLPacket(logger *zap.Logger, packet Packet, clientConn net.Conn, mode models.Mode, lastCommand *lastCommandMap) (string, SQLPacketHeader, interface{}, error) {
=======
func DecodeMySQLPacket(logger *zap.Logger, packet models.Packet, clientConn net.Conn, mode models.Mode, lastCommand *lastCommandMap) (string, models.SQLPacketHeaderInfo, interface{}, error) {
>>>>>>> 43118959
	data := packet.Payload
	header := packet.Header
	var packetData interface{}
	var packetType string
	var err error

	if len(data) < 1 {
		return "", models.SQLPacketHeaderInfo{}, nil, fmt.Errorf("Invalid packet: Payload is empty")
	}

	lastCmd, ok := lastCommand.Load(clientConn)
	if !ok {
		lastCmd = 0x00
	}

	lastCmd, ok := lastCommand.Load(clientConn)
	if !ok {
		lastCmd = 0x00
	}

	switch {
	case lastCmd == 0x03 && mode == models.MODE_RECORD:
		switch {
		case data[0] == 0x00: // OK Packet
			packetType = "MySQLOK"
			packetData, err = decodeMySQLOK(data)
			lastCommand.Store(clientConn, 0x00) // Reset the last command

		case data[0] == 0xFF: // Error Packet
			packetType = "MySQLErr"
			packetData, err = decodeMySQLErr(data)
			lastCommand.Store(clientConn, 0x00) // Reset the last command

		case isLengthEncodedInteger(data[0]): // ResultSet Packet
			packetType = "RESULT_SET_PACKET"
			packetData, err = parseResultSet(data)
			if err != nil {
				logger.Error("Error parsing result set", zap.Error(err))
			}
			lastCommand.Store(clientConn, 0x00) // Reset the last command
		default:
			packetType = "Unknown"
			packetData = data
			logger.Debug("unknown packet type after COM_QUERY", zap.Int("unknownPacketTypeInt", int(data[0])))
		}
	case data[0] == 0x0e: // COM_PING
		packetType = "COM_PING"
		packetData, err = decodeComPing(data)
		lastCommand.Store(clientConn, 0x0e)
	case data[0] == 0x17: // COM_STMT_EXECUTE
		packetType = "COM_STMT_EXECUTE"
		packetData, err = decodeComStmtExecute(data)
		lastCommand.Store(clientConn, 0x17)
	case data[0] == 0x1c: // COM_STMT_FETCH
		packetType = "COM_STMT_FETCH"
		packetData, err = decodeComStmtFetch(data)
		lastCommand.Store(clientConn, 0x1c)
	case data[0] == 0x16: // COM_STMT_PREPARE
		packetType = "COM_STMT_PREPARE"
		packetData, err = decodeComStmtPrepare(data)
		lastCommand.Store(clientConn, 0x16)
	case data[0] == 0x19: // COM_STMT_CLOSE
		if len(data) > 11 {

			packetType = "COM_STMT_CLOSE_WITH_PREPARE"
			packetData, err = decodeComStmtCloseMoreData(data)
			lastCommand.Store(clientConn, 0x16)
		} else {
			packetType = "COM_STMT_CLOSE"
			packetData, err = decodeComStmtClose(data)
			lastCommand.Store(clientConn, 0x19)
		}
	case data[0] == 0x11: // COM_CHANGE_USER
		packetType = "COM_CHANGE_USER"
		packetData, err = decodeComChangeUser(data)
		lastCommand.Store(clientConn, 0x11)

	case data[0] == 0x04: // Result Set Packet
		packetType = "RESULT_SET_PACKET"
		packetData, err = parseResultSet(data)
		lastCommand.Store(clientConn, 0x04)
	case data[0] == 0x0A: // MySQLHandshakeV10
		packetType = "MySQLHandshakeV10"
		packetData, err = decodeMySQLHandshakeV10(data)
		handshakePacket, _ := packetData.(*models.MySQLHandshakeV10Packet)
		handshakePluginName = handshakePacket.AuthPluginName
		lastCommand.Store(clientConn, 0x0A)
	case data[0] == 0x03: // MySQLQuery
		packetType = "MySQLQuery"
		packetData, err = decodeMySQLQuery(data)
		lastCommand.Store(clientConn, 0x03)
	case data[0] == 0x00: // MySQLOK or COM_STMT_PREPARE_OK
		lastCmd, ok := lastCommand.Load(clientConn)
		if ok && lastCmd == 0x16 {
			packetType = "COM_STMT_PREPARE_OK"
			packetData, err = decodeComStmtPrepareOk(data)
		} else {
			packetType = "MySQLOK"
			packetData, err = decodeMySQLOK(data)
		}
		lastCommand.Store(clientConn, 0x00)
	case data[0] == 0xFF: // MySQLErr
		packetType = "MySQLErr"
		packetData, err = decodeMySQLErr(data)
		lastCommand.Store(clientConn, 0xFF)
	case data[0] == 0xFE && len(data) > 1: // Auth Switch Packet
		packetType = "AUTH_SWITCH_REQUEST"
		packetData, err = decodeAuthSwitchRequest(data)
		lastCommand.Store(clientConn, 0xFE)
	case data[0] == 0xFE || expectingAuthSwitchResponse:
		packetType = "AUTH_SWITCH_RESPONSE"
		packetData, err = decodeAuthSwitchResponse(data)
		expectingAuthSwitchResponse = false
	case data[0] == 0xFE: // EOF packet
		packetType = "MySQLEOF"
		packetData, err = decodeMYSQLEOF(data)
		lastCommand.Store(clientConn, 0xFE)
	case data[0] == 0x02: // New packet type
		packetType = "AUTH_MORE_DATA"
		packetData, err = decodeAuthMoreData(data)
		lastCommand.Store(clientConn, 0x02)
	case data[0] == 0x18: // SEND_LONG_DATA Packet
		packetType = "COM_STMT_SEND_LONG_DATA"
		packetData, err = decodeComStmtSendLongData(data)
		lastCommand.Store(clientConn, 0x18)
	case data[0] == 0x1a: // STMT_RESET Packet
		packetType = "COM_STMT_RESET"
		packetData, err = decodeComStmtReset(data)
		lastCommand.Store(clientConn, 0x1a)
	case data[0] == 0x8d || expectingHandshakeResponse || expectingHandshakeResponseTest: // Handshake Response packet
		packetType = "HANDSHAKE_RESPONSE"
		packetData, err = decodeHandshakeResponse(data)
		lastCommand.Store(clientConn, 0x8d) // This value may differ depending on the handshake response protocol version
	case data[0] == 0x01: // Handshake Response packet
		if len(data) == 1 {
			packetType = "COM_QUIT"
			packetData = nil
		} else {
			packetType = "HANDSHAKE_RESPONSE_OK"
			packetData, err = decodeHandshakeResponseOk(data)
		}
	default:
		packetType = "Unknown"
		packetData = data
		logger.Debug("unknown packet type", zap.Int("unknownPacketTypeInt", int(data[0])))
	}

	if err != nil {
		return "", models.SQLPacketHeaderInfo{}, nil, err
	}
	if models.GetMode() != "test" {
		logger.Debug("Packet Info",
			zap.String("PacketType", packetType),
			zap.ByteString("Data", data))
	}
	if (models.GetMode()) == "test" {
		lastCommand.Store(clientConn, 0x00)
	}
	return packetType, header, packetData, nil
}
func isLengthEncodedInteger(b byte) bool {
	// This is a simplified check. You may need a more robust check based on MySQL protocol.
	return b != 0x00 && b != 0xFF
}

func Encode(p *models.Packet) ([]byte, error) {
	packet := make([]byte, 4)

	binary.LittleEndian.PutUint32(packet[:3], p.Header.PayloadLength)
	packet[3] = p.Header.SequenceID

	// Simplistic interpretation of MySQL's COM_QUERY
	if p.Payload[0] == 0x03 {
		query := string(p.Payload[1:])
		queryObj := map[string]interface{}{
			"command": "COM_QUERY",
			"query":   query,
		}
		queryJSON, _ := json.Marshal(queryObj)
		packet = append(packet, queryJSON...)
	}

	return packet, nil
}

type lastCommandMap struct {
	sync.RWMutex
	internal map[net.Conn]byte
}

func newlastCommandMap() *lastCommandMap {
	return &lastCommandMap{
		internal: make(map[net.Conn]byte),
	}
}

func (rm *lastCommandMap) Load(key net.Conn) (value byte, ok bool) {
	rm.RLock()
	result, ok := rm.internal[key]
	rm.RUnlock()
	return result, ok
}

func (rm *lastCommandMap) Delete(key net.Conn) {
	rm.Lock()
	delete(rm.internal, key)
	rm.Unlock()
}

func (rm *lastCommandMap) Store(key net.Conn, value byte) {
	rm.Lock()
	rm.internal[key] = value
	rm.Unlock()
}

func encodeLengthEncodedInteger(n uint64) []byte {
	var buf []byte

	if n <= 250 {
		buf = append(buf, byte(n))
	} else if n <= 0xffff {
		buf = append(buf, 0xfc, byte(n), byte(n>>8))
	} else if n <= 0xffffff {
		buf = append(buf, 0xfd, byte(n), byte(n>>8), byte(n>>16))
	} else {
		buf = append(buf, 0xfe, byte(n), byte(n>>8), byte(n>>16), byte(n>>24), byte(n>>32), byte(n>>40), byte(n>>48), byte(n>>56))
	}

	return buf
}

func writeLengthEncodedString(buf *bytes.Buffer, s string) {
	length := len(s)
	switch {
	case length <= 250:
		buf.WriteByte(byte(length))
	case length <= 0xFFFF:
		buf.WriteByte(0xFC)
		err := binary.Write(buf, binary.LittleEndian, uint16(length))
		if err != nil {
			return
		}
	case length <= 0xFFFFFF:
		buf.WriteByte(0xFD)
		err := binary.Write(buf, binary.LittleEndian, uint32(length)&0xFFFFFF)
		if err != nil {
			return
		}
	default:
		buf.WriteByte(0xFE)
		err := binary.Write(buf, binary.LittleEndian, uint64(length))
		if err != nil {
			return
		}
	}
	buf.WriteString(s)
}

func writeLengthEncodedInteger(buf *bytes.Buffer, val *uint64) {
	if val == nil {
		// Write 0xFB to represent NULL
		buf.WriteByte(0xFB)
		return
	}

	switch {
	case *val <= 250:
		buf.WriteByte(byte(*val))
	case *val <= 0xFFFF:
		buf.WriteByte(0xFC)
		err := binary.Write(buf, binary.LittleEndian, uint16(*val))
		if err != nil {
			return
		}
	case *val <= 0xFFFFFF:
		buf.WriteByte(0xFD)
		err := binary.Write(buf, binary.LittleEndian, uint32(*val)&0xFFFFFF)
		if err != nil {
			return
		}
	default:
		buf.WriteByte(0xFE)
		err := binary.Write(buf, binary.LittleEndian, *val)
		if err != nil {
			return
		}
	}
}

//func writeLengthEncodedIntegers(buf *bytes.Buffer, value *uint64) {
//	if value == nil {
//		// Write 0xFB to represent NULL
//		buf.WriteByte(0xFB)
//		return
//	}
//
//	if *value <= 250 {
//		buf.WriteByte(byte(*value))
//	} else if *value <= 0xffff {
//		buf.WriteByte(0xfc)
//		buf.WriteByte(byte(*value))
//		buf.WriteByte(byte(*value >> 8))
//	} else if *value <= 0xffffff {
//		buf.WriteByte(0xfd)
//		buf.WriteByte(byte(*value))
//		buf.WriteByte(byte(*value >> 8))
//		buf.WriteByte(byte(*value >> 16))
//	} else {
//		buf.WriteByte(0xfe)
//		binary.Write(buf, binary.LittleEndian, *value)
//	}
//}

//func writeLengthEncodedStrings(buf *bytes.Buffer, value string) {
//	data := []byte(value)
//	length := uint64(len(data))
//	writeLengthEncodedIntegers(buf, &length)
//	buf.Write(data)
//}

func readLengthEncodedString(data []byte, offset *int) (string, error) {
	if *offset >= len(data) {
		return "", errors.New("data length is not enough")
	}
	var length int
	firstByte := data[*offset]
	switch {
	case firstByte < 0xfb:
		length = int(firstByte)
		*offset++
	case firstByte == 0xfb:
		*offset++
		return "", nil
	case firstByte == 0xfc:
		if *offset+3 > len(data) {
			return "", errors.New("data length is not enough 1")
		}
		length = int(binary.LittleEndian.Uint16(data[*offset+1 : *offset+3]))
		*offset += 3
	case firstByte == 0xfd:
		if *offset+4 > len(data) {
			return "", errors.New("data length is not enough 2")
		}
		length = int(data[*offset+1]) | int(data[*offset+2])<<8 | int(data[*offset+3])<<16
		*offset += 4
	case firstByte == 0xfe:
		if *offset+9 > len(data) {
			return "", errors.New("data length is not enough 3")
		}
		length = int(binary.LittleEndian.Uint64(data[*offset+1 : *offset+9]))
		*offset += 9
	}
	result := string(data[*offset : *offset+length])
	*offset += length
	return result, nil
}

//func ReadLengthEncodedIntegers(data []byte, offset int) (uint64, int) {
//	if data[offset] < 0xfb {
//		return uint64(data[offset]), offset + 1
//	} else if data[offset] == 0xfc {
//		return uint64(binary.LittleEndian.Uint16(data[offset+1 : offset+3])), offset + 3
//	} else if data[offset] == 0xfd {
//		return uint64(data[offset+1]) | uint64(data[offset+2])<<8 | uint64(data[offset+3])<<16, offset + 4
//	}
//
//	return binary.LittleEndian.Uint64(data[offset+1 : offset+9]), offset + 9
//}
//
//func nullTerminatedString(data []byte) (string, int, error) {
//	pos := bytes.IndexByte(data, 0)
//	if pos == -1 {
//		return "", 0, errors.New("null-terminated string not found")
//	}
//	return string(data[:pos]), pos, nil
//}

func readLengthEncodedInteger(b []byte) (uint64, bool, int) {
	if len(b) == 0 {
		return 0, true, 1
	}
	switch b[0] {
	case 0xfb:
		return 0, true, 1
	case 0xfc:
		return uint64(b[1]) | uint64(b[2])<<8, false, 3
	case 0xfd:
		return uint64(b[1]) | uint64(b[2])<<8 | uint64(b[3])<<16, false, 4
	case 0xfe:
		return uint64(b[1]) | uint64(b[2])<<8 | uint64(b[3])<<16 |
				uint64(b[4])<<24 | uint64(b[5])<<32 | uint64(b[6])<<40 |
				uint64(b[7])<<48 | uint64(b[8])<<56,
			false, 9
	default:
		return uint64(b[0]), false, 1
	}
}

//func readLengthEncodedStringUpdated(data []byte) (string, []byte, error) {
//	// First, determine the length of the string
//	strLength, isNull, bytesRead := readLengthEncodedInteger(data)
//	if isNull {
//		return "", nil, errors.New("NULL value encountered")
//	}
//
//	// Adjust data to point to the next bytes after the integer
//	data = data[bytesRead:]
//
//	// Check if we have enough data left to read the string
//	if len(data) < int(strLength) {
//		return "", nil, errors.New("not enough data to read string")
//	}
//
//	// Read the string
//	strData := data[:strLength]
//	remainingData := data[strLength:]
//
//	// Convert the byte array to a string
//	str := string(strData)
//
//	return str, remainingData, nil
//}

func readUint24(b []byte) uint32 {
	return uint32(b[0]) | uint32(b[1])<<8 | uint32(b[2])<<16
}

func readLengthEncodedIntegers(b []byte) (uint64, int) {
	// Check the first byte
	switch b[0] {
	case 0xfb:
		// 0xfb represents NULL
		return 0, 1
	case 0xfc:
		// 0xfc means the next 2 bytes are the integer
		return uint64(binary.LittleEndian.Uint16(b[1:])), 3
	case 0xfd:
		// 0xfd means the next 3 bytes are the integer
		return uint64(binary.LittleEndian.Uint32(append(b[1:4], 0))), 4
	case 0xfe:
		// 0xfe means the next 8 bytes are the integer
		return binary.LittleEndian.Uint64(b[1:]), 9
	default:
		// If the first byte is less than 0xfb, it is the integer itself
		return uint64(b[0]), 1
	}
}

func readLengthEncodedStrings(b []byte) (string, int) {
	length, n := readLengthEncodedIntegers(b)
	// add check for slice out of range
	if int(length) > len(b) {
		return "", n
	}
	return string(b[n : n+int(length)]), n + int(length)
}

func ShouldUseSSL(packet *models.MySQLHandshakeV10Packet) bool {
	return (packet.CapabilityFlags & models.CLIENT_SSL) != 0
}

func GetAuthMethod(packet *models.MySQLHandshakeV10Packet) string {
	// It will return the auth method
	return packet.AuthPluginName
}

func Uint24(data []byte) uint32 {
	return uint32(data[0]) | uint32(data[1])<<8 | uint32(data[2])<<16
}

func readLengthEncodedIntegerOff(data []byte, offset *int) (uint64, error) {
	if *offset >= len(data) {
		return 0, errors.New("data length is not enough")
	}
	var length int
	firstByte := data[*offset]
	switch {
	case firstByte < 0xfb:
		length = int(firstByte)
		*offset++
	case firstByte == 0xfb:
		*offset++
		return 0, nil
	case firstByte == 0xfc:
		if *offset+3 > len(data) {
			return 0, errors.New("data length is not enough 1")
		}
		length = int(binary.LittleEndian.Uint16(data[*offset+1 : *offset+3]))
		*offset += 3
	case firstByte == 0xfd:
		if *offset+4 > len(data) {
			return 0, errors.New("data length is not enough 2")
		}
		length = int(data[*offset+1]) | int(data[*offset+2])<<8 | int(data[*offset+3])<<16
		*offset += 4
	case firstByte == 0xfe:
		if *offset+9 > len(data) {
			return 0, errors.New("data length is not enough 3")
		}
		length = int(binary.LittleEndian.Uint64(data[*offset+1 : *offset+9]))
		*offset += 9
	}
	result := uint64(length)
	return result, nil
}

//func readLengthEncodedStringOff(data []byte, offset *int) (string, error) {
//	if *offset >= len(data) {
//		return "", errors.New("data length is not enough")
//	}
//	var length int
//	firstByte := data[*offset]
//	switch {
//	case firstByte < 0xfb:
//		length = int(firstByte)
//		*offset++
//	case firstByte == 0xfb:
//		*offset++
//		return "", nil
//	case firstByte == 0xfc:
//		if *offset+3 > len(data) {
//			return "", errors.New("data length is not enough 1")
//		}
//		length = int(binary.LittleEndian.Uint16(data[*offset+1 : *offset+3]))
//		*offset += 3
//	case firstByte == 0xfd:
//		if *offset+4 > len(data) {
//			return "", errors.New("data length is not enough 2")
//		}
//		length = int(data[*offset+1]) | int(data[*offset+2])<<8 | int(data[*offset+3])<<16
//		*offset += 4
//	case firstByte == 0xfe:
//		if *offset+9 > len(data) {
//			return "", errors.New("data length is not enough 3")
//		}
//		length = int(binary.LittleEndian.Uint64(data[*offset+1 : *offset+9]))
//		*offset += 9
//	}
//	result := string(data[*offset : *offset+length])
//	*offset += length
//	return result, nil
//}<|MERGE_RESOLUTION|>--- conflicted
+++ resolved
@@ -15,33 +15,6 @@
 	"go.uber.org/zap"
 )
 
-<<<<<<< HEAD
-type PacketHeader struct {
-	PacketLength     uint8 `yaml:"packet_length"`
-	PacketSequenceID uint8 `yaml:"packet_sequence_id"`
-}
-
-type SQLPacketHeader struct {
-	PayloadLength uint32 `yaml:"payload_length"` // MySQL packet payload length
-	SequenceID    uint8  `yaml:"sequence_id"`    // MySQL packet sequence ID
-}
-
-type Packet struct {
-	Header  SQLPacketHeader `yaml:"header"`
-	Payload []byte          `yaml:"payload"`
-}
-
-type RowDataPacket struct {
-	Data []byte `yaml:"data,omitempty,flow"`
-}
-
-type PluginDetails struct {
-	Type    string `yaml:"type"`
-	Message string `yaml:"message"`
-}
-
-=======
->>>>>>> 43118959
 type CapabilityFlags uint32
 
 var handshakePluginName string
@@ -119,11 +92,7 @@
 	return data, nil
 }
 
-<<<<<<< HEAD
-func DecodeMySQLPacket(logger *zap.Logger, packet Packet, clientConn net.Conn, mode models.Mode, lastCommand *lastCommandMap) (string, SQLPacketHeader, interface{}, error) {
-=======
 func DecodeMySQLPacket(logger *zap.Logger, packet models.Packet, clientConn net.Conn, mode models.Mode, lastCommand *lastCommandMap) (string, models.SQLPacketHeaderInfo, interface{}, error) {
->>>>>>> 43118959
 	data := packet.Payload
 	header := packet.Header
 	var packetData interface{}
@@ -139,7 +108,7 @@
 		lastCmd = 0x00
 	}
 
-	lastCmd, ok := lastCommand.Load(clientConn)
+	lastCmd, ok = lastCommand.Load(clientConn)
 	if !ok {
 		lastCmd = 0x00
 	}
