//go:build linux

package recorder

import (
	"bufio"
	"context"
	"crypto/tls"
	"fmt"
	"io"
	"net"
	"sync"
	"time"

	mysqlUtils "go.keploy.io/server/v2/pkg/core/proxy/integrations/mysql/utils"
	"go.keploy.io/server/v2/pkg/core/proxy/integrations/mysql/wire"
	intgUtils "go.keploy.io/server/v2/pkg/core/proxy/integrations/util"
	pTls "go.keploy.io/server/v2/pkg/core/proxy/tls"
	"go.keploy.io/server/v2/pkg/models"
	"go.keploy.io/server/v2/pkg/models/mysql"
	"go.keploy.io/server/v2/utils"
	"go.uber.org/zap"
)

// Record mode
type handshakeRes struct {
	req               []mysql.Request
	resp              []mysql.Response
	requestOperation  string
	responseOperation string
	reqTimestamp      time.Time
	tlsClientConn     net.Conn
	tlsDestConn       net.Conn
}

// Experiment:
type Conn struct {
	net.Conn
	r      io.Reader
	logger *zap.Logger
	mu     sync.Mutex
}

func (c *Conn) Read(p []byte) (int, error) {
	c.mu.Lock()
	defer c.mu.Unlock()
	if len(p) == 0 {
		c.logger.Debug("the length is 0 for the reading from customConn")
	}
	return c.r.Read(p)
}

///

func handleInitialHandshake(ctx context.Context, logger *zap.Logger, clientConn, destConn net.Conn, decodeCtx *wire.DecodeContext, opts models.OutgoingOptions) (handshakeRes, error) {

	res := handshakeRes{
		req:  make([]mysql.Request, 0),
		resp: make([]mysql.Response, 0),
	}

	// Read the initial handshake from the server (server-greetings)
	handshake, err := mysqlUtils.ReadPacketBuffer(ctx, logger, destConn)
	if err != nil {
		utils.LogError(logger, err, "failed to read initial handshake from server")
		return res, err
	}

	// Write the initial handshake to the client
	_, err = clientConn.Write(handshake)
	if err != nil {
		if ctx.Err() != nil {
			return res, ctx.Err()
		}
		utils.LogError(logger, err, "failed to write server greetings to the client")

		return res, err
	}

	// Set the timestamp of the initial request
	res.reqTimestamp = time.Now()

	// Decode server handshake packet
	handshakePkt, err := wire.DecodePayload(ctx, logger, handshake, clientConn, decodeCtx)
	if err != nil {
		utils.LogError(logger, err, "failed to decode handshake packet")
		return res, err
	}

	// Set the intial request operation
	res.requestOperation = handshakePkt.Header.Type

	// Get the initial Plugin Name
	pluginName, err := wire.GetPluginName(handshakePkt.Message)
	if err != nil {
		utils.LogError(logger, err, "failed to get initial plugin name")
		return res, err
	}

	// Set the initial plugin name
	decodeCtx.PluginName = pluginName

	res.resp = append(res.resp, mysql.Response{
		PacketBundle: *handshakePkt,
	})

	// Handshake response from client (or SSL request)
	handshakeResponse, err := mysqlUtils.ReadPacketBuffer(ctx, logger, clientConn)
	if err != nil {
		if err == io.EOF {
			logger.Debug("received request buffer is empty in record mode for mysql call")
			return res, err
		}
		utils.LogError(logger, err, "failed to read handshake response from client")

		return res, err
	}

	_, err = destConn.Write(handshakeResponse)
	if err != nil {
		if ctx.Err() != nil {
			return res, ctx.Err()
		}
		utils.LogError(logger, err, "failed to write handshake response to server")

		return res, err
	}

	// Decode client handshake response packet
	handshakeResponsePkt, err := wire.DecodePayload(ctx, logger, handshakeResponse, clientConn, decodeCtx)
	if err != nil {
		utils.LogError(logger, err, "failed to decode handshake response packet")
		return res, err
	}

	res.req = append(res.req, mysql.Request{
		PacketBundle: *handshakeResponsePkt,
	})

<<<<<<< HEAD
	if decodeCtx.UseSSL {
		reader := bufio.NewReader(clientConn)
		initialData := make([]byte, 5)
		// reading the initial data from the client connection to determine if the connection is a TLS handshake
		testBuffer, err := reader.Peek(len(initialData))
		if err != nil {
			if err == io.EOF && len(testBuffer) == 0 {
				logger.Debug("received EOF, closing conn", zap.Error(err))
				return res, nil
			}
			utils.LogError(logger, err, "failed to peek the request message in proxy")
			return res, err
		}

		multiReader := io.MultiReader(reader, clientConn)
		clientConn = &Conn{
			Conn:   clientConn,
			r:      multiReader,
			logger: logger,
		}

		isTLS := pTls.IsTLSHandshake(testBuffer)
		if isTLS {
			clientConn, err = pTls.HandleTLSConnection(ctx, logger, clientConn)
			if err != nil {
				utils.LogError(logger, err, "failed to handle TLS conn")
				return res, err
			}
		}

		// upgrade the destConn to TLS if the client connection is upgraded to TLS
		var tlsDestConn *tls.Conn
		if isTLS {
			fmt.Printf("Upgrading the destination connection to TLS\n")
			fmt.Printf("Tls addr and config: %v, %v\n", opts.DstCfg.Addr, opts.DstCfg.TLSCfg)
			fmt.Printf("Certificate: %v\n", opts.DstCfg.TLSCfg)
			tlsDestConn = tls.Client(destConn, opts.DstCfg.TLSCfg)
			err = tlsDestConn.Handshake()
			if err != nil {
				utils.LogError(logger, err, "failed to upgrade the destination connection to TLS")
				return res, err
			}
			logger.Debug("TLS connection established with the destination server", zap.Any("Destination Addr", destConn.RemoteAddr().String()))
		}

		// Update the destination connection to TLS connection
		destConn = tlsDestConn

		// Update this tls connection information in the handshake result
		res.tlsClientConn = clientConn
		res.tlsDestConn = destConn

		// Store the last operation for the upgraded client connection
		decodeCtx.LastOp.Store(clientConn, mysql.HandshakeV10)
		// Store the server greeting packet for the upgraded client connection

		sg, ok := handshakePkt.Message.(*mysql.HandshakeV10Packet)
		if !ok {
			return res, fmt.Errorf("failed to type assert handshake packet")
		}
		decodeCtx.ServerGreetings.Store(clientConn, sg)

		handshakeResponse, err := mysqlUtils.ReadPacketBuffer(ctx, logger, clientConn)
		if err != nil {
			if err == io.EOF {
				logger.Debug("received request buffer is empty in record mode for mysql call")
				return res, err
			}
			utils.LogError(logger, err, "failed to read handshake response from client")

			return res, err
		}

		println("Before writing handshake response to server")
		_, err = destConn.Write(handshakeResponse)
		if err != nil {
			if ctx.Err() != nil {
				return res, ctx.Err()
			}
			utils.LogError(logger, err, "failed to write handshake response to server")

			return res, err
		}
		println("After writing handshake response to server")

		// Decode client handshake response packet
		handshakeResponsePkt, err := wire.DecodePayload(ctx, logger, handshakeResponse, clientConn, decodeCtx)
		if err != nil {
			utils.LogError(logger, err, "failed to decode handshake response packet")
			return res, err
		}

		res.req = append(res.req, mysql.Request{
			PacketBundle: *handshakeResponsePkt,
		})
	}

	// Read the next auth packet, It can be either auth more data or auth switch request in case of caching_sha2_password
=======
	// Read the next auth packet,
	// It can be either auth more data if authentication from both server and client are agreed.(caching_sha2_password)
	// or auth switch request if the server wants to switch the auth mechanism
>>>>>>> c1b85acc
	// or it can be OK packet in case of native password
	authData, err := mysqlUtils.ReadPacketBuffer(ctx, logger, destConn)
	if err != nil {
		if err == io.EOF {
			logger.Debug("received request buffer is empty in record mode for mysql call")

			return res, err
		}
		utils.LogError(logger, err, "failed to read auth or final response packet from server during handshake")
		return res, err
	}

	// AuthSwitchRequest: If the server sends an AuthSwitchRequest, then there must be a diff auth type with its data
	// AuthMoreData: If the server sends an AuthMoreData, then it tells the auth mechanism type for the initial plugin name or for the auth switch request.
	// OK/ERR: If the server sends an OK/ERR packet, in case of native password.
	_, err = clientConn.Write(authData)
	if err != nil {
		if ctx.Err() != nil {
			return res, ctx.Err()
		}
		utils.LogError(logger, err, "failed to write auth packet to client during handshake")
		return res, err
	}

	// Decode auth or final response packet
	authDecider, err := wire.DecodePayload(ctx, logger, authData, clientConn, decodeCtx)
	if err != nil {
		utils.LogError(logger, err, "failed to decode auth packet during handshake")
		return res, err
	}

	// check if the authDecider is of type AuthSwitchRequestPacket.
	// AuthSwitchRequestPacket is sent by the server to the client to switch the auth mechanism
	if _, ok := authDecider.Message.(*mysql.AuthSwitchRequestPacket); ok {

		logger.Debug("Server is changing the auth mechanism by sending AuthSwitchRequestPacket")

		//save the auth switch request packet
		res.resp = append(res.resp, mysql.Response{
			PacketBundle: *authDecider,
		})

		pkt := authDecider.Message.(*mysql.AuthSwitchRequestPacket)

		// Change the plugin name due to auth switch request
		decodeCtx.PluginName = pkt.PluginName

		// read the auth switch response from the client
		authSwitchResponse, err := mysqlUtils.ReadPacketBuffer(ctx, logger, clientConn)
		if err != nil {
			if err == io.EOF {
				logger.Debug("received request buffer is empty in record mode for mysql call")
				return res, err
			}
			utils.LogError(logger, err, "failed to read auth switch response from client")
			return res, err
		}

		_, err = destConn.Write(authSwitchResponse)
		if err != nil {
			if ctx.Err() != nil {
				return res, ctx.Err()
			}
			utils.LogError(logger, err, "failed to write auth switch response to server")
			return res, err
		}

		// Decode the auth switch response packet
		authSwithResp, err := mysqlUtils.BytesToMySQLPacket(authSwitchResponse)
		if err != nil {
			utils.LogError(logger, err, "failed to parse MySQL packet")
			return res, err
		}

		authSwithRespPkt := &mysql.PacketBundle{
			Header: &mysql.PacketInfo{
				Header: &authSwithResp.Header,
				Type:   mysql.AuthSwithResponse, // there is no specific identifier for AuthSwitchResponse
			},
			Message: intgUtils.EncodeBase64(authSwithResp.Payload),
		}

		// save the auth switch response packet
		res.req = append(res.req, mysql.Request{
			PacketBundle: *authSwithRespPkt,
		})

		logger.Debug("Auth mechanism is switched successfully")

		// read the further auth packet, now it can be either auth more data or OK packet
		authData, err := mysqlUtils.ReadPacketBuffer(ctx, logger, destConn)
		if err != nil {
			if err == io.EOF {
				logger.Debug("received request buffer is empty in record mode for mysql call")
				return res, err
			}
			utils.LogError(logger, err, "failed to read auth data from the server after handling auth switch response")

			return res, err
		}

		_, err = clientConn.Write(authData)
		if err != nil {
			if ctx.Err() != nil {
				return res, ctx.Err()
			}
			utils.LogError(logger, err, "failed to write auth data to client after handling auth switch response")
			return res, err
		}

		// It can be either auth more data or OK packet
		authDecider, err = wire.DecodePayload(ctx, logger, authData, clientConn, decodeCtx)
		if err != nil {
			utils.LogError(logger, err, "failed to decode auth data packet after handling auth switch response")
			return res, err
		}
	}

	var authRes handshakeRes
	switch authDecider.Message.(type) {
	case *mysql.AuthMoreDataPacket:
		authRes, err = handleAuth(ctx, logger, authDecider, clientConn, destConn, decodeCtx)
		if err != nil {
			return res, fmt.Errorf("failed to handle auth more data: %w", err)
		}
	case *mysql.OKPacket:
		authRes, err = handleAuth(ctx, logger, authDecider, clientConn, destConn, decodeCtx)
		if err != nil {
			return res, fmt.Errorf("failed to handle ok packet: %w", err)
		}
	}

	setHandshakeResult(&res, authRes)

	return res, nil
}

func setHandshakeResult(res *handshakeRes, authRes handshakeRes) {
	res.req = append(res.req, authRes.req...)
	res.resp = append(res.resp, authRes.resp...)
	res.responseOperation = authRes.responseOperation
}

func handleAuth(ctx context.Context, logger *zap.Logger, authPkt *mysql.PacketBundle, clientConn, destConn net.Conn, decodeCtx *wire.DecodeContext) (handshakeRes, error) {
	res := handshakeRes{
		req:  make([]mysql.Request, 0),
		resp: make([]mysql.Response, 0),
	}

	switch mysql.AuthPluginName(decodeCtx.PluginName) {
	case mysql.Native:
		res.resp = append(res.resp, mysql.Response{
			PacketBundle: *authPkt,
		})

		res.responseOperation = authPkt.Header.Type
		logger.Debug("native password authentication is handled successfully")
	case mysql.CachingSha2:
		result, err := handleCachingSha2Password(ctx, logger, authPkt, clientConn, destConn, decodeCtx)
		if err != nil {
			return res, fmt.Errorf("failed to handle caching sha2 password: %w", err)
		}
		logger.Debug("caching sha2 password authentication is handled successfully")
		setHandshakeResult(&res, result)
	case mysql.Sha256:
		return res, fmt.Errorf("Sha256 Password authentication is not supported")
	default:
		return res, fmt.Errorf("unsupported authentication plugin: %s", decodeCtx.PluginName)
	}

	return res, nil
}

func handleCachingSha2Password(ctx context.Context, logger *zap.Logger, authPkt *mysql.PacketBundle, clientConn, destConn net.Conn, decodeCtx *wire.DecodeContext) (handshakeRes, error) {
	res := handshakeRes{
		req:  make([]mysql.Request, 0),
		resp: make([]mysql.Response, 0),
	}

	var authMechanism string
	var err error
	var ok bool
	var authMorePkt *mysql.AuthMoreDataPacket

	// check if the authPkt is of type AuthMoreDataPacket
	if authMorePkt, ok = authPkt.Message.(*mysql.AuthMoreDataPacket); !ok {
		return res, fmt.Errorf("invalid packet type for caching sha2 password mechanism, expected: AuthMoreDataPacket, found: %T", authPkt.Message)
	}

	// Getting the string value of the caching_sha2_password mechanism
	authMechanism, err = wire.GetCachingSha2PasswordMechanism(authMorePkt.Data[0])
	if err != nil {
		return res, fmt.Errorf("failed to get caching sha2 password mechanism: %w", err)
	}
	authMorePkt.Data = authMechanism

	// save the auth more data packet
	res.resp = append(res.resp, mysql.Response{
		PacketBundle: *authPkt,
	})

	auth, err := wire.StringToCachingSha2PasswordMechanism(authMechanism)
	if err != nil {
		return res, fmt.Errorf("failed to convert string to caching sha2 password mechanism: %w", err)
	}

	var result handshakeRes
	switch auth {
	case mysql.PerformFullAuthentication:
		result, err = handleFullAuth(ctx, logger, clientConn, destConn, decodeCtx)
		if err != nil {
			return res, fmt.Errorf("failed to handle caching sha2 password full auth: %w", err)
		}
	case mysql.FastAuthSuccess:
		result, err = handleFastAuthSuccess(ctx, logger, clientConn, destConn, decodeCtx)
		if err != nil {
			return res, fmt.Errorf("failed to handle caching sha2 password fast auth success: %w", err)
		}
	}

	setHandshakeResult(&res, result)

	return res, nil
}

func handleFastAuthSuccess(ctx context.Context, logger *zap.Logger, clientConn, destConn net.Conn, decodeCtx *wire.DecodeContext) (handshakeRes, error) {
	res := handshakeRes{
		req:  make([]mysql.Request, 0),
		resp: make([]mysql.Response, 0),
	}

	//As per wire shark capture, during fast auth success, server sends OK packet just after auth more data

	// read the ok/err packet from the server after auth more data
	finalResp, err := mysqlUtils.ReadPacketBuffer(ctx, logger, destConn)
	if err != nil {
		if err == io.EOF {
			logger.Debug("received request buffer is empty in record mode for mysql call")
			return res, err
		}
		utils.LogError(logger, err, "failed to read final response packet from server")
		return res, err
	}

	// write the ok/err packet to the client
	_, err = clientConn.Write(finalResp)
	if err != nil {
		if ctx.Err() != nil {
			return res, ctx.Err()
		}
		utils.LogError(logger, err, "failed to write ok/err packet to client during fast auth mechanism")
		return res, err
	}

	finalPkt, err := wire.DecodePayload(ctx, logger, finalResp, clientConn, decodeCtx)
	if err != nil {
		utils.LogError(logger, err, "failed to decode final response packet after auth data packet")
		return res, err
	}

	res.resp = append(res.resp, mysql.Response{
		PacketBundle: *finalPkt,
	})

	// Set the final response operation of the handshake
	res.responseOperation = finalPkt.Header.Type
	logger.Debug("fast auth success is handled successfully")

	return res, nil
}

func handleFullAuth(ctx context.Context, logger *zap.Logger, clientConn, destConn net.Conn, decodeCtx *wire.DecodeContext) (handshakeRes, error) {
	res := handshakeRes{
		req:  make([]mysql.Request, 0),
		resp: make([]mysql.Response, 0),
	}

	// read the public key request from the client
	publicKeyRequest, err := mysqlUtils.ReadPacketBuffer(ctx, logger, clientConn)
	if err != nil {
		utils.LogError(logger, err, "failed to read public key request from client")
		return res, err
	}
	_, err = destConn.Write(publicKeyRequest)
	if err != nil {
		if ctx.Err() != nil {
			return res, ctx.Err()
		}
		utils.LogError(logger, err, "failed to write public key request to server")
		return res, err
	}

	publicKeyReqPkt, err := wire.DecodePayload(ctx, logger, publicKeyRequest, clientConn, decodeCtx)
	if err != nil {
		utils.LogError(logger, err, "failed to decode public key request packet")
		return res, err
	}

	res.req = append(res.req, mysql.Request{
		PacketBundle: *publicKeyReqPkt,
	})

	// read the "public key" as response from the server
	pubKey, err := mysqlUtils.ReadPacketBuffer(ctx, logger, destConn)
	if err != nil {
		utils.LogError(logger, err, "failed to read public key from server")
		return res, err
	}
	_, err = clientConn.Write(pubKey)
	if err != nil {
		if ctx.Err() != nil {
			return res, ctx.Err()
		}
		utils.LogError(logger, err, "failed to write public key response to client")
		return res, err
	}

	pubKeyPkt, err := wire.DecodePayload(ctx, logger, pubKey, clientConn, decodeCtx)
	if err != nil {
		utils.LogError(logger, err, "failed to decode public key packet")
		return res, err
	}

	pubKeyPkt.Meta = map[string]string{
		"auth operation": "public key response",
	}

	res.resp = append(res.resp, mysql.Response{
		PacketBundle: *pubKeyPkt,
	})

	// read the encrypted password from the client
	encryptPass, err := mysqlUtils.ReadPacketBuffer(ctx, logger, clientConn)
	if err != nil {
		utils.LogError(logger, err, "failed to read encrypted password from client")

		return res, err
	}
	_, err = destConn.Write(encryptPass)
	if err != nil {
		if ctx.Err() != nil {
			return res, ctx.Err()
		}
		utils.LogError(logger, err, "failed to write encrypted password to server")
		return res, err
	}

	encPass, err := mysqlUtils.BytesToMySQLPacket(encryptPass)
	if err != nil {
		utils.LogError(logger, err, "failed to parse MySQL packet")
		return res, err
	}

	encryptPassPkt := &mysql.PacketBundle{
		Header: &mysql.PacketInfo{
			Header: &encPass.Header,
			Type:   mysql.EncryptedPassword,
		},
		Message: intgUtils.EncodeBase64(encPass.Payload),
	}

	res.req = append(res.req, mysql.Request{
		PacketBundle: *encryptPassPkt,
	})

	// read the final response from the server (ok or error)
	finalServerResponse, err := mysqlUtils.ReadPacketBuffer(ctx, logger, destConn)
	if err != nil {
		utils.LogError(logger, err, "failed to read final response from server")
		return res, err
	}
	_, err = clientConn.Write(finalServerResponse)
	if err != nil {
		if ctx.Err() != nil {
			return res, ctx.Err()
		}
		utils.LogError(logger, err, "failed to write final response to client")

		return res, err
	}

	finalResPkt, err := wire.DecodePayload(ctx, logger, finalServerResponse, clientConn, decodeCtx)

	if err != nil {
		utils.LogError(logger, err, "failed to decode final response packet during caching sha2 password full auth")
		return res, err
	}

	res.resp = append(res.resp, mysql.Response{
		PacketBundle: *finalResPkt,
	})

	// Set the final response operation of the handshake
	res.responseOperation = finalResPkt.Header.Type

	logger.Debug("full auth is handled successfully")
	return res, nil
}<|MERGE_RESOLUTION|>--- conflicted
+++ resolved
@@ -137,7 +137,6 @@
 		PacketBundle: *handshakeResponsePkt,
 	})
 
-<<<<<<< HEAD
 	if decodeCtx.UseSSL {
 		reader := bufio.NewReader(clientConn)
 		initialData := make([]byte, 5)
@@ -235,12 +234,9 @@
 		})
 	}
 
-	// Read the next auth packet, It can be either auth more data or auth switch request in case of caching_sha2_password
-=======
 	// Read the next auth packet,
 	// It can be either auth more data if authentication from both server and client are agreed.(caching_sha2_password)
 	// or auth switch request if the server wants to switch the auth mechanism
->>>>>>> c1b85acc
 	// or it can be OK packet in case of native password
 	authData, err := mysqlUtils.ReadPacketBuffer(ctx, logger, destConn)
 	if err != nil {
