--- conflicted
+++ resolved
@@ -13,19 +13,6 @@
 	"go.keploy.io/server/v2/pkg/models"
 )
 
-<<<<<<< HEAD
-type RowColumnDefinition struct {
-	Type  models.FieldType `yaml:"type"`
-	Name  string           `yaml:"name"`
-	Value interface{}      `yaml:"value"`
-}
-type RowHeader struct {
-	PacketLength int   `yaml:"packet_length"`
-	SequenceID   uint8 `yaml:"sequence_id"`
-}
-
-=======
->>>>>>> 43118959
 func parseResultSet(b []byte) (*models.MySQLResultSet, error) {
 	columns := make([]*models.ColumnDefinition, 0)
 	rows := make([]*models.Row, 0)
