--- conflicted
+++ resolved
@@ -79,11 +79,7 @@
 			}
 
 			// apply fuzzy match for body with schemaMatched mocks
-<<<<<<< HEAD
-=======
-
-			// apply fuzzy match for body with schemaMatched mocks
->>>>>>> cfa6584e
+
 			// Guard against quadratic work on very large bodies.
 			if len(expBody) > 512*1024 {
 				logger.Debug("skipping fuzzy match for large body", zap.Int("len", len(expBody)))
@@ -111,10 +107,7 @@
 			return nil, ctx.Err()
 		}
 		mockReq := mock.Spec.GRPCReq
-<<<<<<< HEAD
-
-=======
->>>>>>> cfa6584e
+
 		// Require :method and :path to match exactly; tolerate :authority-only differences.
 		mp := mockReq.Headers.PseudoHeaders
 		rp := req.Headers.PseudoHeaders
@@ -252,10 +245,6 @@
 	mxIdx := -1
 	for idx, mock := range mocks {
 		encoded := []byte(mock.Spec.GRPCReq.Body.DecodedData)
-<<<<<<< HEAD
-
-=======
->>>>>>> cfa6584e
 		// Trim mock data to 2048 bytes for performance
 		if len(encoded) > 2048 {
 			encoded = encoded[:2048]
