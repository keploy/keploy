--- conflicted
+++ resolved
@@ -72,15 +72,10 @@
 // MockOutgoing reads the outgoing mongo requests of the client connection and
 // mocks the responses from the yaml file. The database connection is keep-alive
 func (m *Mongo) MockOutgoing(ctx context.Context, src net.Conn, dstCfg *integrations.ConditionalDstCfg, mockDb integrations.MockMemDb, opts models.OutgoingOptions) error {
-<<<<<<< HEAD
-	logger := m.logger.With(zap.Any("Client IP Address", src.RemoteAddr().String()), zap.Any("Client ConnectionID", util.GetNextID()), zap.Any("Destination ConnectionID", util.GetNextID()))
-
 	// read the initial buffer from the client connection. Initially the
 	// reqBuf contains the first network packet from the client connection
 	// which is used to determine the packet type in MatchType.
-=======
-	logger := m.logger.With(zap.Any("Client IP Address", src.RemoteAddr().String()), zap.Any("Client ConnectionID", ctx.Value(models.ClientConnectionIDKey).(string)), zap.Any("Destination ConnectionID", ctx.Value(models.DestConnectionIDKey).(string)))
->>>>>>> f0614200
+	logger := m.logger.With(zap.Any("Client IP Address", src.RemoteAddr().String()), zap.Any("Client ConnectionID", util.GetNextID()), zap.Any("Destination ConnectionID", util.GetNextID()))
 	reqBuf, err := util.ReadInitialBuf(ctx, logger, src)
 	if err != nil {
 		utils.LogError(logger, err, "failed to read the initial mongo message")
