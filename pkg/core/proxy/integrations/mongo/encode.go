package mongo

import (
	"context"
	"errors"
	"fmt"
	"io"
	"net"
	"time"

	"golang.org/x/sync/errgroup"

	pUtil "go.keploy.io/server/v2/pkg/core/proxy/util"
	"go.keploy.io/server/v2/pkg/models"
	"go.keploy.io/server/v2/utils"
	"go.uber.org/zap"
)

// encodeMongo records the outgoing mongo messages of the client connection, 
// decodes the wiremessage binary and writes readable string
// to the yaml file.
func (m *Mongo) encodeMongo(ctx context.Context, logger *zap.Logger, reqBuf []byte, clientConn, destConn net.Conn, mocks chan<- *models.Mock, _ models.OutgoingOptions) error {

	errCh := make(chan error, 1)

	//get the error group from the context
	g, ok := ctx.Value(models.ErrGroupKey).(*errgroup.Group)
	if !ok {
		return errors.New("failed to get the error group from the context")
	}

	g.Go(func() error {
		defer pUtil.Recover(logger, clientConn, destConn)
		defer close(errCh)
		for {
			var err error
			var readRequestDelay time.Duration
			
			// reads the request packets from the client connection after the first request packet.
			// Since, that is already read in the RecordOutgoing function.
			if string(reqBuf) == "read form client conn" {
				started := time.Now()
				reqBuf, err = pUtil.ReadBytes(ctx, logger, clientConn)
				logger.Debug("reading from the mongo conn", zap.Any("", string(reqBuf)))
				if err != nil {
					if err == io.EOF {
						logger.Debug("recieved request buffer is empty in record mode for mongo call")
						errCh <- err
						return nil
					}
					utils.LogError(logger, err, "failed to read request from the mongo client", zap.String("mongo client address", clientConn.RemoteAddr().String()))
					errCh <- err
					return nil
				}
				readRequestDelay = time.Since(started)
				// logStr += lstr
				logger.Debug(fmt.Sprintf("the request in the mongo parser before passing to dest: %v", len(reqBuf)))
			}

			var (
				mongoRequests  []models.MongoRequest // stores the decoded binary packets for a request
				mongoResponses []models.MongoResponse // stores the decoded binary packets for a response
			)
			// decode the binary packet and store the values in the corresponding struct
			opReq, requestHeader, mongoRequest, err := Decode(reqBuf, logger)
			if err != nil {
				utils.LogError(logger, err, "failed to decode the mongo wire message from the client")
				errCh <- err
				return nil
			}

			mongoRequests = append(mongoRequests, models.MongoRequest{
				Header:    &requestHeader,
				Message:   mongoRequest,
				ReadDelay: int64(readRequestDelay),
			})
			// forwards the request packet to the destination server
			_, err = destConn.Write(reqBuf)
			if err != nil {
				if ctx.Err() != nil {
					return ctx.Err()
				}
				utils.LogError(logger, err, "failed to write the request buffer to mongo server", zap.String("mongo server address", destConn.RemoteAddr().String()))
				errCh <- err
				return nil
			}
			logger.Debug(fmt.Sprintf("the request in the mongo parser after passing to dest: %v", len(reqBuf)))

			// check for the request packet streaming for the mongo wire message
			if val, ok := mongoRequest.(*models.MongoOpMessage); ok && hasSecondSetBit(val.FlagBits) {
				for {
<<<<<<< HEAD
					// read the streaming request packets
					requestBuffer1, err := util.ReadBytes(ctx, logger, clientConn)
=======
					requestBuffer1, err := pUtil.ReadBytes(ctx, logger, clientConn)

					// logStr += tmpStr
>>>>>>> 5f2601df
					if err != nil {
						if err == io.EOF {
							logger.Debug("recieved request buffer is empty in record mode for mongo request")
							errCh <- err
							return nil
						}
						utils.LogError(logger, err, "failed to read request from the mongo client", zap.String("mongo client address", clientConn.RemoteAddr().String()))
						errCh <- err
						return nil
					}

					// forward the request packet to the destination server
					_, err = destConn.Write(requestBuffer1)
					if err != nil {
						if ctx.Err() != nil {
							return ctx.Err()
						}
						utils.LogError(logger, err, "failed to write the reply message to mongo client")
						errCh <- err
						return nil
					}

					if len(requestBuffer1) == 0 {
						logger.Debug("the response from the server is complete")
						break
					}
					// decode the binary packet and return the values in the corresponding structs 
					// for header and message.
					_, reqHeader, mongoReq, err := Decode(requestBuffer1, logger)
					if err != nil {
						utils.LogError(logger, err, "failed to decode the mongo wire message from the destination server")
						errCh <- err
						return nil
					}
					if mongoReqVal, ok := mongoReq.(models.MongoOpMessage); ok && !hasSecondSetBit(mongoReqVal.FlagBits) {
						logger.Debug("the request from the client is complete since the more_to_come flagbit is 0")
						break
					}
					mongoRequests = append(mongoRequests, models.MongoRequest{
						Header:    &reqHeader,
						Message:   mongoReq,
						ReadDelay: int64(readRequestDelay),
					})
				}
			}

			reqTimestampMock := time.Now()
			started := time.Now()
<<<<<<< HEAD
			// read reply message length from the destination mongo server
			responsePckLengthBuffer, err := util.ReadRequiredBytes(ctx, logger, destConn, 4)
=======
			responsePckLengthBuffer, err := pUtil.ReadRequiredBytes(ctx, logger, destConn, 4)
>>>>>>> 5f2601df
			if err != nil {
				if err == io.EOF {
					logger.Debug("recieved response buffer is empty in record mode for mongo call")
					errCh <- err
					return nil
				}
				utils.LogError(logger, err, "failed to read reply from the mongo server", zap.String("mongo server address", destConn.RemoteAddr().String()))
				errCh <- err
				return nil
			}

			logger.Debug("recieved these pck length packets", zap.Any("packets", responsePckLengthBuffer))

			// convert packet length to LittleEndian integer.
			pckLength := getPacketLength(responsePckLengthBuffer)
			logger.Debug("received pck length ", zap.Any("packet length", pckLength))

<<<<<<< HEAD
			// read the entire response packet
			responsePckDataBuffer, err := util.ReadRequiredBytes(ctx, logger, destConn, int(pckLength)-4)
=======
			responsePckDataBuffer, err := pUtil.ReadRequiredBytes(ctx, logger, destConn, int(pckLength)-4)
>>>>>>> 5f2601df

			logger.Debug("recieved these packets", zap.Any("packets", responsePckDataBuffer))

			responseBuffer := append(responsePckLengthBuffer, responsePckDataBuffer...)
			logger.Debug("reading from the destination mongo server", zap.Any("", string(responseBuffer)))
			if err != nil {
				if err == io.EOF {
					logger.Debug("recieved response buffer is empty in record mode for mongo call")
					errCh <- err
					return nil
				}
				utils.LogError(logger, err, "failed to read reply from the mongo server", zap.String("mongo server address", destConn.RemoteAddr().String()))
				errCh <- err
				return nil
			}
			readResponseDelay := time.Since(started)

			// write the response packet to mongo client
			_, err = clientConn.Write(responseBuffer)
			if err != nil {
				if ctx.Err() != nil {
					return ctx.Err()
				}
				utils.LogError(logger, err, "failed to write the reply message to mongo client")
				errCh <- err
				return nil
			}

			// decode the binary packet of response and return the values in the corresponding structs
			_, responseHeader, mongoResponse, err := Decode(responseBuffer, logger)
			if err != nil {
				utils.LogError(logger, err, "failed to decode the mongo wire message from the destination server")
				errCh <- err
				return nil
			}
			mongoResponses = append(mongoResponses, models.MongoResponse{
				Header:    &responseHeader,
				Message:   mongoResponse,
				ReadDelay: int64(readResponseDelay),
			})
			// check for the response packet streaming for the mongo wire message
			if val, ok := mongoResponse.(*models.MongoOpMessage); ok && hasSecondSetBit(val.FlagBits) {
				for i := 0; ; i++ {
					// handle the streaming response packets for heartbeat calls
					if i == 0 && isHeartBeat(logger, opReq, *mongoRequests[0].Header, mongoRequests[0].Message) {
						m.recordMessage(ctx, logger, mongoRequests, mongoResponses, opReq, reqTimestampMock, mocks)
					}
					started = time.Now()
<<<<<<< HEAD
					// read the response packets from the destination server
					responseBuffer, err = util.ReadBytes(ctx, logger, destConn)
=======
					responseBuffer, err = pUtil.ReadBytes(ctx, logger, destConn)
					// logStr += tmpStr
>>>>>>> 5f2601df
					if err != nil {
						if err == io.EOF {
							logger.Debug("recieved response buffer is empty in record mode for mongo call")
							errCh <- err
							return nil
						}
						utils.LogError(logger, err, "failed to read reply from the mongo server", zap.String("mongo server address", destConn.RemoteAddr().String()))
						errCh <- err
						return nil
					}
					logger.Debug(fmt.Sprintf("the response in the mongo parser before passing to client: %v", len(responseBuffer)))

					readResponseDelay := time.Since(started)

					// write the reply to mongo client
					_, err = clientConn.Write(responseBuffer)
					if err != nil {
						if ctx.Err() != nil {
							return ctx.Err()
						}
						utils.LogError(logger, err, "failed to write the reply message to mongo client")
						errCh <- err
						return nil
					}
					logger.Debug(fmt.Sprintf("the response in the mongo parser after passing to client: %v", len(responseBuffer)))

					if len(responseBuffer) == 0 {
						logger.Debug("the response from the server is complete")
						break
					}
					// decode the binary packet for response and return the values in the corresponding structs
					_, respHeader, mongoResp, err := Decode(responseBuffer, logger)
					if err != nil {
						utils.LogError(logger, err, "failed to decode the mongo wire message from the destination server")
						errCh <- err
						return nil
					}
					if mongoRespVal, ok := mongoResp.(models.MongoOpMessage); ok && !hasSecondSetBit(mongoRespVal.FlagBits) {
						logger.Debug("the response from the server is complete since the more_to_come flagbit is 0")
						break
					}
					mongoResponses = append(mongoResponses, models.MongoResponse{
						Header:    &respHeader,
						Message:   mongoResp,
						ReadDelay: int64(readResponseDelay),
					})
				}
			}

			// write the response packet to the yaml file
			m.recordMessage(ctx, logger, mongoRequests, mongoResponses, opReq, reqTimestampMock, mocks)
			// assigns "read form client conn" to the reqBuf to read the next request packet from the client connection
			reqBuf = []byte("read form client conn")
		}
	})

	select {
	case <-ctx.Done():
		return ctx.Err()
	case err := <-errCh:
		if err == io.EOF {
			return nil
		}
		return err
	}
}

// getPacketLength returns the length of the packet from the first 4 bytes of the packet.
func getPacketLength(src []byte) (length int32) {
	length = int32(src[0]) | int32(src[1])<<8 | int32(src[2])<<16 | int32(src[3])<<24
	return length
}<|MERGE_RESOLUTION|>--- conflicted
+++ resolved
@@ -89,14 +89,9 @@
 			// check for the request packet streaming for the mongo wire message
 			if val, ok := mongoRequest.(*models.MongoOpMessage); ok && hasSecondSetBit(val.FlagBits) {
 				for {
-<<<<<<< HEAD
-					// read the streaming request packets
-					requestBuffer1, err := util.ReadBytes(ctx, logger, clientConn)
-=======
+<
+          // read the streaming request packets
 					requestBuffer1, err := pUtil.ReadBytes(ctx, logger, clientConn)
-
-					// logStr += tmpStr
->>>>>>> 5f2601df
 					if err != nil {
 						if err == io.EOF {
 							logger.Debug("recieved request buffer is empty in record mode for mongo request")
@@ -145,12 +140,9 @@
 
 			reqTimestampMock := time.Now()
 			started := time.Now()
-<<<<<<< HEAD
+
 			// read reply message length from the destination mongo server
-			responsePckLengthBuffer, err := util.ReadRequiredBytes(ctx, logger, destConn, 4)
-=======
 			responsePckLengthBuffer, err := pUtil.ReadRequiredBytes(ctx, logger, destConn, 4)
->>>>>>> 5f2601df
 			if err != nil {
 				if err == io.EOF {
 					logger.Debug("recieved response buffer is empty in record mode for mongo call")
@@ -168,12 +160,9 @@
 			pckLength := getPacketLength(responsePckLengthBuffer)
 			logger.Debug("received pck length ", zap.Any("packet length", pckLength))
 
-<<<<<<< HEAD
+
 			// read the entire response packet
-			responsePckDataBuffer, err := util.ReadRequiredBytes(ctx, logger, destConn, int(pckLength)-4)
-=======
 			responsePckDataBuffer, err := pUtil.ReadRequiredBytes(ctx, logger, destConn, int(pckLength)-4)
->>>>>>> 5f2601df
 
 			logger.Debug("recieved these packets", zap.Any("packets", responsePckDataBuffer))
 
@@ -222,13 +211,9 @@
 						m.recordMessage(ctx, logger, mongoRequests, mongoResponses, opReq, reqTimestampMock, mocks)
 					}
 					started = time.Now()
-<<<<<<< HEAD
+
 					// read the response packets from the destination server
-					responseBuffer, err = util.ReadBytes(ctx, logger, destConn)
-=======
 					responseBuffer, err = pUtil.ReadBytes(ctx, logger, destConn)
-					// logStr += tmpStr
->>>>>>> 5f2601df
 					if err != nil {
 						if err == io.EOF {
 							logger.Debug("recieved response buffer is empty in record mode for mongo call")
