--- conflicted
+++ resolved
@@ -312,11 +312,7 @@
 
 	defer func(start time.Time) {
 		duration := time.Since(start)
-<<<<<<< HEAD
-		p.logger.Info("time taken by proxy to execute the flow", zap.Any("Client ConnectionID", clientConnID), zap.Any("Duration(ms)", duration.Milliseconds()))
-=======
 		p.logger.Debug("time taken by proxy to execute the flow", zap.Any("Client ConnectionID", clientConnID), zap.Int64("Duration(ms)", duration.Milliseconds()))
->>>>>>> 01a7207c
 	}(start)
 
 	// dstConn stores conn with actual destination for the outgoing network call
@@ -328,11 +324,7 @@
 	remoteAddr := srcConn.RemoteAddr().(*net.TCPAddr)
 	sourcePort := remoteAddr.Port
 
-<<<<<<< HEAD
-	p.logger.Info("Inside handleConnection of proxyServer", zap.Any("source port", sourcePort), zap.Any("Time", time.Now().Unix()))
-=======
 	p.logger.Debug("Inside handleConnection of proxyServer", zap.Int("source port", sourcePort), zap.Int64("Time", time.Now().Unix()))
->>>>>>> 01a7207c
 
 	destInfo, err := p.DestInfo.Get(ctx, uint16(sourcePort))
 	if err != nil {
@@ -360,19 +352,11 @@
 	case 4:
 		p.logger.Info("the destination is ipv4")
 		dstAddr = fmt.Sprintf("%v:%v", util.ToIP4AddressStr(destInfo.IPv4Addr), destInfo.Port)
-<<<<<<< HEAD
-		p.logger.Info("", zap.Any("DestIp4", destInfo.IPv4Addr), zap.Any("DestPort", destInfo.Port))
-=======
 		p.logger.Debug("", zap.Uint32("DestIp4", destInfo.IPv4Addr), zap.Uint32("DestPort", destInfo.Port))
->>>>>>> 01a7207c
 	case 6:
 		p.logger.Info("the destination is ipv6")
 		dstAddr = fmt.Sprintf("[%v]:%v", util.ToIPv6AddressStr(destInfo.IPv6Addr), destInfo.Port)
-<<<<<<< HEAD
-		p.logger.Info("", zap.Any("DestIp6", destInfo.IPv6Addr), zap.Any("DestPort", destInfo.Port))
-=======
 		p.logger.Debug("", zap.Any("DestIp6", destInfo.IPv6Addr), zap.Uint32("DestPort", destInfo.Port))
->>>>>>> 01a7207c
 	}
 
 	// This is used to handle the parser errors
@@ -567,11 +551,7 @@
 			return err
 		}
 
-<<<<<<< HEAD
-		logger.Info("the external call is tls-encrypted", zap.Any("isTLS", isTLS))
-=======
 		logger.Debug("the external call is tls-encrypted", zap.Bool("isTLS", isTLS))
->>>>>>> 01a7207c
 		cfg := &tls.Config{
 			InsecureSkipVerify: true,
 			ServerName:         dstURL,
@@ -602,13 +582,8 @@
 
 	// get the mock manager for the current app
 	m, ok := p.MockManagers.Load(destInfo.AppID)
-<<<<<<< HEAD
 	if !ok && rule.Mode == models.MODE_TEST {
-		utils.LogError(logger, err, "failed to fetch the mock manager", zap.Any("AppID", destInfo.AppID))
-=======
-	if !ok {
 		utils.LogError(logger, err, "failed to fetch the mock manager", zap.Uint64("AppID", destInfo.AppID))
->>>>>>> 01a7207c
 		return err
 	}
 
@@ -624,11 +599,7 @@
 			continue // Skip if parser not found
 		}
 
-<<<<<<< HEAD
-		p.logger.Info("Checking for the parser", zap.Any("ParserType", parserPair.ParserType))
-=======
 		p.logger.Debug("Checking for the parser", zap.String("ParserType", string(parserPair.ParserType)))
->>>>>>> 01a7207c
 		if parser.MatchType(parserCtx, initialBuf) {
 			matchedParser = parser
 			parserType = parserPair.ParserType
@@ -638,11 +609,7 @@
 	}
 
 	if !generic {
-<<<<<<< HEAD
-		p.logger.Info("The external dependency is supported. Hence using the parser", zap.Any("ParserType", parserType))
-=======
 		p.logger.Debug("The external dependency is supported. Hence using the parser", zap.String("ParserType", string(parserType)))
->>>>>>> 01a7207c
 		switch rule.Mode {
 		case models.MODE_RECORD:
 			err := matchedParser.RecordOutgoing(parserCtx, srcConn, dstConn, rule.MC, rule.OutgoingOptions)
