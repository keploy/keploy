--- conflicted
+++ resolved
@@ -76,15 +76,13 @@
 	Listener net.Listener
 
 	//to store the nsswitch.conf file data
-	nsswitchData      []byte // in test mode we change the configuration of "hosts" in nsswitch.conf file to disable resolution over unix socket
-	UDPDNSServer      *dns.Server
-	TCPDNSServer      *dns.Server
-	GlobalPassthrough bool
+	nsswitchData []byte // in test mode we change the configuration of "hosts" in nsswitch.conf file to disable resolution over unix socket
+	UDPDNSServer *dns.Server
+	TCPDNSServer *dns.Server
 }
 
 func New(logger *zap.Logger, info core.DestInfo, opts *config.Config, session *core.Sessions) *Proxy {
 	return &Proxy{
-<<<<<<< HEAD
 		logger:                logger,
 		Port:                  opts.ProxyPort, // default: 16789
 		DNSPort:               opts.DNSPort,   // default: 26789
@@ -99,21 +97,7 @@
 		sessions:              session,
 		MockManagers:          sync.Map{},
 		Integrations:          make(map[integrations.IntegrationType]integrations.Integrations),
-=======
-		logger:            logger,
-		Port:              opts.ProxyPort, // default: 16789
-		DNSPort:           opts.DNSPort,   // default: 26789
-		IP4:               "127.0.0.1",    // default: "127.0.0.1" <-> (2130706433)
-		IP6:               "::1",          //default: "::1" <-> ([4]uint32{0000, 0000, 0000, 0001})
-		ipMutex:           &sync.Mutex{},
-		connMutex:         &sync.Mutex{},
-		DestInfo:          info,
-		sessions:          core.NewSessions(),
-		MockManagers:      sync.Map{},
-		Integrations:      make(map[integrations.IntegrationType]integrations.Integrations),
-		GlobalPassthrough: opts.Record.GlobalPassthrough,
-		errChannel:        make(chan error, 100), // buffered channel to prevent blocking
->>>>>>> 50b604dd
+		errChannel:            make(chan error, 100), // buffered channel to prevent blocking
 	}
 }
 
@@ -403,21 +387,13 @@
 		}
 	}()
 
-<<<<<<< HEAD
-	isGlobalPassthrough := (!rule.Mocking && rule.Mode == models.MODE_TEST) || (rule.Mode == models.MODE_RECORD && p.GlobalPassthrough)
-	if isGlobalPassthrough {
-		dst, err := net.Dial("tcp", dstAddr)
-=======
 	//check for global passthrough in test mode
 	if p.GlobalPassthrough || (!rule.Mocking && (rule.Mode == models.MODE_TEST)) {
-
 		dstConn, err = net.Dial("tcp", dstAddr)
->>>>>>> 50b604dd
 		if err != nil {
 			utils.LogError(p.logger, err, "failed to dial the conn to destination server", zap.Uint32("proxy port", p.Port), zap.String("server address", dstAddr))
 			return err
 		}
-		dstConn = dst
 		if err := p.globalPassThrough(parserCtx, srcConn, dstConn); err != nil {
 			utils.LogError(p.logger, err, "failed to handle the global pass through")
 			return err
@@ -425,53 +401,11 @@
 		return nil
 	}
 
-<<<<<<< HEAD
 	// Establish destination upfront (except in MODE_TEST)
 	if rule.Mode != models.MODE_TEST {
 		dst, err := net.Dial("tcp", dstAddr)
 		if err != nil {
 			utils.LogError(p.logger, err, "failed to dial the conn to destination server", zap.Uint32("proxy port", p.Port), zap.String("server address", dstAddr))
-=======
-	//checking for the destination port of "mysql"
-	if destInfo.Port == 3306 {
-		if rule.Mode != models.MODE_TEST {
-			dstConn, err = net.Dial("tcp", dstAddr)
-			if err != nil {
-				utils.LogError(p.logger, err, "failed to dial the conn to destination server", zap.Uint32("proxy port", p.Port), zap.String("server address", dstAddr))
-				return err
-			}
-
-			dstCfg := &models.ConditionalDstCfg{
-				Port: uint(destInfo.Port),
-			}
-			rule.DstCfg = dstCfg
-
-			// Record the outgoing message into a mock
-			err := p.Integrations[integrations.MYSQL].RecordOutgoing(parserCtx, srcConn, dstConn, rule.MC, rule.OutgoingOptions)
-			if err != nil {
-				utils.LogError(p.logger, err, "failed to record the outgoing message")
-				return err
-			}
-			return nil
-		}
-
-		m, ok := p.MockManagers.Load(destInfo.AppID)
-		if !ok {
-			utils.LogError(p.logger, nil, "failed to fetch the mock manager", zap.Uint64("AppID", destInfo.AppID))
-			return err
-		}
-
-		//mock the outgoing message
-		err := p.Integrations[integrations.MYSQL].MockOutgoing(parserCtx, srcConn, &models.ConditionalDstCfg{Addr: dstAddr}, m.(*MockManager), rule.OutgoingOptions)
-		if err != nil && err != io.EOF && !errors.Is(err, context.Canceled) {
-			utils.LogError(p.logger, err, "failed to mock the outgoing message")
-			// Send specific error type to error channel for external monitoring
-			proxyErr := models.ParserError{
-				ParserErrorType: models.ErrMockNotFound,
-				Err:             err,
-			}
-			p.SendError(proxyErr)
->>>>>>> 50b604dd
 			return err
 		}
 		dstConn = dst
@@ -496,9 +430,6 @@
 	if dstPeekErr != nil && dstPeekErr != io.EOF {
 		p.logger.Debug("destination peek error (non-fatal)", zap.Error(dstPeekErr))
 	}
-
-	// Decide who spoke first (server-first if dst has data and src doesn’t)
-	// isServerFirst := len(dstPeek) > 0 && len(srcPeek) == 0
 
 	// In test mode, we replay the dest packet that's why we can judge only based on srcPeek
 	if rule.Mode == models.MODE_TEST {
@@ -663,12 +594,7 @@
 				return err
 			}
 		case models.MODE_TEST:
-<<<<<<< HEAD
-			if err := matchedParser.MockOutgoing(parserCtx, srcUC, dstCfg, m.(*MockManager), rule.OutgoingOptions); err != nil && err != io.EOF {
-=======
-			err := matchedParser.MockOutgoing(parserCtx, srcConn, dstCfg, m.(*MockManager), rule.OutgoingOptions)
-			if err != nil && err != io.EOF && !errors.Is(err, context.Canceled) {
->>>>>>> 50b604dd
+			if err := matchedParser.MockOutgoing(parserCtx, srcUC, dstCfg, m.(*MockManager), rule.OutgoingOptions); err != nil && err != io.EOF && !errors.Is(err, context.Canceled) {
 				utils.LogError(logger, err, "failed to mock the outgoing message")
 				// Send specific error type to error channel for external monitoring
 				proxyErr := models.ParserError{
@@ -682,7 +608,6 @@
 		return nil
 	}
 
-<<<<<<< HEAD
 	// Fallback generic
 	logger.Info("The external dependency is not supported. Hence using generic parser")
 	if rule.Mode == models.MODE_RECORD {
@@ -691,31 +616,15 @@
 			return err
 		}
 	} else {
-		if err := p.Integrations[integrations.GENERIC].MockOutgoing(parserCtx, srcUC, dstCfg, m.(*MockManager), rule.OutgoingOptions); err != nil && err != io.EOF {
+		if err := p.Integrations[integrations.GENERIC].MockOutgoing(parserCtx, srcUC, dstCfg, m.(*MockManager), rule.OutgoingOptions); err != nil && err != io.EOF && err != io.EOF && !errors.Is(err, context.Canceled) {
 			utils.LogError(logger, err, "failed to mock the outgoing message")
-			return err
-=======
-	if generic {
-		logger.Debug("The external dependency is not supported. Hence using generic parser")
-		if rule.Mode == models.MODE_RECORD {
-			err := p.Integrations[integrations.GENERIC].RecordOutgoing(parserCtx, srcConn, dstConn, rule.MC, rule.OutgoingOptions)
-			if err != nil {
-				utils.LogError(logger, err, "failed to record the outgoing message")
-				return err
-			}
-		} else {
-			err := p.Integrations[integrations.GENERIC].MockOutgoing(parserCtx, srcConn, dstCfg, m.(*MockManager), rule.OutgoingOptions)
-			if err != nil && err != io.EOF && !errors.Is(err, context.Canceled) {
-				utils.LogError(logger, err, "failed to mock the outgoing message")
-				// Send specific error type to error channel for external monitoring
-				proxyErr := models.ParserError{
-					ParserErrorType: models.ErrMockNotFound,
-					Err:             err,
-				}
-				p.SendError(proxyErr)
-				return err
-			}
->>>>>>> 50b604dd
+			// Send specific error type to error channel for external monitoring
+			proxyErr := models.ParserError{
+				ParserErrorType: models.ErrMockNotFound,
+				Err:             err,
+			}
+			p.SendError(proxyErr)
+			return err
 		}
 	}
 	return nil
@@ -827,7 +736,6 @@
 	return m.(*MockManager).GetConsumedMocks(), nil
 }
 
-<<<<<<< HEAD
 func (p *Proxy) recordNetworkPacketsForProxy(ctx context.Context) {
 	const (
 		outPath      = "traffic.pcap"
@@ -993,7 +901,8 @@
 	wg.Wait()
 
 	p.logger.Info("capture completed")
-=======
+}
+
 // GetErrorChannel returns the error channel for external monitoring
 func (p *Proxy) GetErrorChannel() <-chan error {
 	return p.errChannel
@@ -1013,5 +922,4 @@
 // CloseErrorChannel closes the error channel
 func (p *Proxy) CloseErrorChannel() {
 	close(p.errChannel)
->>>>>>> 50b604dd
 }