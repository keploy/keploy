//go:build linux

// Package proxy handles all the outgoing network calls and captures/forwards the request and response messages.
// It also handles the DNS resolution mechanism.
package proxy

import (
	"bufio"
	"bytes"
	"context"
	"crypto/tls"
	"errors"
	"fmt"
	"io"
	"net"
	"sort"
	"strings"
	"sync"
	"time"

	"github.com/miekg/dns"
	"go.keploy.io/server/v2/config"
	"go.keploy.io/server/v2/pkg/core"
	Hooks "go.keploy.io/server/v2/pkg/core/hooks"
	incomingTestCase "go.keploy.io/server/v2/pkg/core/incoming"
	"golang.org/x/sync/errgroup"

	"go.keploy.io/server/v2/pkg/core/proxy/integrations"
	pTls "go.keploy.io/server/v2/pkg/core/proxy/tls"
	"go.keploy.io/server/v2/pkg/core/proxy/util"
	"go.keploy.io/server/v2/pkg/models"
	"go.keploy.io/server/v2/utils"
	"go.uber.org/zap"
)

type ParserPriority struct {
	Priority   int
	ParserType integrations.IntegrationType
}

type Proxy struct {
	logger *zap.Logger

	IP4     string
	IP6     string
	Port    uint32
	DNSPort uint32

	DestInfo     core.DestInfo
	Integrations map[integrations.IntegrationType]integrations.Integrations

	MockManagers         sync.Map
	integrationsPriority []ParserPriority
	errChannel           chan error

	sessions *core.Sessions

	connMutex *sync.Mutex
	ipMutex   *sync.Mutex

	clientConnections []net.Conn

	Listener net.Listener

	//to store the nsswitch.conf file data
<<<<<<< HEAD
	nsswitchData []byte // in test mode we change the configuration of "hosts" in nsswitch.conf file to disable resolution over unix socket
	UDPDNSServer *dns.Server
	TCPDNSServer *dns.Server
	portMapping  sync.Map // A thread-safe map to store port mappings [uint16 -> uint16]
	hooks        *Hooks.Hooks
=======
	nsswitchData      []byte // in test mode we change the configuration of "hosts" in nsswitch.conf file to disable resolution over unix socket
	UDPDNSServer      *dns.Server
	TCPDNSServer      *dns.Server
	GlobalPassthrough bool
>>>>>>> 50b604dd
}

func New(logger *zap.Logger, info core.DestInfo, opts *config.Config) *Proxy {
	h := info.(*Hooks.Hooks)
	return &Proxy{
<<<<<<< HEAD
		logger:       logger,
		Port:         opts.ProxyPort, // default: 16789
		hooks:        h,
		portMapping:  sync.Map{},
		DNSPort:      opts.DNSPort, // default: 26789
		IP4:          "127.0.0.1",  // default: "127.0.0.1" <-> (2130706433)
		IP6:          "::1",        //default: "::1" <-> ([4]uint32{0000, 0000, 0000, 0001})
		ipMutex:      &sync.Mutex{},
		connMutex:    &sync.Mutex{},
		DestInfo:     info,
		sessions:     core.NewSessions(),
		MockManagers: sync.Map{},
		Integrations: make(map[integrations.IntegrationType]integrations.Integrations),
=======
		logger:            logger,
		Port:              opts.ProxyPort, // default: 16789
		DNSPort:           opts.DNSPort,   // default: 26789
		IP4:               "127.0.0.1",    // default: "127.0.0.1" <-> (2130706433)
		IP6:               "::1",          //default: "::1" <-> ([4]uint32{0000, 0000, 0000, 0001})
		ipMutex:           &sync.Mutex{},
		connMutex:         &sync.Mutex{},
		DestInfo:          info,
		sessions:          core.NewSessions(),
		MockManagers:      sync.Map{},
		Integrations:      make(map[integrations.IntegrationType]integrations.Integrations),
		GlobalPassthrough: opts.Record.GlobalPassthrough,
		errChannel:        make(chan error, 100), // buffered channel to prevent blocking
>>>>>>> 50b604dd
	}
}

func (p *Proxy) InitIntegrations(_ context.Context) error {
	// initialize the integrations
	for parserType, parser := range integrations.Registered {
		logger := p.logger.With(zap.Any("Type", parserType))
		prs := parser.Initializer(logger)
		p.Integrations[parserType] = prs
		p.integrationsPriority = append(p.integrationsPriority, ParserPriority{Priority: parser.Priority, ParserType: parserType})
	}
	sort.Slice(p.integrationsPriority, func(i, j int) bool {
		return p.integrationsPriority[i].Priority > p.integrationsPriority[j].Priority
	})
	return nil
}

// In proxy.go

func (p *Proxy) StartProxy(ctx context.Context, opts core.ProxyOptions, incomingOpts models.IncomingOptions) error {

	//first initialize the integrations
	err := p.InitIntegrations(ctx)
	if err != nil {
		utils.LogError(p.logger, err, "failed to initialize the integrations")
		return err
	}

	// set up the CA for tls connections
	err = pTls.SetupCA(ctx, p.logger)
	if err != nil {
		// log the error and continue
		p.logger.Warn("failed to setup CA", zap.Error(err))
	}
	g, ok := ctx.Value(models.ErrGroupKey).(*errgroup.Group)
	if !ok {
		return errors.New("failed to get the error group from the context")
	}
	// Create a channel to signal readiness of each server
	readyChan := make(chan error, 1)

	// start the proxy server
	g.Go(func() error {
		defer utils.Recover(p.logger)
		err := p.start(ctx, readyChan)
		readyChan <- err
		if err != nil {
			utils.LogError(p.logger, err, "error while running the proxy server")
			return err
		}
		return nil
	})

	//change the ip4 and ip6 if provided in the opts in case of docker environment
	if len(opts.DNSIPv4Addr) != 0 {
		p.IP4 = opts.DNSIPv4Addr
	}

	if len(opts.DNSIPv6Addr) != 0 {
		p.IP6 = opts.DNSIPv6Addr
	}

	// start the TCP DNS server
	p.logger.Debug("Starting Tcp Dns Server for handling Dns queries over TCP")
	g.Go(func() error {
		defer utils.Recover(p.logger)
		errCh := make(chan error, 1)
		go func(errCh chan error) {
			defer utils.Recover(p.logger)
			err := p.startTCPDNSServer(ctx)
			if err != nil {
				errCh <- err
			}
		}(errCh)

		select {
		case <-ctx.Done():
			err := p.TCPDNSServer.Shutdown()
			if err != nil {
				utils.LogError(p.logger, err, "failed to shutdown tcp dns server")
				return err
			}
			return nil
		case err := <-errCh:
			return err
		}
	})

	// start the UDP DNS server
	p.logger.Debug("Starting Udp Dns Server for handling Dns queries over UDP")
	g.Go(func() error {
		defer utils.Recover(p.logger)
		errCh := make(chan error, 1)
		go func(errCh chan error) {
			defer utils.Recover(p.logger)
			err := p.startUDPDNSServer(ctx)
			if err != nil {
				errCh <- err
			}
		}(errCh)

		select {
		case <-ctx.Done():
			err := p.UDPDNSServer.Shutdown()
			if err != nil {
				utils.LogError(p.logger, err, "failed to shutdown tcp dns server")
				return err
			}
			return nil
		case err := <-errCh:
			return err
		}
	})

	if err := <-readyChan; err != nil {
		return err
	}

	if opts.Mode != models.MODE_TEST && opts.BigPayload {
		persister := opts.Persister
		if persister == nil {
			persister = func(ctx context.Context, testCase *models.TestCase) error {
				p.logger.Debug("Proxy is not in record mode.")
				return nil
			}
		}
		deps := ProxyDependencies{
			Logger:    p.logger,
			Persister: persister,
		}
		tcCapture := incomingTestCase.NewTestcaseCapture()
		// Start the eBPF listener for bind events
		ingressProxyManager := NewIngressProxyManager(ctx, p.logger, deps, tcCapture, incomingOpts)
		go func() {
			defer utils.Recover(p.logger)
			ListenForIngressEvents(ctx, p.hooks, ingressProxyManager)
		}()

		// Setup a graceful shutdown for the ingress proxies.
		g.Go(func() error {
			<-ctx.Done()
			p.logger.Info("Shutting down all dynamic ingress proxies...")
			ingressProxyManager.StopAll()
			return nil
		})
		p.logger.Debug("Successfully pinned proxy listener socket to eBPF sockmap.")
	}

	p.logger.Info("Keploy has taken control of the DNS resolution mechanism, your application may misbehave if you have provided wrong domain name in your application code.")

	p.logger.Info(fmt.Sprintf("Proxy started at port:%v", p.Port))
	return nil
}

// start function starts the proxy server on the idle local port
func (p *Proxy) start(ctx context.Context, readyChan chan<- error) error {

	// It will listen on all the interfaces
	listener, err := net.Listen("tcp", fmt.Sprintf(":%v", p.Port))
	if err != nil {
		utils.LogError(p.logger, err, fmt.Sprintf("failed to start proxy on port:%v", p.Port))
		// Notify failure
		readyChan <- err
		return err
	}
	p.Listener = listener
	p.logger.Debug(fmt.Sprintf("Proxy server is listening on %s", fmt.Sprintf(":%v", listener.Addr())))
	// Signal that the server is ready
	readyChan <- nil
	defer func(listener net.Listener) {
		err := listener.Close()

		if err != nil {
			p.logger.Error("failed to close the listener", zap.Error(err))
		}
		p.logger.Info("proxy stopped...")
	}(listener)

	clientConnCtx, clientConnCancel := context.WithCancel(ctx)
	clientConnErrGrp, _ := errgroup.WithContext(clientConnCtx)
	defer func() {
		clientConnCancel()
		err := clientConnErrGrp.Wait()
		if err != nil {
			p.logger.Debug("failed to handle the client connection", zap.Error(err))
		}
		//closing all the mock channels (if any in record mode)
		for _, mc := range p.sessions.GetAllMC() {
			if mc != nil {
				close(mc)
			}
		}

		if string(p.nsswitchData) != "" {
			// reset the hosts config in nsswitch.conf of the system (in test mode)
			err = p.resetNsSwitchConfig()
			if err != nil {
				utils.LogError(p.logger, err, "failed to reset the nsswitch config")
			}
		}
	}()

	for {
		clientConnCh := make(chan net.Conn, 1)
		errCh := make(chan error, 1)
		go func() {
			defer utils.Recover(p.logger)
			conn, err := listener.Accept()
			if err != nil {
				if strings.Contains(err.Error(), "use of closed network connection") {
					errCh <- nil
					return
				}
				utils.LogError(p.logger, err, "failed to accept connection to the proxy")
				errCh <- err
				return
			}
			clientConnCh <- conn
		}()
		select {
		case <-ctx.Done():
			return nil
		case err := <-errCh:
			return err
		// handle the client connection
		case clientConn := <-clientConnCh:
			clientConnErrGrp.Go(func() error {
				defer util.Recover(p.logger, clientConn, nil)
				err := p.handleConnection(clientConnCtx, clientConn)
				if err != nil && err != io.EOF {
					utils.LogError(p.logger, err, "failed to handle the client connection")
				}
				return nil
			})
		}
	}
}

// handleConnection function executes the actual outgoing network call and captures/forwards the request and response messages.
func (p *Proxy) handleConnection(ctx context.Context, srcConn net.Conn) error {
	//checking how much time proxy takes to execute the flow.
	start := time.Now()

	// making a new client connection id for each client connection
	clientConnID := util.GetNextID()

	defer func(start time.Time) {
		duration := time.Since(start)
		p.logger.Debug("time taken by proxy to execute the flow", zap.Any("Client ConnectionID", clientConnID), zap.Int64("Duration(ms)", duration.Milliseconds()))
	}(start)

	// dstConn stores conn with actual destination for the outgoing network call
	var dstConn net.Conn

	//Dialing for tls conn
	destConnID := util.GetNextID()

	remoteAddr := srcConn.RemoteAddr().(*net.TCPAddr)
	sourcePort := remoteAddr.Port

	p.logger.Debug("Inside handleConnection of proxyServer", zap.Int("source port", sourcePort), zap.Int64("Time", time.Now().Unix()))
	destInfo, err := p.DestInfo.Get(ctx, uint16(sourcePort))
	if err != nil {
		utils.LogError(p.logger, err, "failed to fetch the destination info", zap.Int("Source port", sourcePort))
		return err
	}

	// releases the occupied source port when done fetching the destination info
	err = p.DestInfo.Delete(ctx, uint16(sourcePort))
	if err != nil {
		utils.LogError(p.logger, err, "failed to delete the destination info", zap.Int("Source port", sourcePort))
		return err
	}

	//get the session rule
	rule, ok := p.sessions.Get(destInfo.AppID)
	if !ok {
		utils.LogError(p.logger, nil, "failed to fetch the session rule", zap.Uint64("AppID", destInfo.AppID))
		return err
	}

	var dstAddr string

	switch destInfo.Version {
	case 4:
		p.logger.Debug("the destination is ipv4")
		dstAddr = fmt.Sprintf("%v:%v", util.ToIP4AddressStr(destInfo.IPv4Addr), destInfo.Port)
		p.logger.Debug("", zap.Uint32("DestIp4", destInfo.IPv4Addr), zap.Uint32("DestPort", destInfo.Port))
	case 6:
		p.logger.Debug("the destination is ipv6")
		dstAddr = fmt.Sprintf("[%v]:%v", util.ToIPv6AddressStr(destInfo.IPv6Addr), destInfo.Port)
		p.logger.Debug("", zap.Any("DestIp6", destInfo.IPv6Addr), zap.Uint32("DestPort", destInfo.Port))
	}

	// This is used to handle the parser errors
	parserErrGrp, parserCtx := errgroup.WithContext(ctx)
	parserCtx = context.WithValue(parserCtx, models.ErrGroupKey, parserErrGrp)
	parserCtx = context.WithValue(parserCtx, models.ClientConnectionIDKey, fmt.Sprint(clientConnID))
	parserCtx = context.WithValue(parserCtx, models.DestConnectionIDKey, fmt.Sprint(destConnID))
	parserCtx, parserCtxCancel := context.WithCancel(parserCtx)
	defer func() {
		parserCtxCancel()

		if srcConn != nil {
			err := srcConn.Close()
			if err != nil {
				if !strings.Contains(err.Error(), "use of closed network connection") {
					utils.LogError(p.logger, err, "failed to close the source connection", zap.Any("clientConnID", clientConnID))
				}
				return
			}
		}

		if dstConn != nil {
			err = dstConn.Close()
			if err != nil {
				// Use string matching as a last resort to check for the specific error
				if !strings.Contains(err.Error(), "use of closed network connection") {
					// Log other errors
					utils.LogError(p.logger, err, "failed to close the destination connection")
				}
				return
			}
		}

		err = parserErrGrp.Wait()
		if err != nil {
			utils.LogError(p.logger, err, "failed to handle the parser cleanUp")
		}
	}()

	//check for global passthrough in test mode
	if p.GlobalPassthrough || (!rule.Mocking && (rule.Mode == models.MODE_TEST)) {

		dstConn, err = net.Dial("tcp", dstAddr)
		if err != nil {
			utils.LogError(p.logger, err, "failed to dial the conn to destination server", zap.Uint32("proxy port", p.Port), zap.String("server address", dstAddr))
			return err
		}

		err = p.globalPassThrough(parserCtx, srcConn, dstConn)
		if err != nil {
			utils.LogError(p.logger, err, "failed to handle the global pass through")
			return err
		}
		return nil
	}

	//checking for the destination port of "mysql"
	if destInfo.Port == 3306 {
		if rule.Mode != models.MODE_TEST {
			dstConn, err = net.Dial("tcp", dstAddr)
			if err != nil {
				utils.LogError(p.logger, err, "failed to dial the conn to destination server", zap.Uint32("proxy port", p.Port), zap.String("server address", dstAddr))
				return err
			}

			dstCfg := &models.ConditionalDstCfg{
				Port: uint(destInfo.Port),
			}
			rule.DstCfg = dstCfg

			// Record the outgoing message into a mock
			err := p.Integrations[integrations.MYSQL].RecordOutgoing(parserCtx, srcConn, dstConn, rule.MC, rule.OutgoingOptions)
			if err != nil {
				utils.LogError(p.logger, err, "failed to record the outgoing message")
				return err
			}
			return nil
		}

		m, ok := p.MockManagers.Load(destInfo.AppID)
		if !ok {
			utils.LogError(p.logger, nil, "failed to fetch the mock manager", zap.Uint64("AppID", destInfo.AppID))
			return err
		}

		//mock the outgoing message
		err := p.Integrations[integrations.MYSQL].MockOutgoing(parserCtx, srcConn, &models.ConditionalDstCfg{Addr: dstAddr}, m.(*MockManager), rule.OutgoingOptions)
		if err != nil && err != io.EOF && !errors.Is(err, context.Canceled) {
			utils.LogError(p.logger, err, "failed to mock the outgoing message")
			// Send specific error type to error channel for external monitoring
			proxyErr := models.ParserError{
				ParserErrorType: models.ErrMockNotFound,
				Err:             err,
			}
			p.SendError(proxyErr)
			return err
		}
		return nil
	}

	reader := bufio.NewReader(srcConn)
	initialData := make([]byte, 5)
	// reading the initial data from the client connection to determine if the connection is a TLS handshake
	testBuffer, err := reader.Peek(len(initialData))
	if err != nil {
		if err == io.EOF && len(testBuffer) == 0 {
			p.logger.Debug("received EOF, closing conn", zap.Any("connectionID", clientConnID), zap.Error(err))
			return nil
		}
		utils.LogError(p.logger, err, "failed to peek the request message in proxy", zap.Uint32("proxy port", p.Port))
		return err
	}

	multiReader := io.MultiReader(reader, srcConn)
	srcConn = &util.Conn{
		Conn:   srcConn,
		Reader: multiReader,
		Logger: p.logger,
	}

	isTLS := pTls.IsTLSHandshake(testBuffer)
	if isTLS {
		srcConn, err = pTls.HandleTLSConnection(ctx, p.logger, srcConn, rule.Backdate)
		if err != nil {
			utils.LogError(p.logger, err, "failed to handle TLS conn")
			return err
		}
	}

	clientID, ok := parserCtx.Value(models.ClientConnectionIDKey).(string)
	if !ok {
		utils.LogError(p.logger, err, "failed to fetch the client connection id")
		return err
	}
	destID, ok := parserCtx.Value(models.DestConnectionIDKey).(string)
	if !ok {
		utils.LogError(p.logger, err, "failed to fetch the destination connection id")
		return err
	}

	logger := p.logger.With(zap.String("Client ConnectionID", clientID), zap.String("Destination ConnectionID", destID), zap.String("Destination IP Address", dstAddr), zap.String("Client IP Address", srcConn.RemoteAddr().String()))

	var initialBuf []byte
	// attempt to read conn until buffer is either filled or conn is closed
	initialBuf, err = util.ReadInitialBuf(parserCtx, p.logger, srcConn)
	if err != nil {
		utils.LogError(logger, err, "failed to read the initial buffer")
		return err
	}

	if util.IsHTTPReq(initialBuf) && !util.HasCompleteHTTPHeaders(initialBuf) {
		// HTTP headers are never chunked according to the HTTP protocol,
		// but at the TCP layer, we cannot be sure if we have received the entire
		// header in the first buffer chunk. This is why we check if the headers are complete
		// and read more data if needed.

		// Some HTTP requests, like AWS SQS, may require special handling in Keploy Enterprise.
		// These cases may send partial headers in multiple chunks, so we need to read until
		// we get the complete headers.

		logger.Debug("Partial HTTP headers detected, reading more data to get complete headers")

		// Read more data from the TCP connection to get the complete HTTP headers.
		headerBuf, err := util.ReadHTTPHeadersUntilEnd(parserCtx, p.logger, srcConn)
		if err != nil {
			// Log the error if we fail to read the complete HTTP headers.
			utils.LogError(logger, err, "failed to read the complete HTTP headers from client")
			return err
		}
		// Append the additional data to the initial buffer.
		initialBuf = append(initialBuf, headerBuf...)
	}

	//update the src connection to have the initial buffer
	srcConn = &util.Conn{
		Conn:   srcConn,
		Reader: io.MultiReader(bytes.NewReader(initialBuf), srcConn),
		Logger: p.logger,
	}

	dstCfg := &models.ConditionalDstCfg{
		Port: uint(destInfo.Port),
	}

	//make new connection to the destination server
	if isTLS {

		// get the destinationUrl from the map for the tls connection
		url, ok := pTls.SrcPortToDstURL.Load(sourcePort)
		if !ok {
			utils.LogError(logger, err, "failed to fetch the destination url")
			return err
		}
		//type case the dstUrl to string
		dstURL, ok := url.(string)
		if !ok {
			utils.LogError(logger, err, "failed to type cast the destination url")
			return err
		}

		logger.Debug("the external call is tls-encrypted", zap.Bool("isTLS", isTLS))
		cfg := &tls.Config{
			InsecureSkipVerify: true,
			ServerName:         dstURL,
		}

		addr := fmt.Sprintf("%v:%v", dstURL, destInfo.Port)
		if rule.Mode != models.MODE_TEST {
			dstConn, err = tls.Dial("tcp", addr, cfg)
			if err != nil {
				utils.LogError(logger, err, "failed to dial the conn to destination server", zap.Uint32("proxy port", p.Port), zap.String("server address", dstAddr))
				return err
			}
		}

		dstCfg.TLSCfg = cfg
		dstCfg.Addr = addr

	} else {
		if rule.Mode != models.MODE_TEST {
			dstConn, err = net.Dial("tcp", dstAddr)
			if err != nil {
				utils.LogError(logger, err, "failed to dial the conn to destination server", zap.Uint32("proxy port", p.Port), zap.String("server address", dstAddr))
				return err
			}
		}
		dstCfg.Addr = dstAddr
	}

	// get the mock manager for the current app
	m, ok := p.MockManagers.Load(destInfo.AppID)
	if !ok {
		utils.LogError(logger, err, "failed to fetch the mock manager", zap.Uint64("AppID", destInfo.AppID))
		return err
	}

	generic := true

	var matchedParser integrations.Integrations
	var parserType integrations.IntegrationType

	//Checking for all the parsers according to their priority.
	for _, parserPair := range p.integrationsPriority { // Iterate over ordered priority list
		parser, exists := p.Integrations[parserPair.ParserType]
		if !exists {
			continue // Skip if parser not found
		}

		p.logger.Debug("Checking for the parser", zap.String("ParserType", string(parserPair.ParserType)))
		if parser.MatchType(parserCtx, initialBuf) {
			matchedParser = parser
			parserType = parserPair.ParserType
			generic = false
			break
		}
	}

	if !generic {
		p.logger.Debug("The external dependency is supported. Hence using the parser", zap.String("ParserType", string(parserType)))
		switch rule.Mode {
		case models.MODE_RECORD:
			err := matchedParser.RecordOutgoing(parserCtx, srcConn, dstConn, rule.MC, rule.OutgoingOptions)
			if err != nil {
				utils.LogError(logger, err, "failed to record the outgoing message")
				return err
			}
		case models.MODE_TEST:
			err := matchedParser.MockOutgoing(parserCtx, srcConn, dstCfg, m.(*MockManager), rule.OutgoingOptions)
			if err != nil && err != io.EOF && !errors.Is(err, context.Canceled) {
				utils.LogError(logger, err, "failed to mock the outgoing message")
				// Send specific error type to error channel for external monitoring
				proxyErr := models.ParserError{
					ParserErrorType: models.ErrMockNotFound,
					Err:             err,
				}
				p.SendError(proxyErr)
				return err
			}
		}
	}

	if generic {
		logger.Debug("The external dependency is not supported. Hence using generic parser")
		if rule.Mode == models.MODE_RECORD {
			err := p.Integrations[integrations.GENERIC].RecordOutgoing(parserCtx, srcConn, dstConn, rule.MC, rule.OutgoingOptions)
			if err != nil {
				utils.LogError(logger, err, "failed to record the outgoing message")
				return err
			}
		} else {
			err := p.Integrations[integrations.GENERIC].MockOutgoing(parserCtx, srcConn, dstCfg, m.(*MockManager), rule.OutgoingOptions)
			if err != nil && err != io.EOF && !errors.Is(err, context.Canceled) {
				utils.LogError(logger, err, "failed to mock the outgoing message")
				// Send specific error type to error channel for external monitoring
				proxyErr := models.ParserError{
					ParserErrorType: models.ErrMockNotFound,
					Err:             err,
				}
				p.SendError(proxyErr)
				return err
			}
		}
	}
	return nil
}

func (p *Proxy) StopProxyServer(ctx context.Context) {
	<-ctx.Done()

	p.logger.Info("stopping proxy server...")

	p.connMutex.Lock()
	for _, clientConn := range p.clientConnections {
		err := clientConn.Close()
		if err != nil {
			return
		}
	}
	p.connMutex.Unlock()

	if p.Listener != nil {
		err := p.Listener.Close()
		if err != nil {
			utils.LogError(p.logger, err, "failed to stop proxy server")
		}
	}

	// stop dns servers
	err := p.stopDNSServers(ctx)
	if err != nil {
		utils.LogError(p.logger, err, "failed to stop the dns servers")
		return
	}

	// Close the error channel
	p.CloseErrorChannel()

	p.logger.Info("proxy stopped...")
}

func (p *Proxy) Record(_ context.Context, id uint64, mocks chan<- *models.Mock, opts models.OutgoingOptions) error {
	p.sessions.Set(id, &core.Session{
		ID:              id,
		Mode:            models.MODE_RECORD,
		MC:              mocks,
		OutgoingOptions: opts,
	})

	p.MockManagers.Store(id, NewMockManager(NewTreeDb(customComparator), NewTreeDb(customComparator), p.logger))

	////set the new proxy ip:port for a new session
	//err := p.setProxyIP(opts.DnsIPv4Addr, opts.DnsIPv6Addr)
	//if err != nil {
	//	return errors.New("failed to record the outgoing message")
	//}

	return nil
}

func (p *Proxy) Mock(_ context.Context, id uint64, opts models.OutgoingOptions) error {
	p.sessions.Set(id, &core.Session{
		ID:              id,
		Mode:            models.MODE_TEST,
		OutgoingOptions: opts,
	})
	p.MockManagers.Store(id, NewMockManager(NewTreeDb(customComparator), NewTreeDb(customComparator), p.logger))

	if !opts.Mocking {
		p.logger.Info("🔀 Mocking is disabled, the response will be fetched from the actual service")
	}

	if string(p.nsswitchData) == "" {
		// setup the nsswitch config to redirect the DNS queries to the proxy
		err := p.setupNsswitchConfig()
		if err != nil {
			utils.LogError(p.logger, err, "failed to setup nsswitch config")
			return errors.New("failed to mock the outgoing message")
		}
	}

	////set the new proxy ip:port for a new session
	//err := p.setProxyIP(opts.DnsIPv4Addr, opts.DnsIPv6Addr)
	//if err != nil {
	//	return errors.New("failed to mock the outgoing message")
	//}

	return nil
}

func (p *Proxy) SetMocks(_ context.Context, id uint64, filtered []*models.Mock, unFiltered []*models.Mock) error {
	//session, ok := p.sessions.Get(id)
	//if !ok {
	//	return fmt.Errorf("session not found")
	//}
	m, ok := p.MockManagers.Load(id)
	if ok {
		m.(*MockManager).SetFilteredMocks(filtered)
		m.(*MockManager).SetUnFilteredMocks(unFiltered)
	}

	return nil
}

// GetConsumedMocks returns the consumed filtered mocks for a given app id
func (p *Proxy) GetConsumedMocks(_ context.Context, id uint64) ([]models.MockState, error) {
	m, ok := p.MockManagers.Load(id)
	if !ok {
		return nil, fmt.Errorf("mock manager not found to get consumed filtered mocks")
	}
	return m.(*MockManager).GetConsumedMocks(), nil
}

// GetErrorChannel returns the error channel for external monitoring
func (p *Proxy) GetErrorChannel() <-chan error {
	return p.errChannel
}

// SendError sends an error to the error channel for external monitoring
func (p *Proxy) SendError(err error) {
	select {
	case p.errChannel <- err:
		// Error sent successfully
	default:
		// Channel is full, log the error instead
		p.logger.Warn("Error channel is full, dropping error", zap.Error(err))
	}
}

// CloseErrorChannel closes the error channel
func (p *Proxy) CloseErrorChannel() {
	close(p.errChannel)
}<|MERGE_RESOLUTION|>--- conflicted
+++ resolved
@@ -63,40 +63,19 @@
 	Listener net.Listener
 
 	//to store the nsswitch.conf file data
-<<<<<<< HEAD
-	nsswitchData []byte // in test mode we change the configuration of "hosts" in nsswitch.conf file to disable resolution over unix socket
-	UDPDNSServer *dns.Server
-	TCPDNSServer *dns.Server
-	portMapping  sync.Map // A thread-safe map to store port mappings [uint16 -> uint16]
-	hooks        *Hooks.Hooks
-=======
 	nsswitchData      []byte // in test mode we change the configuration of "hosts" in nsswitch.conf file to disable resolution over unix socket
 	UDPDNSServer      *dns.Server
 	TCPDNSServer      *dns.Server
 	GlobalPassthrough bool
->>>>>>> 50b604dd
+  hooks             *Hooks.Hooks
 }
 
 func New(logger *zap.Logger, info core.DestInfo, opts *config.Config) *Proxy {
 	h := info.(*Hooks.Hooks)
 	return &Proxy{
-<<<<<<< HEAD
-		logger:       logger,
-		Port:         opts.ProxyPort, // default: 16789
-		hooks:        h,
-		portMapping:  sync.Map{},
-		DNSPort:      opts.DNSPort, // default: 26789
-		IP4:          "127.0.0.1",  // default: "127.0.0.1" <-> (2130706433)
-		IP6:          "::1",        //default: "::1" <-> ([4]uint32{0000, 0000, 0000, 0001})
-		ipMutex:      &sync.Mutex{},
-		connMutex:    &sync.Mutex{},
-		DestInfo:     info,
-		sessions:     core.NewSessions(),
-		MockManagers: sync.Map{},
-		Integrations: make(map[integrations.IntegrationType]integrations.Integrations),
-=======
 		logger:            logger,
 		Port:              opts.ProxyPort, // default: 16789
+    hooks:             h,
 		DNSPort:           opts.DNSPort,   // default: 26789
 		IP4:               "127.0.0.1",    // default: "127.0.0.1" <-> (2130706433)
 		IP6:               "::1",          //default: "::1" <-> ([4]uint32{0000, 0000, 0000, 0001})
@@ -108,7 +87,6 @@
 		Integrations:      make(map[integrations.IntegrationType]integrations.Integrations),
 		GlobalPassthrough: opts.Record.GlobalPassthrough,
 		errChannel:        make(chan error, 100), // buffered channel to prevent blocking
->>>>>>> 50b604dd
 	}
 }
 
