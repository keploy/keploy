//go:build linux

// Package proxy handles all the outgoing network calls and captures/forwards the request and response messages.
// It also handles the DNS resolution mechanism.
package proxy

import (
	"bufio"
	"bytes"
	"context"
	"crypto/tls"
	"errors"
	"fmt"
	"io"
	"net"
	"sort"
	"strings"
	"sync"
	"time"

	"golang.org/x/sync/errgroup"

	"github.com/miekg/dns"
	"go.keploy.io/server/v2/config"
	"go.keploy.io/server/v2/pkg/core"
	"go.keploy.io/server/v2/pkg/core/proxy/integrations"
	pTls "go.keploy.io/server/v2/pkg/core/proxy/tls"
	"go.keploy.io/server/v2/pkg/core/proxy/util"
	"go.keploy.io/server/v2/pkg/models"
	"go.keploy.io/server/v2/utils"
	"go.uber.org/zap"
)

type ParserPriority struct {
	Priority   int
	ParserType integrations.IntegrationType
}

type Proxy struct {
	logger *zap.Logger

	IP4     string
	IP6     string
	Port    uint32
	DNSPort uint32

	DestInfo     core.DestInfo
	Integrations map[integrations.IntegrationType]integrations.Integrations

	MockManagers         sync.Map
	integrationsPriority []ParserPriority
	errChannel           chan error

	sessions *core.Sessions

	connMutex *sync.Mutex
	ipMutex   *sync.Mutex

	clientConnections []net.Conn

	Listener net.Listener

	//to store the nsswitch.conf file data
	nsswitchData      []byte // in test mode we change the configuration of "hosts" in nsswitch.conf file to disable resolution over unix socket
	UDPDNSServer      *dns.Server
	TCPDNSServer      *dns.Server
	GlobalPassthrough bool
}

func New(logger *zap.Logger, info core.DestInfo, opts *config.Config) *Proxy {
	return &Proxy{
<<<<<<< HEAD
		logger:            logger,
		Port:              opts.ProxyPort, // default: 16789
		DNSPort:           opts.DNSPort,   // default: 26789
		IP4:               "127.0.0.1",    // default: "127.0.0.1" <-> (2130706433)
		IP6:               "::1",          //default: "::1" <-> ([4]uint32{0000, 0000, 0000, 0001})
		ipMutex:           &sync.Mutex{},
		connMutex:         &sync.Mutex{},
		DestInfo:          info,
		sessions:          core.NewSessions(),
		MockManagers:      sync.Map{},
		Integrations:      make(map[integrations.IntegrationType]integrations.Integrations),
		GlobalPassthrough: opts.Record.GlobalPassthrough,
=======
		logger:       logger,
		Port:         opts.ProxyPort, // default: 16789
		DNSPort:      opts.DNSPort,   // default: 26789
		IP4:          "127.0.0.1",    // default: "127.0.0.1" <-> (2130706433)
		IP6:          "::1",          //default: "::1" <-> ([4]uint32{0000, 0000, 0000, 0001})
		ipMutex:      &sync.Mutex{},
		connMutex:    &sync.Mutex{},
		DestInfo:     info,
		sessions:     core.NewSessions(),
		MockManagers: sync.Map{},
		Integrations: make(map[integrations.IntegrationType]integrations.Integrations),
		errChannel:   make(chan error, 100), // buffered channel to prevent blocking
>>>>>>> 7bb3361b
	}
}

func (p *Proxy) InitIntegrations(_ context.Context) error {
	// initialize the integrations
	for parserType, parser := range integrations.Registered {
		logger := p.logger.With(zap.Any("Type", parserType))
		prs := parser.Initializer(logger)
		p.Integrations[parserType] = prs
		p.integrationsPriority = append(p.integrationsPriority, ParserPriority{Priority: parser.Priority, ParserType: parserType})
	}
	sort.Slice(p.integrationsPriority, func(i, j int) bool {
		return p.integrationsPriority[i].Priority > p.integrationsPriority[j].Priority
	})
	return nil
}

func (p *Proxy) StartProxy(ctx context.Context, opts core.ProxyOptions) error {

	//first initialize the integrations
	err := p.InitIntegrations(ctx)
	if err != nil {
		utils.LogError(p.logger, err, "failed to initialize the integrations")
		return err
	}

	// set up the CA for tls connections
	err = pTls.SetupCA(ctx, p.logger)
	if err != nil {
		// log the error and continue
		p.logger.Warn("failed to setup CA", zap.Error(err))
	}
	g, ok := ctx.Value(models.ErrGroupKey).(*errgroup.Group)
	if !ok {
		return errors.New("failed to get the error group from the context")
	}
	// Create a channel to signal readiness of each server
	readyChan := make(chan error, 1)

	// start the proxy server
	g.Go(func() error {
		defer utils.Recover(p.logger)
		err := p.start(ctx, readyChan)
		readyChan <- err
		if err != nil {
			utils.LogError(p.logger, err, "error while running the proxy server")
			return err
		}
		return nil
	})

	//change the ip4 and ip6 if provided in the opts in case of docker environment
	if len(opts.DNSIPv4Addr) != 0 {
		p.IP4 = opts.DNSIPv4Addr
	}

	if len(opts.DNSIPv6Addr) != 0 {
		p.IP6 = opts.DNSIPv6Addr
	}

	// start the TCP DNS server
	p.logger.Debug("Starting Tcp Dns Server for handling Dns queries over TCP")
	g.Go(func() error {
		defer utils.Recover(p.logger)
		errCh := make(chan error, 1)
		go func(errCh chan error) {
			defer utils.Recover(p.logger)
			err := p.startTCPDNSServer(ctx)
			if err != nil {
				errCh <- err
			}
		}(errCh)

		select {
		case <-ctx.Done():
			err := p.TCPDNSServer.Shutdown()
			if err != nil {
				utils.LogError(p.logger, err, "failed to shutdown tcp dns server")
				return err
			}
			return nil
		case err := <-errCh:
			return err
		}
	})

	// start the UDP DNS server
	p.logger.Debug("Starting Udp Dns Server for handling Dns queries over UDP")
	g.Go(func() error {
		defer utils.Recover(p.logger)
		errCh := make(chan error, 1)
		go func(errCh chan error) {
			defer utils.Recover(p.logger)
			err := p.startUDPDNSServer(ctx)
			if err != nil {
				errCh <- err
			}
		}(errCh)

		select {
		case <-ctx.Done():
			err := p.UDPDNSServer.Shutdown()
			if err != nil {
				utils.LogError(p.logger, err, "failed to shutdown tcp dns server")
				return err
			}
			return nil
		case err := <-errCh:
			return err
		}
	})
	// Wait for the proxy server to be ready or fail
	err = <-readyChan
	if err != nil {
		return err
	}
	p.logger.Info("Keploy has taken control of the DNS resolution mechanism, your application may misbehave if you have provided wrong domain name in your application code.")

	p.logger.Info(fmt.Sprintf("Proxy started at port:%v", p.Port))
	return nil
}

// start function starts the proxy server on the idle local port
func (p *Proxy) start(ctx context.Context, readyChan chan<- error) error {

	// It will listen on all the interfaces
	listener, err := net.Listen("tcp", fmt.Sprintf(":%v", p.Port))
	if err != nil {
		utils.LogError(p.logger, err, fmt.Sprintf("failed to start proxy on port:%v", p.Port))
		// Notify failure
		readyChan <- err
		return err
	}
	p.Listener = listener
	p.logger.Debug(fmt.Sprintf("Proxy server is listening on %s", fmt.Sprintf(":%v", listener.Addr())))
	// Signal that the server is ready
	readyChan <- nil
	defer func(listener net.Listener) {
		err := listener.Close()

		if err != nil {
			p.logger.Error("failed to close the listener", zap.Error(err))
		}
		p.logger.Info("proxy stopped...")
	}(listener)

	clientConnCtx, clientConnCancel := context.WithCancel(ctx)
	clientConnErrGrp, _ := errgroup.WithContext(clientConnCtx)
	defer func() {
		clientConnCancel()
		err := clientConnErrGrp.Wait()
		if err != nil {
			p.logger.Debug("failed to handle the client connection", zap.Error(err))
		}
		//closing all the mock channels (if any in record mode)
		for _, mc := range p.sessions.GetAllMC() {
			if mc != nil {
				close(mc)
			}
		}

		if string(p.nsswitchData) != "" {
			// reset the hosts config in nsswitch.conf of the system (in test mode)
			err = p.resetNsSwitchConfig()
			if err != nil {
				utils.LogError(p.logger, err, "failed to reset the nsswitch config")
			}
		}
	}()

	for {
		clientConnCh := make(chan net.Conn, 1)
		errCh := make(chan error, 1)
		go func() {
			defer utils.Recover(p.logger)
			conn, err := listener.Accept()
			if err != nil {
				if strings.Contains(err.Error(), "use of closed network connection") {
					errCh <- nil
					return
				}
				utils.LogError(p.logger, err, "failed to accept connection to the proxy")
				errCh <- err
				return
			}
			clientConnCh <- conn
		}()
		select {
		case <-ctx.Done():
			return nil
		case err := <-errCh:
			return err
		// handle the client connection
		case clientConn := <-clientConnCh:
			clientConnErrGrp.Go(func() error {
				defer util.Recover(p.logger, clientConn, nil)
				err := p.handleConnection(clientConnCtx, clientConn)
				if err != nil && err != io.EOF {
					utils.LogError(p.logger, err, "failed to handle the client connection")
				}
				return nil
			})
		}
	}
}

// handleConnection function executes the actual outgoing network call and captures/forwards the request and response messages.
func (p *Proxy) handleConnection(ctx context.Context, srcConn net.Conn) error {
	//checking how much time proxy takes to execute the flow.
	start := time.Now()

	// making a new client connection id for each client connection
	clientConnID := util.GetNextID()

	defer func(start time.Time) {
		duration := time.Since(start)
		p.logger.Debug("time taken by proxy to execute the flow", zap.Any("Client ConnectionID", clientConnID), zap.Int64("Duration(ms)", duration.Milliseconds()))
	}(start)

	// dstConn stores conn with actual destination for the outgoing network call
	var dstConn net.Conn

	//Dialing for tls conn
	destConnID := util.GetNextID()

	remoteAddr := srcConn.RemoteAddr().(*net.TCPAddr)
	sourcePort := remoteAddr.Port

	p.logger.Debug("Inside handleConnection of proxyServer", zap.Int("source port", sourcePort), zap.Int64("Time", time.Now().Unix()))

	destInfo, err := p.DestInfo.Get(ctx, uint16(sourcePort))
	if err != nil {
		utils.LogError(p.logger, err, "failed to fetch the destination info", zap.Int("Source port", sourcePort))
		return err
	}

	// releases the occupied source port when done fetching the destination info
	err = p.DestInfo.Delete(ctx, uint16(sourcePort))
	if err != nil {
		utils.LogError(p.logger, err, "failed to delete the destination info", zap.Int("Source port", sourcePort))
		return err
	}

	//get the session rule
	rule, ok := p.sessions.Get(destInfo.AppID)
	if !ok {
		utils.LogError(p.logger, nil, "failed to fetch the session rule", zap.Uint64("AppID", destInfo.AppID))
		return err
	}

	var dstAddr string

	switch destInfo.Version {
	case 4:
		p.logger.Debug("the destination is ipv4")
		dstAddr = fmt.Sprintf("%v:%v", util.ToIP4AddressStr(destInfo.IPv4Addr), destInfo.Port)
		p.logger.Debug("", zap.Uint32("DestIp4", destInfo.IPv4Addr), zap.Uint32("DestPort", destInfo.Port))
	case 6:
		p.logger.Debug("the destination is ipv6")
		dstAddr = fmt.Sprintf("[%v]:%v", util.ToIPv6AddressStr(destInfo.IPv6Addr), destInfo.Port)
		p.logger.Debug("", zap.Any("DestIp6", destInfo.IPv6Addr), zap.Uint32("DestPort", destInfo.Port))
	}

	// This is used to handle the parser errors
	parserErrGrp, parserCtx := errgroup.WithContext(ctx)
	parserCtx = context.WithValue(parserCtx, models.ErrGroupKey, parserErrGrp)
	parserCtx = context.WithValue(parserCtx, models.ClientConnectionIDKey, fmt.Sprint(clientConnID))
	parserCtx = context.WithValue(parserCtx, models.DestConnectionIDKey, fmt.Sprint(destConnID))
	parserCtx, parserCtxCancel := context.WithCancel(parserCtx)
	defer func() {
		parserCtxCancel()

		if srcConn != nil {
			err := srcConn.Close()
			if err != nil {
				if !strings.Contains(err.Error(), "use of closed network connection") {
					utils.LogError(p.logger, err, "failed to close the source connection", zap.Any("clientConnID", clientConnID))
				}
				return
			}
		}

		if dstConn != nil {
			err = dstConn.Close()
			if err != nil {
				// Use string matching as a last resort to check for the specific error
				if !strings.Contains(err.Error(), "use of closed network connection") {
					// Log other errors
					utils.LogError(p.logger, err, "failed to close the destination connection")
				}
				return
			}
		}

		err = parserErrGrp.Wait()
		if err != nil {
			utils.LogError(p.logger, err, "failed to handle the parser cleanUp")
		}
	}()

	//check for global passthrough in test mode
	if (p.GlobalPassthrough || (!rule.Mocking && (rule.Mode == models.MODE_TEST))) {

		dstConn, err = net.Dial("tcp", dstAddr)
		if err != nil {
			utils.LogError(p.logger, err, "failed to dial the conn to destination server", zap.Uint32("proxy port", p.Port), zap.String("server address", dstAddr))
			return err
		}

		err = p.globalPassThrough(parserCtx, srcConn, dstConn)
		if err != nil {
			utils.LogError(p.logger, err, "failed to handle the global pass through")
			return err
		}
		return nil
	}

	//checking for the destination port of "mysql"
	if destInfo.Port == 3306 {
		if rule.Mode != models.MODE_TEST {
			dstConn, err = net.Dial("tcp", dstAddr)
			if err != nil {
				utils.LogError(p.logger, err, "failed to dial the conn to destination server", zap.Uint32("proxy port", p.Port), zap.String("server address", dstAddr))
				return err
			}

			dstCfg := &models.ConditionalDstCfg{
				Port: uint(destInfo.Port),
			}
			rule.DstCfg = dstCfg

			// Record the outgoing message into a mock
			err := p.Integrations[integrations.MYSQL].RecordOutgoing(parserCtx, srcConn, dstConn, rule.MC, rule.OutgoingOptions)
			if err != nil {
				utils.LogError(p.logger, err, "failed to record the outgoing message")
				return err
			}
			return nil
		}

		m, ok := p.MockManagers.Load(destInfo.AppID)
		if !ok {
			utils.LogError(p.logger, nil, "failed to fetch the mock manager", zap.Uint64("AppID", destInfo.AppID))
			return err
		}

		//mock the outgoing message
		err := p.Integrations[integrations.MYSQL].MockOutgoing(parserCtx, srcConn, &models.ConditionalDstCfg{Addr: dstAddr}, m.(*MockManager), rule.OutgoingOptions)
		if err != nil {
			utils.LogError(p.logger, err, "failed to mock the outgoing message")
			// Send specific error type to error channel for external monitoring
			proxyErr := models.ParserError{
				ParserErrorType: models.ErrMockNotFound,
				Err:             err,
			}
			p.SendError(proxyErr)
			return err
		}
		return nil
	}

	reader := bufio.NewReader(srcConn)
	initialData := make([]byte, 5)
	// reading the initial data from the client connection to determine if the connection is a TLS handshake
	testBuffer, err := reader.Peek(len(initialData))
	if err != nil {
		if err == io.EOF && len(testBuffer) == 0 {
			p.logger.Debug("received EOF, closing conn", zap.Any("connectionID", clientConnID), zap.Error(err))
			return nil
		}
		utils.LogError(p.logger, err, "failed to peek the request message in proxy", zap.Uint32("proxy port", p.Port))
		return err
	}

	multiReader := io.MultiReader(reader, srcConn)
	srcConn = &util.Conn{
		Conn:   srcConn,
		Reader: multiReader,
		Logger: p.logger,
	}

	isTLS := pTls.IsTLSHandshake(testBuffer)
	if isTLS {
		srcConn, err = pTls.HandleTLSConnection(ctx, p.logger, srcConn, rule.Backdate)
		if err != nil {
			utils.LogError(p.logger, err, "failed to handle TLS conn")
			return err
		}
	}

	clientID, ok := parserCtx.Value(models.ClientConnectionIDKey).(string)
	if !ok {
		utils.LogError(p.logger, err, "failed to fetch the client connection id")
		return err
	}
	destID, ok := parserCtx.Value(models.DestConnectionIDKey).(string)
	if !ok {
		utils.LogError(p.logger, err, "failed to fetch the destination connection id")
		return err
	}

	logger := p.logger.With(zap.String("Client ConnectionID", clientID), zap.String("Destination ConnectionID", destID), zap.String("Destination IP Address", dstAddr), zap.String("Client IP Address", srcConn.RemoteAddr().String()))

	var initialBuf []byte
	// attempt to read conn until buffer is either filled or conn is closed
	initialBuf, err = util.ReadInitialBuf(parserCtx, p.logger, srcConn)
	if err != nil {
		utils.LogError(logger, err, "failed to read the initial buffer")
		return err
	}

	if util.IsHTTPReq(initialBuf) && !util.HasCompleteHTTPHeaders(initialBuf) {
		// HTTP headers are never chunked according to the HTTP protocol,
		// but at the TCP layer, we cannot be sure if we have received the entire
		// header in the first buffer chunk. This is why we check if the headers are complete
		// and read more data if needed.

		// Some HTTP requests, like AWS SQS, may require special handling in Keploy Enterprise.
		// These cases may send partial headers in multiple chunks, so we need to read until
		// we get the complete headers.

		logger.Debug("Partial HTTP headers detected, reading more data to get complete headers")

		// Read more data from the TCP connection to get the complete HTTP headers.
		headerBuf, err := util.ReadHTTPHeadersUntilEnd(parserCtx, p.logger, srcConn)
		if err != nil {
			// Log the error if we fail to read the complete HTTP headers.
			utils.LogError(logger, err, "failed to read the complete HTTP headers from client")
			return err
		}
		// Append the additional data to the initial buffer.
		initialBuf = append(initialBuf, headerBuf...)
	}

	//update the src connection to have the initial buffer
	srcConn = &util.Conn{
		Conn:   srcConn,
		Reader: io.MultiReader(bytes.NewReader(initialBuf), srcConn),
		Logger: p.logger,
	}

	dstCfg := &models.ConditionalDstCfg{
		Port: uint(destInfo.Port),
	}

	//make new connection to the destination server
	if isTLS {

		// get the destinationUrl from the map for the tls connection
		url, ok := pTls.SrcPortToDstURL.Load(sourcePort)
		if !ok {
			utils.LogError(logger, err, "failed to fetch the destination url")
			return err
		}
		//type case the dstUrl to string
		dstURL, ok := url.(string)
		if !ok {
			utils.LogError(logger, err, "failed to type cast the destination url")
			return err
		}

		logger.Debug("the external call is tls-encrypted", zap.Bool("isTLS", isTLS))
		cfg := &tls.Config{
			InsecureSkipVerify: true,
			ServerName:         dstURL,
		}

		addr := fmt.Sprintf("%v:%v", dstURL, destInfo.Port)
		if rule.Mode != models.MODE_TEST {
			dstConn, err = tls.Dial("tcp", addr, cfg)
			if err != nil {
				utils.LogError(logger, err, "failed to dial the conn to destination server", zap.Uint32("proxy port", p.Port), zap.String("server address", dstAddr))
				return err
			}
		}

		dstCfg.TLSCfg = cfg
		dstCfg.Addr = addr

	} else {
		if rule.Mode != models.MODE_TEST {
			dstConn, err = net.Dial("tcp", dstAddr)
			if err != nil {
				utils.LogError(logger, err, "failed to dial the conn to destination server", zap.Uint32("proxy port", p.Port), zap.String("server address", dstAddr))
				return err
			}
		}
		dstCfg.Addr = dstAddr
	}

	// get the mock manager for the current app
	m, ok := p.MockManagers.Load(destInfo.AppID)
	if !ok {
		utils.LogError(logger, err, "failed to fetch the mock manager", zap.Uint64("AppID", destInfo.AppID))
		return err
	}

	generic := true

	var matchedParser integrations.Integrations
	var parserType integrations.IntegrationType

	//Checking for all the parsers according to their priority.
	for _, parserPair := range p.integrationsPriority { // Iterate over ordered priority list
		parser, exists := p.Integrations[parserPair.ParserType]
		if !exists {
			continue // Skip if parser not found
		}

		p.logger.Debug("Checking for the parser", zap.String("ParserType", string(parserPair.ParserType)))
		if parser.MatchType(parserCtx, initialBuf) {
			matchedParser = parser
			parserType = parserPair.ParserType
			generic = false
			break
		}
	}

	if !generic {
		p.logger.Debug("The external dependency is supported. Hence using the parser", zap.String("ParserType", string(parserType)))
		switch rule.Mode {
		case models.MODE_RECORD:
			err := matchedParser.RecordOutgoing(parserCtx, srcConn, dstConn, rule.MC, rule.OutgoingOptions)
			if err != nil {
				utils.LogError(logger, err, "failed to record the outgoing message")
				return err
			}
		case models.MODE_TEST:
			err := matchedParser.MockOutgoing(parserCtx, srcConn, dstCfg, m.(*MockManager), rule.OutgoingOptions)
			if err != nil && err != io.EOF {
				utils.LogError(logger, err, "failed to mock the outgoing message")
				// Send specific error type to error channel for external monitoring
				proxyErr := models.ParserError{
					ParserErrorType: models.ErrMockNotFound,
					Err:             err,
				}
				p.SendError(proxyErr)
				return err
			}
		}
	}

	if generic {
		logger.Debug("The external dependency is not supported. Hence using generic parser")
		if rule.Mode == models.MODE_RECORD {
			err := p.Integrations[integrations.GENERIC].RecordOutgoing(parserCtx, srcConn, dstConn, rule.MC, rule.OutgoingOptions)
			if err != nil {
				utils.LogError(logger, err, "failed to record the outgoing message")
				return err
			}
		} else {
			err := p.Integrations[integrations.GENERIC].MockOutgoing(parserCtx, srcConn, dstCfg, m.(*MockManager), rule.OutgoingOptions)
			if err != nil {
				utils.LogError(logger, err, "failed to mock the outgoing message")
				// Send specific error type to error channel for external monitoring
				proxyErr := models.ParserError{
					ParserErrorType: models.ErrMockNotFound,
					Err:             err,
				}
				p.SendError(proxyErr)
				return err
			}
		}
	}
	return nil
}

func (p *Proxy) StopProxyServer(ctx context.Context) {
	<-ctx.Done()

	p.logger.Info("stopping proxy server...")

	p.connMutex.Lock()
	for _, clientConn := range p.clientConnections {
		err := clientConn.Close()
		if err != nil {
			return
		}
	}
	p.connMutex.Unlock()

	if p.Listener != nil {
		err := p.Listener.Close()
		if err != nil {
			utils.LogError(p.logger, err, "failed to stop proxy server")
		}
	}

	// stop dns servers
	err := p.stopDNSServers(ctx)
	if err != nil {
		utils.LogError(p.logger, err, "failed to stop the dns servers")
		return
	}

	// Close the error channel
	p.CloseErrorChannel()

	p.logger.Info("proxy stopped...")
}

func (p *Proxy) Record(_ context.Context, id uint64, mocks chan<- *models.Mock, opts models.OutgoingOptions) error {
	p.sessions.Set(id, &core.Session{
		ID:              id,
		Mode:            models.MODE_RECORD,
		MC:              mocks,
		OutgoingOptions: opts,
	})

	p.MockManagers.Store(id, NewMockManager(NewTreeDb(customComparator), NewTreeDb(customComparator), p.logger))

	////set the new proxy ip:port for a new session
	//err := p.setProxyIP(opts.DnsIPv4Addr, opts.DnsIPv6Addr)
	//if err != nil {
	//	return errors.New("failed to record the outgoing message")
	//}

	return nil
}

func (p *Proxy) Mock(_ context.Context, id uint64, opts models.OutgoingOptions) error {
	p.sessions.Set(id, &core.Session{
		ID:              id,
		Mode:            models.MODE_TEST,
		OutgoingOptions: opts,
	})
	p.MockManagers.Store(id, NewMockManager(NewTreeDb(customComparator), NewTreeDb(customComparator), p.logger))

	if !opts.Mocking {
		p.logger.Info("🔀 Mocking is disabled, the response will be fetched from the actual service")
	}

	if string(p.nsswitchData) == "" {
		// setup the nsswitch config to redirect the DNS queries to the proxy
		err := p.setupNsswitchConfig()
		if err != nil {
			utils.LogError(p.logger, err, "failed to setup nsswitch config")
			return errors.New("failed to mock the outgoing message")
		}
	}

	////set the new proxy ip:port for a new session
	//err := p.setProxyIP(opts.DnsIPv4Addr, opts.DnsIPv6Addr)
	//if err != nil {
	//	return errors.New("failed to mock the outgoing message")
	//}

	return nil
}

func (p *Proxy) SetMocks(_ context.Context, id uint64, filtered []*models.Mock, unFiltered []*models.Mock) error {
	//session, ok := p.sessions.Get(id)
	//if !ok {
	//	return fmt.Errorf("session not found")
	//}
	m, ok := p.MockManagers.Load(id)
	if ok {
		m.(*MockManager).SetFilteredMocks(filtered)
		m.(*MockManager).SetUnFilteredMocks(unFiltered)
	}

	return nil
}

// GetConsumedMocks returns the consumed filtered mocks for a given app id
func (p *Proxy) GetConsumedMocks(_ context.Context, id uint64) ([]models.MockState, error) {
	m, ok := p.MockManagers.Load(id)
	if !ok {
		return nil, fmt.Errorf("mock manager not found to get consumed filtered mocks")
	}
	return m.(*MockManager).GetConsumedMocks(), nil
}

// GetErrorChannel returns the error channel for external monitoring
func (p *Proxy) GetErrorChannel() <-chan error {
	return p.errChannel
}

// SendError sends an error to the error channel for external monitoring
func (p *Proxy) SendError(err error) {
	select {
	case p.errChannel <- err:
		// Error sent successfully
	default:
		// Channel is full, log the error instead
		p.logger.Warn("Error channel is full, dropping error", zap.Error(err))
	}
}

// CloseErrorChannel closes the error channel
func (p *Proxy) CloseErrorChannel() {
	close(p.errChannel)
}<|MERGE_RESOLUTION|>--- conflicted
+++ resolved
@@ -69,7 +69,6 @@
 
 func New(logger *zap.Logger, info core.DestInfo, opts *config.Config) *Proxy {
 	return &Proxy{
-<<<<<<< HEAD
 		logger:            logger,
 		Port:              opts.ProxyPort, // default: 16789
 		DNSPort:           opts.DNSPort,   // default: 26789
@@ -82,20 +81,7 @@
 		MockManagers:      sync.Map{},
 		Integrations:      make(map[integrations.IntegrationType]integrations.Integrations),
 		GlobalPassthrough: opts.Record.GlobalPassthrough,
-=======
-		logger:       logger,
-		Port:         opts.ProxyPort, // default: 16789
-		DNSPort:      opts.DNSPort,   // default: 26789
-		IP4:          "127.0.0.1",    // default: "127.0.0.1" <-> (2130706433)
-		IP6:          "::1",          //default: "::1" <-> ([4]uint32{0000, 0000, 0000, 0001})
-		ipMutex:      &sync.Mutex{},
-		connMutex:    &sync.Mutex{},
-		DestInfo:     info,
-		sessions:     core.NewSessions(),
-		MockManagers: sync.Map{},
-		Integrations: make(map[integrations.IntegrationType]integrations.Integrations),
-		errChannel:   make(chan error, 100), // buffered channel to prevent blocking
->>>>>>> 7bb3361b
+    errChannel:   make(chan error, 100), // buffered channel to prevent blocking
 	}
 }
 
