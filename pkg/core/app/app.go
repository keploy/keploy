--- conflicted
+++ resolved
@@ -348,12 +348,8 @@
 				errCh <- ctx.Err()
 				return nil
 			case e := <-messages:
-<<<<<<< HEAD
 				a.containerCreated = true
-				eventCaptured, err := a.handleDockerEvents(ctx, e)
-=======
 				done, err := a.extractMeta(ctx, e)
->>>>>>> b1efc780
 				if err != nil {
 					errCh <- err
 					return nil
