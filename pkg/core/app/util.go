package app

import (
	"fmt"
	"os"
	"path/filepath"
	"regexp"
	"slices"
	"strconv"
	"strings"
	"syscall"
)

func findComposeFile() string {
	filenames := []string{"docker-compose.yml", "docker-compose.yaml", "compose.yml", "compose.yaml"}

	for _, filename := range filenames {
		if _, err := os.Stat(filename); !os.IsNotExist(err) {
			return filename
		}
	}

	return ""
}

func modifyDockerComposeCommand(appCmd, newComposeFile string) string {
	// Ensure newComposeFile starts with ./
	if !strings.HasPrefix(newComposeFile, "./") {
		newComposeFile = "./" + newComposeFile
	}

	// Define a regular expression pattern to match "-f <file>"
	pattern := `(-f\s+("[^"]+"|'[^']+'|\S+))`
	re := regexp.MustCompile(pattern)

	// Check if the "-f <file>" pattern exists in the appCmd
	if re.MatchString(appCmd) {
		// Replace it with the new Compose file
		return re.ReplaceAllString(appCmd, fmt.Sprintf("-f %s", newComposeFile))
	}

	// If the pattern doesn't exist, inject the new Compose file right after "docker-compose" or "docker compose"
	upIdx := strings.Index(appCmd, " up")
	if upIdx != -1 {
		return fmt.Sprintf("%s -f %s%s", appCmd[:upIdx], newComposeFile, appCmd[upIdx:])
	}

	return fmt.Sprintf("%s -f %s", appCmd, newComposeFile)
}

func ParseDockerCmd(cmd string) (string, string, error) {
	// Regular expression patterns
	containerNamePattern := `--name\s+([^\s]+)`
	networkNamePattern := `(--network|--net)\s+([^\s]+)`

	// Extract container name
	containerNameRegex := regexp.MustCompile(containerNamePattern)
	containerNameMatches := containerNameRegex.FindStringSubmatch(cmd)
	if len(containerNameMatches) < 2 {
		return "", "", fmt.Errorf("failed to parse container name")
	}
	containerName := containerNameMatches[1]

	// Extract network name
	networkNameRegex := regexp.MustCompile(networkNamePattern)
	networkNameMatches := networkNameRegex.FindStringSubmatch(cmd)
	if len(networkNameMatches) < 3 {
		return containerName, "", fmt.Errorf("failed to parse network name")
	}
	networkName := networkNameMatches[2]

	return containerName, networkName, nil
}

func getInode(pid int) (uint64, error) {
	path := filepath.Join("/proc", strconv.Itoa(pid), "ns", "pid")

	f, err := os.Stat(path)
	if err != nil {
		return 0, err
	}
	// Dev := (f.Sys().(*syscall.Stat_t)).Dev
	i := (f.Sys().(*syscall.Stat_t)).Ino
	if i == 0 {
		return 0, fmt.Errorf("failed to get the inode of the process")
	}
	return i, nil
}

<<<<<<< HEAD
func isAttachMode(command string) bool {
	args := strings.Fields(command)
	flags := []string{"-a", "--attach", "-i", "--interactive"}

	for _, arg := range args {
		if slices.Contains(flags, arg) {
=======
func IsDetachMode(command string) bool {
	args := strings.Fields(command)
	for _, arg := range args {
		if arg == "-d" || arg == "--detach" {
>>>>>>> 0473f7ea
			return true
		}
	}

	return false
}<|MERGE_RESOLUTION|>--- conflicted
+++ resolved
@@ -87,19 +87,23 @@
 	return i, nil
 }
 
-<<<<<<< HEAD
+func IsDetachMode(command string) bool {
+	args := strings.Fields(command)
+	for _, arg := range args {
+		if arg == "-d" || arg == "--detach" {
+			return true
+		}
+	}
+
+	return false
+}
+
 func isAttachMode(command string) bool {
 	args := strings.Fields(command)
 	flags := []string{"-a", "--attach", "-i", "--interactive"}
 
 	for _, arg := range args {
 		if slices.Contains(flags, arg) {
-=======
-func IsDetachMode(command string) bool {
-	args := strings.Fields(command)
-	for _, arg := range args {
-		if arg == "-d" || arg == "--detach" {
->>>>>>> 0473f7ea
 			return true
 		}
 	}
