// Package javascript implements the methods for javascript coverage services.
package javascript

import (
	"context"
	"encoding/json"
	"fmt"
	"os"
	"os/exec"
	"path/filepath"
	"strconv"
	"strings"

	"go.keploy.io/server/v2/pkg/models"
	"go.keploy.io/server/v2/pkg/platform/coverage"
	"go.keploy.io/server/v2/utils"
	"go.uber.org/zap"
)

type Javascript struct {
	ctx         context.Context
	logger      *zap.Logger
	reportDB    coverage.ReportDB
	cmd         string
	commandType string
}

func New(ctx context.Context, logger *zap.Logger, reportDB coverage.ReportDB, cmd, commandType string) *Javascript {
	return &Javascript{
		ctx:         ctx,
		logger:      logger,
		reportDB:    reportDB,
		cmd:         cmd,
		commandType: commandType,
	}
}

<<<<<<< HEAD
func (j *Javascript) PreProcess() (string, error) {
	err := os.Setenv("CLEAN", "true")
	if err != nil {
		j.logger.Warn("failed to set CLEAN env variable, skipping coverage caluclation", zap.Error(err))
		return j.cmd, err
	}
	if utils.CmdType(j.commandType) == utils.DockerRun {
		index := strings.Index(j.cmd, "docker run")
		return j.cmd[:index+len("docker run")] +
			" -v " + os.Getenv("PWD") + ":" + os.Getenv("PWD") +
			" -w " + os.Getenv("PWD") +
			" -e CLEAN=$CLEAN " +
			j.cmd[index+len("docker run"):], nil
	}
	if utils.CmdType(j.commandType) != utils.Native {
		return j.cmd, nil
	}
=======
func (j *Javascript) PreProcess(disableLineCoverage bool) (string, error) {
>>>>>>> 01f8bbaf
	cmd := exec.Command("nyc", "--version")
	err = cmd.Run()
	if err != nil {
		j.logger.Warn("coverage tool not found, skipping coverage caluclation. please install coverage tool using 'npm install -g nyc'")
		return j.cmd, err
	}
	nycCmd := "nyc --clean=$CLEAN "
	if disableLineCoverage {
		nycCmd += "--reporter=none "
	}
	return nycCmd + j.cmd, nil
}

type StartTy struct {
	Line   int `json:"line"`
	Column int `json:"column"`
}

type EndTy struct {
	Line   int `json:"line"`
	Column int `json:"column"`
}

type Loc struct {
	StartTy `json:"start"`
	EndTy   `json:"end"`
}

type Coverage map[string]struct {
	Path         string `json:"path"`
	StatementMap map[string]struct {
		StartTy `json:"start"`
		EndTy   `json:"end"`
	} `json:"statementMap"`
	FnMap map[string]struct {
		Name string `json:"name"`
		Decl struct {
			StartTy `json:"start"`
			EndTy   `json:"end"`
		} `json:"decl"`
		Loc  `json:"loc"`
		Line int `json:"line"`
	} `json:"fnMap"`
	BranchMap map[string]struct {
		Loc       `json:"loc"`
		Type      string `json:"type"`
		Locations []struct {
			StartTy `json:"start"`
			EndTy   `json:"end"`
		} `json:"locations"`
		Line int `json:"line"`
	} `json:"branchMap"`
	S              map[string]interface{} `json:"s"`
	F              map[string]interface{} `json:"f"`
	B              map[string]interface{} `json:"b"`
	CoverageSchema string                 `json:"_coverageSchema"`
	Hash           string                 `json:"hash"`
	ContentHash    string                 `json:"contentHash"`
}

func (j *Javascript) GetCoverage() (models.TestCoverage, error) {
	testCov := models.TestCoverage{
		FileCov:  make(map[string]string),
		TotalCov: "",
	}

	coverageFilePaths, err := getCoverageFilePathsJavascript(filepath.Join(".", ".nyc_output", "processinfo"))
	if err != nil {
		return testCov, err
	}
	if len(coverageFilePaths) == 0 {
		return testCov, fmt.Errorf("no coverage files found")
	}

	// coverage is calculated as: (no of statements covered / total no of statements) * 100
	// no of statements covered is the no of entries in S which has a value greater than 0
	// Total no of statements is len of S

	linesCoveredPerFile := make(map[string]map[string]bool) // filename -> line -> covered/not covered

	for _, coverageFilePath := range coverageFilePaths {

		coverageData, err := os.ReadFile(coverageFilePath)
		if err != nil {
			return testCov, err
		}
		var cov Coverage
		err = json.Unmarshal(coverageData, &cov)
		if err != nil {
			return testCov, err
		}

		for filename, file := range cov {
			if _, ok := linesCoveredPerFile[filename]; !ok {
				linesCoveredPerFile[filename] = make(map[string]bool)
			}
			for line, isStatementCovered := range file.S {
				if _, ok := linesCoveredPerFile[filename][line]; !ok {
					linesCoveredPerFile[filename][line] = false
				}

				switch isExecSegmentCov := isStatementCovered.(type) {
				case float64:
					if (isExecSegmentCov) > 0 {
						linesCoveredPerFile[filename][line] = true
					}
				default:
					linesCoveredPerFile[filename][line] = false
				}
			}
		}
	}

	totalLines := 0
	totalCoveredLines := 0
	coveredLinesPerFile := make(map[string]int) // filename -> no of covered lines
	for filename, lines := range linesCoveredPerFile {
		for _, isCovered := range lines {
			totalLines++
			if isCovered {
				totalCoveredLines++
				coveredLinesPerFile[filename]++
			}
		}
	}

	for filename, lines := range linesCoveredPerFile {
		testCov.FileCov[filename] = strconv.FormatFloat(float64(coveredLinesPerFile[filename]*100)/float64(len(lines)), 'f', 2, 64) + "%"
	}
	testCov.TotalCov = strconv.FormatFloat(float64(totalCoveredLines*100)/float64(totalLines), 'f', 2, 64) + "%"
	testCov.Loc = models.Loc{
		Total:   totalLines,
		Covered: totalCoveredLines,
	}
	return testCov, nil
}

func (j *Javascript) AppendCoverage(coverage *models.TestCoverage, testRunID string) error {
	return j.reportDB.UpdateReport(j.ctx, testRunID, coverage)
}<|MERGE_RESOLUTION|>--- conflicted
+++ resolved
@@ -35,8 +35,7 @@
 	}
 }
 
-<<<<<<< HEAD
-func (j *Javascript) PreProcess() (string, error) {
+func (j *Javascript) PreProcess(disableLineCoverage bool) (string, error) {
 	err := os.Setenv("CLEAN", "true")
 	if err != nil {
 		j.logger.Warn("failed to set CLEAN env variable, skipping coverage caluclation", zap.Error(err))
@@ -53,9 +52,6 @@
 	if utils.CmdType(j.commandType) != utils.Native {
 		return j.cmd, nil
 	}
-=======
-func (j *Javascript) PreProcess(disableLineCoverage bool) (string, error) {
->>>>>>> 01f8bbaf
 	cmd := exec.Command("nyc", "--version")
 	err = cmd.Run()
 	if err != nil {
