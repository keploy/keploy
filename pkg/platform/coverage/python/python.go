--- conflicted
+++ resolved
@@ -34,8 +34,7 @@
 	}
 }
 
-<<<<<<< HEAD
-func (p *Python) PreProcess() (string, error) {
+func (p *Python) PreProcess(_ bool) (string, error) {
 	createPyCoverageConfig(p.logger)
 	if utils.CmdType(p.commandType) == utils.DockerRun {
 		index := strings.Index(p.cmd, "docker run")
@@ -48,9 +47,6 @@
 	if utils.CmdType(p.commandType) != utils.Native {
 		return p.cmd, nil
 	}
-=======
-func (p *Python) PreProcess(_ bool) (string, error) {
->>>>>>> 01f8bbaf
 	cmd := exec.Command("coverage")
 	err := cmd.Run()
 	if err != nil {
