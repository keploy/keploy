--- conflicted
+++ resolved
@@ -37,8 +37,7 @@
 	}
 }
 
-<<<<<<< HEAD
-func (g *Golang) PreProcess() (string, error) {
+func (g *Golang) PreProcess(_ bool) (string, error) {
 	goCovPath, err := utils.SetCoveragePath(g.logger, g.coverageReportPath)
 	if err != nil {
 		g.logger.Warn("failed to set go coverage path", zap.Error(err))
@@ -59,9 +58,6 @@
 	if utils.CmdType(g.commandType) != utils.Native {
 		return g.cmd, nil
 	}
-=======
-func (g *Golang) PreProcess(_ bool) (string, error) {
->>>>>>> 01f8bbaf
 	if !checkForCoverFlag(g.logger, g.cmd) {
 		g.logger.Warn("go binary was not built with -cover flag")
 		return g.cmd, errors.New("binary not coverable")
