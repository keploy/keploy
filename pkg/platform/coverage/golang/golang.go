--- conflicted
+++ resolved
@@ -38,7 +38,6 @@
 }
 
 func (g *Golang) PreProcess() (string, error) {
-<<<<<<< HEAD
 	goCovPath, err := utils.SetCoveragePath(g.logger, g.coverageReportPath)
 	if err != nil {
 		g.logger.Warn("failed to set go coverage path", zap.Error(err))
@@ -59,11 +58,8 @@
 	if utils.CmdType(g.commandType) != utils.Native {
 		return g.cmd, nil
 	}
-	if !checkGoBinaryForCoverFlag(g.logger, g.cmd) {
+	if !checkForCoverFlag(g.logger, g.cmd) {
 		g.logger.Warn("go binary was not built with -cover flag")
-=======
-	if !checkForCoverFlag(g.logger, g.cmd) {
->>>>>>> 1137cdce
 		return g.cmd, errors.New("binary not coverable")
 	}
 	return g.cmd, nil
@@ -75,15 +71,6 @@
 		TotalCov: "",
 	}
 
-<<<<<<< HEAD
-	fmt.Println("GOCOVERDIR: ", os.Getenv("GOCOVERDIR"))
-	// print $PATH
-	path := os.Getenv("PATH")
-	fmt.Println("PATH: ", path)
-
-	generateCovTxtCmd := exec.CommandContext(g.ctx, "/usr/local/go/bin/go", "tool", "covdata", "textfmt", "-i="+os.Getenv("GOCOVERDIR"), "-o="+os.Getenv("GOCOVERDIR")+"/total-coverage.txt")
-	_, err := generateCovTxtCmd.Output()
-=======
 	coverageDir := os.Getenv("GOCOVERDIR")
 
 	f, err := os.Open(coverageDir)
@@ -103,15 +90,14 @@
 		return testCov, err
 	}
 
-	generateCovTxtCmd := exec.CommandContext(g.ctx, "go", "tool", "covdata", "textfmt", "-i="+os.Getenv("GOCOVERDIR"), "-o="+os.Getenv("GOCOVERDIR")+"/total-coverage.txt")
+	generateCovTxtCmd := exec.CommandContext(g.ctx, "/usr/local/go/bin/go", "tool", "covdata", "textfmt", "-i="+coverageDir, "-o="+coverageDir+"/total-coverage.txt")
 	_, err = generateCovTxtCmd.Output()
->>>>>>> 1137cdce
 	if err != nil {
 		return testCov, err
 	}
 
 	coveragePerFileTmp := make(map[string][]int) // filename -> [noOfLines, coveredLines]
-	covdata, err := os.ReadFile(os.Getenv("GOCOVERDIR") + "/total-coverage.txt")
+	covdata, err := os.ReadFile(coverageDir + "/total-coverage.txt")
 	if err != nil {
 		return testCov, err
 	}
