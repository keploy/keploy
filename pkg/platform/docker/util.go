--- conflicted
+++ resolved
@@ -122,7 +122,6 @@
 		}
 		alias += " --port " + fmt.Sprintf("%d", opts.AgentPort)
 		alias += " --proxy-port " + fmt.Sprintf("%d", opts.ProxyPort)
-<<<<<<< HEAD
 		if opts.GlobalPassthrough {
 			alias += " --global-passthrough"
 		}
@@ -139,10 +138,8 @@
 		}
 		if debug {
 			alias += " --debug"
-=======
 		if opts.ConfigPath != "" && opts.ConfigPath != "." {
 			alias += " --config-path " + opts.ConfigPath
->>>>>>> c1610704
 		}
 
 		return alias, nil
@@ -178,7 +175,7 @@
 			}
 			alias += " --port " + fmt.Sprintf("%d", opts.AgentPort)
 			alias += " --proxy-port " + fmt.Sprintf("%d", opts.ProxyPort)
-<<<<<<< HEAD
+
 			if opts.GlobalPassthrough {
 				alias += " --global-passthrough"
 			}
@@ -195,10 +192,9 @@
 			}
 			if debug {
 				alias += " --debug"
-=======
+        
 			if opts.ConfigPath != "" && opts.ConfigPath != "." {
 				alias += " --config-path " + opts.ConfigPath
->>>>>>> c1610704
 			}
 			return alias, nil
 		}
@@ -218,7 +214,7 @@
 		}
 		alias += " --port " + fmt.Sprintf("%d", opts.AgentPort)
 		alias += " --proxy-port " + fmt.Sprintf("%d", opts.ProxyPort)
-<<<<<<< HEAD
+
 		if opts.GlobalPassthrough {
 			alias += " --global-passthrough"
 		}
@@ -235,10 +231,9 @@
 		}
 		if debug {
 			alias += " --debug"
-=======
+
 		if opts.ConfigPath != "" && opts.ConfigPath != "." {
 			alias += " --config-path " + opts.ConfigPath
->>>>>>> c1610704
 		}
 		return alias, nil
 	case "darwin":
@@ -272,7 +267,7 @@
 			}
 			alias += " --port " + fmt.Sprintf("%d", opts.AgentPort)
 			alias += " --proxy-port " + fmt.Sprintf("%d", opts.ProxyPort)
-<<<<<<< HEAD
+
 			if opts.GlobalPassthrough {
 				alias += " --global-passthrough"
 			}
@@ -289,10 +284,9 @@
 			}
 			if debug {
 				alias += " --debug"
-=======
+
 			if opts.ConfigPath != "" && opts.ConfigPath != "." {
 				alias += " --config-path " + opts.ConfigPath
->>>>>>> c1610704
 			}
 			return alias, nil
 		}
@@ -313,7 +307,7 @@
 		}
 		alias += " --port " + fmt.Sprintf("%d", opts.AgentPort)
 		alias += " --proxy-port " + fmt.Sprintf("%d", opts.ProxyPort)
-<<<<<<< HEAD
+
 		if opts.GlobalPassthrough {
 			alias += " --global-passthrough"
 		}
@@ -330,10 +324,8 @@
 		}
 		if debug {
 			alias += " --debug"
-=======
 		if opts.ConfigPath != "" && opts.ConfigPath != "." {
 			alias += " --config-path " + opts.ConfigPath
->>>>>>> c1610704
 		}
 		return alias, nil
 	}
