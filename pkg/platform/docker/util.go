package docker

import (
	"context"
	"errors"
	"fmt"
	"os"
	"os/exec"
	"regexp"
	"runtime"
	"strings"
	"syscall"

	"github.com/docker/docker/api/types"
	"go.keploy.io/server/v2/config"
	"go.keploy.io/server/v2/pkg/models"

	"go.keploy.io/server/v2/utils"
	"go.uber.org/zap"
)

type DockerConfigStruct struct {
	DockerImage  string
	Envs         map[string]string
	VolumeMounts []string
}

var DockerConfig = DockerConfigStruct{
	DockerImage: "keploy-oss",
}

func GenerateDockerEnvs(config DockerConfigStruct) string {
	var envs []string
	for key, value := range config.Envs {
		if runtime.GOOS == "windows" {
			envs = append(envs, fmt.Sprintf("-e %s=%s", key, value))
		} else {
			envs = append(envs, fmt.Sprintf("-e %s='%s'", key, value))
		}
	}
	return strings.Join(envs, " ")
}

// StartInDocker will check if the docker command is provided as an input
// then start the Keploy as a docker container and run the command
// should also return a boolean if the execution is moved to docker
func StartInDocker(ctx context.Context, logger *zap.Logger, conf *config.Config, opts models.SetupOptions) error {

	if DockerConfig.Envs == nil {
		DockerConfig.Envs = map[string]string{
			"INSTALLATION_ID": conf.InstallationID,
		}
	} else {
		DockerConfig.Envs["INSTALLATION_ID"] = conf.InstallationID
	}

	//Check if app command starts with docker or docker-compose.
	// If it does, then we would run the docker version of keploy and
	// pass the command and control to it.
	// TODO: Not workign correctly
	// cmdType := utils.FindDockerCmd(conf.Command)
	// if conf.InDocker || !(utils.IsDockerCmd(cmdType)) {
	// 	fmt.Println("Keploy is running outside docker...")
	// 	return nil
	// }
	fmt.Println("Keploy is running inside docker...")
	// pass the all the commands and args to the docker version of Keploy
	err := RunInDocker(ctx, logger, opts)
	if err != nil {
		utils.LogError(logger, err, "failed to run the command in docker")
		return err
	}
	// gracefully exit the current process
	logger.Info("exiting the current process as the command is moved to docker")

<<<<<<< HEAD
	if utils.LogFile != nil {
		err := utils.LogFile.Close()
		if err != nil {
			utils.LogError(logger, err, "Failed to close Keploy Logs")
		}
		if err := utils.DeleteFileIfNotExists(logger, "keploy-logs.txt"); err != nil {
			return nil
		}
		// if err := utils.DeleteFileIfNotExists(logger, "docker-compose-tmp.yaml"); err != nil {
		// 	return nil
		// }
	}
=======
	// if utils.LogFile != nil {
	// 	_ = utils.LogFile.Close()
	// 	if err := utils.DeleteFileIfNotExists(logger, "keploy-logs.txt"); err != nil {
	// 		return nil
	// 	}
	// 	if err := utils.DeleteFileIfNotExists(logger, "docker-compose-tmp.yaml"); err != nil {
	// 		return nil
	// 	}
	// }
>>>>>>> bce8bbcd

	// os.Exit(0)
	return nil
}

func GetDockerCommandAndSetup(ctx context.Context, logger *zap.Logger, conf *config.Config, opts models.SetupOptions) (keployAlias string, err error) {
	// Preserves your environment variable setup
	if DockerConfig.Envs == nil {
		DockerConfig.Envs = map[string]string{
			"INSTALLATION_ID": conf.InstallationID,
		}
	} else {
		DockerConfig.Envs["INSTALLATION_ID"] = conf.InstallationID
	}

	// Preserves your Docker client initialization and setup
	client, err := New(logger)
	if err != nil {
		return "", fmt.Errorf("failed to initialise docker: %w", err)
	}

	addKeployNetwork(ctx, logger, client)
	err = client.CreateVolume(ctx, "debugfs", true, map[string]string{
		"type":   "debugfs",
		"device": "debugfs",
	})
	if err != nil {
		// Log the error but don't fail, consistent with original logic.
		utils.LogError(logger, err, "failed to create debugfs volume")
	}

	// Preserves the alias generation
	keployalias, err := getAlias(ctx, logger, opts)
	if err != nil {
		return "", err
	}

	// Split the alias into program and arguments for direct execution
	// parts := strings.Fields(keployAlias)
	// if len(parts) == 0 {
	// 	return "", fmt.Errorf("generated docker command alias is empty")
	// }

	return keployalias, nil
}

func RunInDocker(ctx context.Context, logger *zap.Logger, opts models.SetupOptions) error {

	//Get the correct keploy alias.
	keployAlias, err := getAlias(ctx, logger, opts)
	if err != nil {
		return err
	}
	client, err := New(logger)
	if err != nil {
		utils.LogError(logger, err, "failed to initalise docker")
		return err
	}

	// addKeployNetwork(ctx, logger, client)
	err = client.CreateVolume(ctx, "debugfs", true, map[string]string{
		"type":   "debugfs",
		"device": "debugfs",
	})
	if err != nil {
		utils.LogError(logger, err, "failed to debugfs volume")
		return err
	}

	cmd := PrepareDockerCommand(ctx, keployAlias)

	cmd.Cancel = func() error {
		err := utils.SendSignal(logger, -cmd.Process.Pid, syscall.SIGINT)
		if err != nil {
			utils.LogError(logger, err, "failed to start stop docker")
			return err
		}
		return nil
	}

	cmd.Stdout = os.Stdout
	cmd.Stderr = os.Stderr

	logger.Info("running the following command in docker", zap.String("command", cmd.String()))

	err = cmd.Run()
	if err != nil {
		if ctx.Err() == context.Canceled {
			logger.Info("Docker agent run cancelled gracefully.")
			return nil
		}
		utils.LogError(logger, err, "failed to start keploy in docker")
		return err
	}
	return nil
}

func getAlias(ctx context.Context, logger *zap.Logger, opts models.SetupOptions) (string, error) {
	// Get the name of the operating system.
	osName := runtime.GOOS
	//TODO: configure the hardcoded port mapping
	img := DockerConfig.DockerImage + ":v" + utils.Version
	logger.Info("Starting keploy in docker with image", zap.String("image:", img))
	envs := GenerateDockerEnvs(DockerConfig)
	if envs != "" {
		envs = envs + " "
	}
	appPortsStr := ""
	if len(opts.AppPorts) > 0 {
		appPortsStr = " " + strings.Join(opts.AppPorts, " ")
	}
	appNetworkStr := ""
	if opts.AppNetwork != "" {
		appNetworkStr = " --network " + opts.AppNetwork
	}

	switch osName {
	case "linux":
		alias := "sudo docker container run --name " + opts.KeployContainer + appNetworkStr + " " + envs + "-e BINARY_TO_DOCKER=true -p " +
			fmt.Sprintf("%d", opts.AgentPort) + ":" + fmt.Sprintf("%d", opts.AgentPort) +
			" -p " + fmt.Sprintf("%d", opts.ProxyPort) + ":" + fmt.Sprintf("%d", opts.ProxyPort) + appPortsStr +
			" --privileged" + " -v " + os.Getenv("PWD") + ":" + os.Getenv("PWD") + " -w " + os.Getenv("PWD") +
			" -v /sys/fs/cgroup:/sys/fs/cgroup -v /sys/kernel/debug:/sys/kernel/debug -v /sys/fs/bpf:/sys/fs/bpf -v /var/run/docker.sock:/var/run/docker.sock -v " + os.Getenv("HOME") +
			"/.keploy-config:/root/.keploy-config -v " + os.Getenv("HOME") + "/.keploy:/root/.keploy --rm " + img + " --client-pid " + fmt.Sprintf("%d", opts.ClientPID) + " --client-nspid " + fmt.Sprintf("%d", opts.ClientNsPid) +
			" --docker-network " + opts.DockerNetwork + " --agent-ip " + opts.AgentIP + " --mode " + string(opts.Mode) +
			" --app-inode " + fmt.Sprintf("%d", opts.AppInode)

		if opts.EnableTesting {
			alias += " --enable-testing"
		}
		alias += " --port " + fmt.Sprintf("%d", opts.AgentPort)
		// alias += " --proxy-port " + fmt.Sprintf("%d", opts.ProxyPort)

		return alias, nil
	case "windows":

		// Get the current working directory
		pwd, err := os.Getwd()
		if err != nil {
			utils.LogError(logger, err, "failed to get the current working directory")
		}
		dpwd := convertPathToUnixStyle(pwd)
		cmd := exec.CommandContext(ctx, "docker", "context", "ls", "--format", "{{.Name}}\t{{.Current}}")
		out, err := cmd.Output()
		if err != nil {
			utils.LogError(logger, err, "failed to get the current docker context")
			return "", errors.New("failed to get alias")
		}
		dockerContext := strings.Split(strings.TrimSpace(string(out)), "\n")[0]
		if len(dockerContext) == 0 {
			utils.LogError(logger, nil, "failed to get the current docker context")
			return "", errors.New("failed to get alias")
		}
		dockerContext = strings.Split(dockerContext, "\n")[0]
		if dockerContext == "colima" {
			logger.Info("Starting keploy in docker with colima context, as that is the current context.")
			alias := "docker container run --name keploy-v2 " + envs + "-e BINARY_TO_DOCKER=true -p 36789:36789 -p 8096:8096 --privileged --pid=host" + "-v " + pwd + ":" + dpwd + " -w " + dpwd + " -v /sys/fs/cgroup:/sys/fs/cgroup -v /sys/kernel/debug:/sys/kernel/debug -v /sys/fs/bpf:/sys/fs/bpf -v /var/run/docker.sock:/var/run/docker.sock -v " + os.Getenv("USERPROFILE") + "\\.keploy-config:/root/.keploy-config -v " + os.Getenv("USERPROFILE") + "\\.keploy:/root/.keploy --rm " + img
			return alias, nil
		}
		// if default docker context is used
		logger.Info("Starting keploy in docker with default context, as that is the current context.")
		alias := "docker container run --name keploy-v2 " + envs + "-e BINARY_TO_DOCKER=true -p 36789:36789 -p 8096:8096 --privileged --pid=host" + "-v " + pwd + ":" + dpwd + " -w " + dpwd + " -v /sys/fs/cgroup:/sys/fs/cgroup -v debugfs:/sys/kernel/debug:rw -v /sys/fs/bpf:/sys/fs/bpf -v /var/run/docker.sock:/var/run/docker.sock -v " + os.Getenv("USERPROFILE") + "\\.keploy-config:/root/.keploy-config -v " + os.Getenv("USERPROFILE") + "\\.keploy:/root/.keploy --rm " + img
		return alias, nil
	case "darwin":
		cmd := exec.CommandContext(ctx, "docker", "context", "ls", "--format", "{{.Name}}\t{{.Current}}")
		out, err := cmd.Output()
		if err != nil {
			utils.LogError(logger, err, "failed to get the current docker context")
			return "", errors.New("failed to get alias")
		}
		dockerContext := strings.Split(strings.TrimSpace(string(out)), "\n")[0]
		if len(dockerContext) == 0 {
			utils.LogError(logger, nil, "failed to get the current docker context")
			return "", errors.New("failed to get alias")
		}
		dockerContext = strings.Split(dockerContext, "\n")[0]
		if dockerContext == "colima" {
			logger.Info("Starting keploy in docker with colima context, as that is the current context.")
			alias := "docker container run --name keploy-v2 " + envs + "-e BINARY_TO_DOCKER=true -p 36789:36789 -p 8096:8096 --privileged --pid=host" + "-v " + os.Getenv("PWD") + ":" + os.Getenv("PWD") + " -w " + os.Getenv("PWD") + " -v /sys/fs/cgroup:/sys/fs/cgroup -v /sys/kernel/debug:/sys/kernel/debug -v /sys/fs/bpf:/sys/fs/bpf -v /var/run/docker.sock:/var/run/docker.sock -v " + os.Getenv("HOME") + "/.keploy-config:/root/.keploy-config -v " + os.Getenv("HOME") + "/.keploy:/root/.keploy --rm " + img
			return alias, nil
		}
		// if default docker context is used
		logger.Info("Starting keploy in docker with default context, as that is the current context.")
		alias := "docker container run --name keploy-v2 " + envs + "-e BINARY_TO_DOCKER=true -p 36789:36789 -p 8096:8096 --privileged --pid=host" + "-v " + os.Getenv("PWD") + ":" + os.Getenv("PWD") + " -w " + os.Getenv("PWD") + " -v /sys/fs/cgroup:/sys/fs/cgroup -v debugfs:/sys/kernel/debug:rw -v /sys/fs/bpf:/sys/fs/bpf -v /var/run/docker.sock:/var/run/docker.sock -v " + os.Getenv("HOME") + "/.keploy-config:/root/.keploy-config -v " + os.Getenv("HOME") + "/.keploy:/root/.keploy --rm " + img
		return alias, nil
	}
	return "", errors.New("failed to get alias")
}
func addKeployNetwork(ctx context.Context, logger *zap.Logger, client Client) {

	// Check if the 'keploy-network' network exists
	networks, err := client.NetworkList(ctx, types.NetworkListOptions{})
	if err != nil {
		logger.Debug("failed to list docker networks")
		return
	}

	for _, network := range networks {
		if network.Name == "keploy-network" {
			logger.Debug("keploy network already exists")
			return
		}
	}

	// Create the 'keploy' network if it doesn't exist
	_, err = client.NetworkCreate(ctx, "keploy-network", types.NetworkCreate{
		CheckDuplicate: true,
	})
	if err != nil {
		logger.Debug("failed to create keploy network")
		return
	}

	logger.Debug("keploy network created")
}

func convertPathToUnixStyle(path string) string {
	// Replace backslashes with forward slashes
	unixPath := strings.ReplaceAll(path, "\\", "/")
	// Remove 'C:'
	if len(unixPath) > 1 && unixPath[1] == ':' {
		unixPath = unixPath[2:]
	}
	return unixPath
}

func ParseDockerCmd(cmd string, kind utils.CmdType, idc Client) (string, string, error) {

	// Regular expression patterns
	var containerNamePattern string
	switch kind {
	case utils.DockerStart:
		containerNamePattern = `start\s+(?:-[^\s]+\s+)*([^\s]*)`
	default:
		containerNamePattern = `--name\s+([^\s]+)`
	}

	networkNamePattern := `(--network|--net)\s+([^\s]+)`

	// Extract container name
	containerNameRegex := regexp.MustCompile(containerNamePattern)
	containerNameMatches := containerNameRegex.FindStringSubmatch(cmd)
	if len(containerNameMatches) < 2 {
		return "", "", fmt.Errorf("failed to parse container name")
	}
	containerName := containerNameMatches[1]

	if kind == utils.DockerStart {
		networks, err := idc.ExtractNetworksForContainer(containerName)
		if err != nil {
			return containerName, "", err
		}
		for i := range networks {
			return containerName, i, nil
		}
		return containerName, "", fmt.Errorf("failed to parse network name")
	}

	// Extract network name
	networkNameRegex := regexp.MustCompile(networkNamePattern)
	networkNameMatches := networkNameRegex.FindStringSubmatch(cmd)
	if len(networkNameMatches) < 3 {
		return containerName, "", fmt.Errorf("failed to parse network name")
	}
	networkName := networkNameMatches[2]

	return containerName, networkName, nil
}<|MERGE_RESOLUTION|>--- conflicted
+++ resolved
@@ -73,20 +73,6 @@
 	// gracefully exit the current process
 	logger.Info("exiting the current process as the command is moved to docker")
 
-<<<<<<< HEAD
-	if utils.LogFile != nil {
-		err := utils.LogFile.Close()
-		if err != nil {
-			utils.LogError(logger, err, "Failed to close Keploy Logs")
-		}
-		if err := utils.DeleteFileIfNotExists(logger, "keploy-logs.txt"); err != nil {
-			return nil
-		}
-		// if err := utils.DeleteFileIfNotExists(logger, "docker-compose-tmp.yaml"); err != nil {
-		// 	return nil
-		// }
-	}
-=======
 	// if utils.LogFile != nil {
 	// 	_ = utils.LogFile.Close()
 	// 	if err := utils.DeleteFileIfNotExists(logger, "keploy-logs.txt"); err != nil {
@@ -96,7 +82,6 @@
 	// 		return nil
 	// 	}
 	// }
->>>>>>> bce8bbcd
 
 	// os.Exit(0)
 	return nil
