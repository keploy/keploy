--- conflicted
+++ resolved
@@ -529,14 +529,10 @@
 	if opts.EnableTesting {
 		command = append(command, "--enable-testing")
 	}
-<<<<<<< HEAD
-	
-=======
+
 	if opts.ConfigPath != "" && opts.ConfigPath != "." {
 		command = append(command, "--config-path", opts.ConfigPath)
 	}
-
->>>>>>> c1610704
 	// Create the service YAML node structure
 	serviceNode := &yaml.Node{
 		Kind: yaml.MappingNode,
