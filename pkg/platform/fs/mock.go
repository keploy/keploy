package fs

import (
	"context"
	"errors"
	"fmt"
	"io"
	"os"
	"path/filepath"
	// "runtime"
	"sort"
	"strings"
	"sync"

	grpcMock "go.keploy.io/server/grpc/mock"
	"go.keploy.io/server/pkg"
	"go.keploy.io/server/pkg/models"
	"gopkg.in/yaml.v3"
)

type mockExport struct {
	isTestMode bool
	tests      sync.Map
}

func NewMockExportFS(isTestMode bool) *mockExport {
	return &mockExport{
		isTestMode: isTestMode,
		tests:      sync.Map{},
	}
}

func (fe *mockExport) Exists(ctx context.Context, path string) bool {
	if _, err := os.Stat(filepath.Join(path)); err != nil {
		return false
	}
	return true
}

func (fe *mockExport) ReadAll(ctx context.Context, testCasePath, mockPath string) ([]models.TestCase, error) {
	if !pkg.IsValidPath(testCasePath) || !pkg.IsValidPath(mockPath) {
		return nil, fmt.Errorf("file path should be absolute. got testcase path: %s and mock path: %s", pkg.SanitiseInput(testCasePath), pkg.SanitiseInput(mockPath))
	}
	dir, err := os.OpenFile(testCasePath, os.O_RDONLY, os.ModePerm)
	if err != nil {
		return nil, fmt.Errorf("failed to open the directory containing testcases yaml files. path: %s  error: %s", pkg.SanitiseInput(testCasePath), err.Error())
	}

	var (
		res = []models.TestCase{}
	)
	files, err := dir.ReadDir(0)
	if err != nil {
		return nil, fmt.Errorf("failed to read the names of testcases yaml files from path directory. path: %s  error: %s", pkg.SanitiseInput(testCasePath), err.Error())
	}
	for _, j := range files {
		if filepath.Ext(j.Name()) != ".yaml" {
			continue
		}

		name := strings.TrimSuffix(j.Name(), filepath.Ext(j.Name()))
		tcs, err := read(testCasePath, name, false)
		if err != nil {
			return nil, err
		}

		tests, err := toTestCase(tcs, name, mockPath)
		if err != nil {
			return nil, err
		}
		res = append(res, tests...)
	}
	sort.Slice(res, func(i, j int) bool {
		return res[i].Captured < res[j].Captured
	})

	return res, nil
}

func (fe *mockExport) Read(ctx context.Context, path, name string, libMode bool) ([]models.Mock, error) {
	return read(path, name, libMode)
}

func (fe *mockExport) Write(ctx context.Context, path string, doc models.Mock) error {
	if fe.isTestMode {
		return nil
	}
	isFileEmpty, err := createMockFile(path, doc.Name)
	if err != nil {
		return err
	}
	file, err := os.OpenFile(filepath.Join(path, doc.Name+".yaml"), os.O_CREATE|os.O_WRONLY|os.O_APPEND, os.ModePerm)
	if err != nil {
		return fmt.Errorf("failed to open the file. error: %v", err.Error())
	}

	data := []byte("---\n")
	if isFileEmpty {
		data = []byte{}
	}
	d, err := yaml.Marshal(&doc)
	if err != nil {
		return fmt.Errorf("failed to marshal document to yaml. error: %s", err.Error())
	}
	data = append(data, d...)

	_, err = file.Write(data)
	if err != nil {
		return fmt.Errorf("failed to embed document into yaml file. error: %s", err.Error())
	}
	defer file.Close()
	return nil
}

func (fe *mockExport) WriteAll(ctx context.Context, path, fileName string, docs []models.Mock) error {
	if fe.isTestMode {
		return nil
	}
	_, err := createMockFile(path, fileName)
	if err != nil {
		return err
	}
	file, err := os.OpenFile(filepath.Join(path, fileName+".yaml"), os.O_CREATE|os.O_WRONLY|os.O_APPEND, os.ModePerm)
	if err != nil {
		return fmt.Errorf("failed to open the file. error: %s", err.Error())
	}

	for i, j := range docs {
		data := []byte("---\n")
		if i == 0 {
			data = []byte{}
		}
		d, err := yaml.Marshal(j)
		if err != nil {
			return fmt.Errorf("failed to marshal document to yaml. error: %s", err.Error())
		}
		data = append(data, d...)

		_, err = file.Write(data)
		if err != nil {
			return fmt.Errorf("failed to embed document into yaml file. error: %s", err.Error())
		}
	}

	defer file.Close()
	return nil
}

func toTestCase(tcs []models.Mock, fileName, mockPath string) ([]models.TestCase, error) {
	res := []models.TestCase{}
	for _, j := range tcs {
		spec := models.HttpSpec{}
		err := j.Spec.Decode(&spec)
		if err != nil {
			return nil, fmt.Errorf("failed to decode the yaml spec field of testcase. file: %s  error: %s", pkg.SanitiseInput(fileName), err.Error())
		}
		nameCheck := strings.Split(spec.Mocks[0], "-")[0]
		var mockName string;
		if(nameCheck == "mock"){
			mockName = "mock-" + strings.Split(fileName, "-")[1]
		} else {
			mockName = fileName
		}
		mocks, _ := read(mockPath, mockName, false)

<<<<<<< HEAD
=======
		mocks, err := read(mockPath, fileName, false)
		if err != nil {
			return nil, err
		}
>>>>>>> 11f1449f
		// TODO: what to log when the testcase dont have any mocks. Either the testcase don't have a mock or it have but keploy is unable to read the mock yaml

		noise, ok := spec.Assertions["noise"]
		if !ok {
			noise = []string{}
		}
		doc, err := grpcMock.Decode(mocks)
		if err != nil {
			return nil, err
		}
		res = append(res, models.TestCase{
			ID: j.Name,
			HttpReq: models.HttpReq{
				Method:     spec.Request.Method,
				ProtoMajor: spec.Request.ProtoMajor,
				ProtoMinor: spec.Request.ProtoMinor,
				URL:        spec.Request.URL,
				Header:     grpcMock.ToHttpHeader(spec.Request.Header),
				Body:       spec.Request.Body,
				URLParams:  spec.Request.URLParams,
				Form:       spec.Request.Form,
			},
			HttpResp: models.HttpResp{
				StatusCode: spec.Response.StatusCode,
				Header:     grpcMock.ToHttpHeader(spec.Response.Header),
				Body:       spec.Response.Body,
				Binary:     spec.Response.Binary,
			},
			Noise:    noise,
			Mocks:    doc,
			Captured: spec.Created,
		})
	}
	return res, nil
}

func read(path, name string, libMode bool) ([]models.Mock, error) {
	if !pkg.IsValidPath(path) {
		return nil, fmt.Errorf("file path should be absolute. got path: %s", pkg.SanitiseInput(path))
	}
	file, err := os.OpenFile(filepath.Join(path, name+".yaml"), os.O_RDONLY, os.ModePerm)
	if err != nil {
		return nil, err
	}
	defer file.Close()
	decoder := yaml.NewDecoder(file)
	arr := []models.Mock{}
	for {
		var doc models.Mock
		err := decoder.Decode(&doc)
		if errors.Is(err, io.EOF) {
			break
		}
		if err != nil {
			return nil, fmt.Errorf("failed to decode the yaml file documents. error: %v", err.Error())
		}
		if !libMode || doc.Name == name {
			arr = append(arr, doc)
		}
	}
	return arr, nil
}

func createMockFile(path string, fileName string) (bool, error) {
	if !pkg.IsValidPath(path) {
		return false, fmt.Errorf("file path should be absolute. got path: %s", pkg.SanitiseInput(path))
	}
	if _, err := os.Stat(filepath.Join(path, fileName+".yaml")); err != nil {
		err := os.MkdirAll(filepath.Join(path), os.ModePerm)
		if err != nil {
			return false, fmt.Errorf("failed to create a mock dir. error: %v", err.Error())
		}
		_, err = os.Create(filepath.Join(path, fileName+".yaml"))
		if err != nil {
			return false, fmt.Errorf("failed to create a yaml file. error: %v", err.Error())
		}
		return true, nil
	}
	return false, nil
}<|MERGE_RESOLUTION|>--- conflicted
+++ resolved
@@ -161,15 +161,10 @@
 		} else {
 			mockName = fileName
 		}
-		mocks, _ := read(mockPath, mockName, false)
-
-<<<<<<< HEAD
-=======
-		mocks, err := read(mockPath, fileName, false)
-		if err != nil {
-			return nil, err
-		}
->>>>>>> 11f1449f
+		mocks, err := read(mockPath, mockName, false)
+		if err != nil {
+			return nil, err
+		}
 		// TODO: what to log when the testcase dont have any mocks. Either the testcase don't have a mock or it have but keploy is unable to read the mock yaml
 
 		noise, ok := spec.Assertions["noise"]
