package fs

import (
	"context"
	"errors"
	"fmt"
	"io"
	"os"
	"path/filepath"

	// "runtime"
	"sort"
	"strings"
	"sync"

	grpcMock "go.keploy.io/server/grpc/mock"
	proto "go.keploy.io/server/grpc/regression"
	"go.keploy.io/server/pkg"
	"go.keploy.io/server/pkg/models"
	"gopkg.in/yaml.v3"
)

type mockExport struct {
	isTestMode bool
	tests      sync.Map
}

func NewMockExportFS(isTestMode bool) *mockExport {
	return &mockExport{
		isTestMode: isTestMode,
		tests:      sync.Map{},
	}
}

func (fe *mockExport) Exists(ctx context.Context, path string) bool {
	if _, err := os.Stat(filepath.Join(path)); err != nil {
		return false
	}
	return true
}

func (fe *mockExport) ReadAll(ctx context.Context, testCasePath, mockPath string) ([]models.TestCase, error) {
	if !pkg.IsValidPath(testCasePath) || !pkg.IsValidPath(mockPath) {
		return nil, fmt.Errorf("file path should be absolute. got testcase path: %s and mock path: %s", pkg.SanitiseInput(testCasePath), pkg.SanitiseInput(mockPath))
	}
	dir, err := os.OpenFile(testCasePath, os.O_RDONLY, os.ModePerm)
	if err != nil {
		return nil, fmt.Errorf("failed to open the directory containing testcases yaml files. path: %s  error: %s", pkg.SanitiseInput(testCasePath), err.Error())
	}

	var (
		res = []models.TestCase{}
	)
	files, err := dir.ReadDir(0)
	if err != nil {
		return nil, fmt.Errorf("failed to read the names of testcases yaml files from path directory. path: %s  error: %s", pkg.SanitiseInput(testCasePath), err.Error())
	}
	for _, j := range files {
		if filepath.Ext(j.Name()) != ".yaml" {
			continue
		}

		name := strings.TrimSuffix(j.Name(), filepath.Ext(j.Name()))
		tcs, err := read(testCasePath, name, false)
		if err != nil {
			return nil, err
		}

		tests, err := toTestCase(tcs, name, mockPath)
		if err != nil {
			return nil, err
		}
		res = append(res, tests...)
	}
	sort.Slice(res, func(i, j int) bool {
		return res[i].Captured < res[j].Captured
	})

	return res, nil
}

func (fe *mockExport) Read(ctx context.Context, path, name string, libMode bool) ([]models.Mock, error) {
	return read(path, name, libMode)
}

func (fe *mockExport) Write(ctx context.Context, path string, doc models.Mock) error {
	if fe.isTestMode {
		return nil
	}
	isFileEmpty, err := createMockFile(path, doc.Name)
	if err != nil {
		return err
	}
	file, err := os.OpenFile(filepath.Join(path, doc.Name+".yaml"), os.O_CREATE|os.O_WRONLY|os.O_APPEND, os.ModePerm)
	if err != nil {
		return fmt.Errorf("failed to open the file. error: %v", err.Error())
	}

	data := []byte("---\n")
	if isFileEmpty {
		data = []byte{}
	}
	d, err := yaml.Marshal(&doc)
	if err != nil {
		return fmt.Errorf("failed to marshal document to yaml. error: %s", err.Error())
	}
	data = append(data, d...)

	_, err = file.Write(data)
	if err != nil {
		return fmt.Errorf("failed to embed document into yaml file. error: %s", err.Error())
	}
	defer file.Close()
	return nil
}

func (fe *mockExport) WriteAll(ctx context.Context, path, fileName string, docs []models.Mock) error {
	if fe.isTestMode {
		return nil
	}
	_, err := createMockFile(path, fileName)
	if err != nil {
		return err
	}
	file, err := os.OpenFile(filepath.Join(path, fileName+".yaml"), os.O_CREATE|os.O_WRONLY|os.O_APPEND, os.ModePerm)
	if err != nil {
		return fmt.Errorf("failed to open the file. error: %s", err.Error())
	}

	for i, j := range docs {
		data := []byte("---\n")
		if i == 0 {
			data = []byte{}
		}
		d, err := yaml.Marshal(j)
		if err != nil {
			return fmt.Errorf("failed to marshal document to yaml. error: %s", err.Error())
		}
		data = append(data, d...)

		_, err = file.Write(data)
		if err != nil {
			return fmt.Errorf("failed to embed document into yaml file. error: %s", err.Error())
		}
	}

	defer file.Close()
	return nil
}

func toTestCase(tcs []models.Mock, fileName, mockPath string) ([]models.TestCase, error) {
	res := []models.TestCase{}
	for _, j := range tcs {
<<<<<<< HEAD
		mocks, _ := read(mockPath, fileName, false)
		// TODO: what to log when the testcase dont have any mocks. Either the testcase don't have a mock or it have but keploy is unable to read the mock yaml
		doc, err := grpcMock.Decode(mocks)
		if err != nil {
			return res, err
		}
		switch j.Kind {
		case string(models.HTTP_EXPORT):
			spec := models.HttpSpec{}
			err := j.Spec.Decode(&spec)
			if err != nil {
				return res, fmt.Errorf("failed to decode the yaml spec field of testcase. file: %s  error: %s", pkg.SanitiseInput(fileName), err.Error())
			}

			noise, ok := spec.Assertions["noise"]
			if !ok {
				noise = []string{}
			}
			res = append(res, models.TestCase{
				ID: j.Name,
				HttpReq: models.HttpReq{
					Method:     spec.Request.Method,
					ProtoMajor: spec.Request.ProtoMajor,
					ProtoMinor: spec.Request.ProtoMinor,
					URL:        spec.Request.URL,
					Header:     grpcMock.ToHttpHeader(spec.Request.Header),
					Body:       spec.Request.Body,
					URLParams:  spec.Request.URLParams,
				},
				HttpResp: models.HttpResp{
					StatusCode: spec.Response.StatusCode,
					Header:     grpcMock.ToHttpHeader(spec.Response.Header),
					Body:       spec.Response.Body,
				},
				Noise:    noise,
				Mocks:    doc,
				Captured: spec.Created,
				Type:     "http",
			})
		case string(models.GRPC_EXPORT):
			spec := models.GrpcSpec{}
			err := j.Spec.Decode(&spec)
			if err != nil {
				return res, fmt.Errorf("failed to decode the yaml spec field of testcase. file: %s  error: %s", pkg.SanitiseInput(fileName), err.Error())
			}

			noise, ok := spec.Assertions["noise"]
			if !ok {
				noise = []string{}
			}
			res = append(res, models.TestCase{
				ID:         j.Name,
				GrpcReq:    spec.Request.Body,
				GrpcMethod: spec.Request.Method,
				GrpcResp:   spec.Response,
				// HttpReq: models.HttpReq{
				// 	Method:     spec.Request.Method,
				// 	ProtoMajor: spec.Request.ProtoMajor,
				// 	ProtoMinor: spec.Request.ProtoMinor,
				// 	URL:        spec.Request.URL,
				// 	Header:     grpcMock.ToHttpHeader(spec.Request.Header),
				// 	Body:       spec.Request.Body,
				// 	URLParams:  spec.Request.URLParams,
				// },
				// HttpResp: models.HttpResp{
				// 	StatusCode: spec.Response.StatusCode,
				// 	Header:     grpcMock.ToHttpHeader(spec.Response.Header),
				// 	Body:       spec.Response.Body,
				// },
				Noise:    noise,
				Mocks:    doc,
				Captured: spec.Created,
				Type:     "grpc",
			})
		default:
			return res, fmt.Errorf("failed to decode the yaml. file: %s  error: Invalid kind of yaml", pkg.SanitiseInput(fileName))
		}

=======
		var (
			spec  = models.HttpSpec{}
			mocks = []*proto.Mock{}
		)
		err := j.Spec.Decode(&spec)
		if err != nil {
			return nil, fmt.Errorf("failed to decode the yaml spec field of testcase. file: %s  error: %s", pkg.SanitiseInput(fileName), err.Error())
		}
		nameCheck := strings.Split(spec.Mocks[0], "-")[0]
		var mockName string;
		if(nameCheck == "mock"){
			mockName = "mock-" + strings.Split(fileName, "-")[1]
		} else {
			mockName = fileName
		}
		if len(spec.Mocks) > 0 {
			yamlDocs, err := read(mockPath, mockName, false)
			if err != nil {
				return nil, err
			}
			mocks, err = grpcMock.Decode(yamlDocs)
			if err != nil {
				return nil, err
			}
		}
		// TODO: what to log when the testcase dont have any mocks. Either the testcase don't have a mock or it have but keploy is unable to read the mock yaml

		noise, ok := spec.Assertions["noise"]
		if !ok {
			noise = []string{}
		}
		res = append(res, models.TestCase{
			ID: j.Name,
			HttpReq: models.HttpReq{
				Method:     spec.Request.Method,
				ProtoMajor: spec.Request.ProtoMajor,
				ProtoMinor: spec.Request.ProtoMinor,
				URL:        spec.Request.URL,
				Header:     grpcMock.ToHttpHeader(spec.Request.Header),
				Body:       spec.Request.Body,
				URLParams:  spec.Request.URLParams,
				Form:       spec.Request.Form,
			},
			HttpResp: models.HttpResp{
				StatusCode: spec.Response.StatusCode,
				Header:     grpcMock.ToHttpHeader(spec.Response.Header),
				Body:       spec.Response.Body,
				Binary:     spec.Response.Binary,
			},
			Noise:    noise,
			Mocks:    mocks,
			Captured: spec.Created,
		})
>>>>>>> 33f2c34f
	}
	return res, nil
}

func read(path, name string, libMode bool) ([]models.Mock, error) {
	if !pkg.IsValidPath(path) {
		return nil, fmt.Errorf("file path should be absolute. got path: %s", pkg.SanitiseInput(path))
	}
	file, err := os.OpenFile(filepath.Join(path, name+".yaml"), os.O_RDONLY, os.ModePerm)
	if err != nil {
		return nil, err
	}
	defer file.Close()
	decoder := yaml.NewDecoder(file)
	arr := []models.Mock{}
	for {
		var doc models.Mock
		err := decoder.Decode(&doc)
		if errors.Is(err, io.EOF) {
			break
		}
		if err != nil {
			return nil, fmt.Errorf("failed to decode the yaml file documents. error: %v", err.Error())
		}
		if !libMode || doc.Name == name {
			arr = append(arr, doc)
		}
	}
	return arr, nil
}

func createMockFile(path string, fileName string) (bool, error) {
	if !pkg.IsValidPath(path) {
		return false, fmt.Errorf("file path should be absolute. got path: %s", pkg.SanitiseInput(path))
	}
	if _, err := os.Stat(filepath.Join(path, fileName+".yaml")); err != nil {
		err := os.MkdirAll(filepath.Join(path), os.ModePerm)
		if err != nil {
			return false, fmt.Errorf("failed to create a mock dir. error: %v", err.Error())
		}
		_, err = os.Create(filepath.Join(path, fileName+".yaml"))
		if err != nil {
			return false, fmt.Errorf("failed to create a yaml file. error: %v", err.Error())
		}
		return true, nil
	}
	return false, nil
}<|MERGE_RESOLUTION|>--- conflicted
+++ resolved
@@ -151,15 +151,37 @@
 func toTestCase(tcs []models.Mock, fileName, mockPath string) ([]models.TestCase, error) {
 	res := []models.TestCase{}
 	for _, j := range tcs {
-<<<<<<< HEAD
-		mocks, _ := read(mockPath, fileName, false)
+		var (
+			// spec  = models.HttpSpec{}
+			mocks = []*proto.Mock{}
+		)
+		// <<<<<<< HEAD
+		// mocks, _ := read(mockPath, fileName, false)
+		// if len(spec.Mocks) > 0 {
+		// 	nameCheck := strings.Split(spec.Mocks[0], "-")[0]
+		// 	var mockName string
+		// 	if nameCheck == "mock" {
+		// 		mockName = "mock-" + strings.Split(fileName, "-")[1]
+		// 	} else {
+		// 		mockName = fileName
+		// 	}
+		// 	yamlDocs, err := read(mockPath, mockName, false)
+		// 	if err != nil {
+		// 		return nil, err
+		// 	}
+		// 	mocks, err = grpcMock.Decode(yamlDocs)
+		// 	if err != nil {
+		// 		return nil, err
+		// 	}
+		// }
+		// fmt.Println("  testcases mocks: ", mocks)
 		// TODO: what to log when the testcase dont have any mocks. Either the testcase don't have a mock or it have but keploy is unable to read the mock yaml
-		doc, err := grpcMock.Decode(mocks)
-		if err != nil {
-			return res, err
-		}
+		// doc, err := grpcMock.Decode(mocks)
+		// if err != nil {
+		// 	return res, err
+		// }
 		switch j.Kind {
-		case string(models.HTTP_EXPORT):
+		case models.HTTP:
 			spec := models.HttpSpec{}
 			err := j.Spec.Decode(&spec)
 			if err != nil {
@@ -169,6 +191,23 @@
 			noise, ok := spec.Assertions["noise"]
 			if !ok {
 				noise = []string{}
+			}
+			if len(spec.Mocks) > 0 {
+				nameCheck := strings.Split(spec.Mocks[0], "-")[0]
+				var mockName string
+				if nameCheck == "mock" {
+					mockName = "mock-" + strings.Split(fileName, "-")[1]
+				} else {
+					mockName = fileName
+				}
+				yamlDocs, err := read(mockPath, mockName, false)
+				if err != nil {
+					return nil, err
+				}
+				mocks, err = grpcMock.Decode(yamlDocs)
+				if err != nil {
+					return nil, err
+				}
 			}
 			res = append(res, models.TestCase{
 				ID: j.Name,
@@ -187,11 +226,11 @@
 					Body:       spec.Response.Body,
 				},
 				Noise:    noise,
-				Mocks:    doc,
+				Mocks:    mocks,
 				Captured: spec.Created,
-				Type:     "http",
+				Type:     string(models.HTTP),
 			})
-		case string(models.GRPC_EXPORT):
+		case models.GRPC_EXPORT:
 			spec := models.GrpcSpec{}
 			err := j.Spec.Decode(&spec)
 			if err != nil {
@@ -202,89 +241,93 @@
 			if !ok {
 				noise = []string{}
 			}
+			if len(spec.Mocks) > 0 {
+				nameCheck := strings.Split(spec.Mocks[0], "-")[0]
+				var mockName string
+				if nameCheck == "mock" {
+					mockName = "mock-" + strings.Split(fileName, "-")[1]
+				} else {
+					mockName = fileName
+				}
+				yamlDocs, err := read(mockPath, mockName, false)
+				if err != nil {
+					return nil, err
+				}
+				mocks, err = grpcMock.Decode(yamlDocs)
+				if err != nil {
+					return nil, err
+				}
+			}
 			res = append(res, models.TestCase{
-				ID:         j.Name,
-				GrpcReq:    spec.Request.Body,
-				GrpcMethod: spec.Request.Method,
-				GrpcResp:   spec.Response,
-				// HttpReq: models.HttpReq{
-				// 	Method:     spec.Request.Method,
-				// 	ProtoMajor: spec.Request.ProtoMajor,
-				// 	ProtoMinor: spec.Request.ProtoMinor,
-				// 	URL:        spec.Request.URL,
-				// 	Header:     grpcMock.ToHttpHeader(spec.Request.Header),
-				// 	Body:       spec.Request.Body,
-				// 	URLParams:  spec.Request.URLParams,
-				// },
-				// HttpResp: models.HttpResp{
-				// 	StatusCode: spec.Response.StatusCode,
-				// 	Header:     grpcMock.ToHttpHeader(spec.Response.Header),
-				// 	Body:       spec.Response.Body,
-				// },
+				ID: j.Name,
+				// GrpcReq:    spec.Request.Body,
+				GrpcReq: spec.Request,
+				// GrpcMethod: spec.Request.Method,
+				GrpcResp: spec.Response,
 				Noise:    noise,
-				Mocks:    doc,
+				Mocks:    mocks,
 				Captured: spec.Created,
-				Type:     "grpc",
+				Type:     string(models.GRPC_EXPORT),
 			})
 		default:
 			return res, fmt.Errorf("failed to decode the yaml. file: %s  error: Invalid kind of yaml", pkg.SanitiseInput(fileName))
 		}
 
-=======
-		var (
-			spec  = models.HttpSpec{}
-			mocks = []*proto.Mock{}
-		)
-		err := j.Spec.Decode(&spec)
-		if err != nil {
-			return nil, fmt.Errorf("failed to decode the yaml spec field of testcase. file: %s  error: %s", pkg.SanitiseInput(fileName), err.Error())
-		}
-		nameCheck := strings.Split(spec.Mocks[0], "-")[0]
-		var mockName string;
-		if(nameCheck == "mock"){
-			mockName = "mock-" + strings.Split(fileName, "-")[1]
-		} else {
-			mockName = fileName
-		}
-		if len(spec.Mocks) > 0 {
-			yamlDocs, err := read(mockPath, mockName, false)
-			if err != nil {
-				return nil, err
-			}
-			mocks, err = grpcMock.Decode(yamlDocs)
-			if err != nil {
-				return nil, err
-			}
-		}
-		// TODO: what to log when the testcase dont have any mocks. Either the testcase don't have a mock or it have but keploy is unable to read the mock yaml
-
-		noise, ok := spec.Assertions["noise"]
-		if !ok {
-			noise = []string{}
-		}
-		res = append(res, models.TestCase{
-			ID: j.Name,
-			HttpReq: models.HttpReq{
-				Method:     spec.Request.Method,
-				ProtoMajor: spec.Request.ProtoMajor,
-				ProtoMinor: spec.Request.ProtoMinor,
-				URL:        spec.Request.URL,
-				Header:     grpcMock.ToHttpHeader(spec.Request.Header),
-				Body:       spec.Request.Body,
-				URLParams:  spec.Request.URLParams,
-				Form:       spec.Request.Form,
-			},
-			HttpResp: models.HttpResp{
-				StatusCode: spec.Response.StatusCode,
-				Header:     grpcMock.ToHttpHeader(spec.Response.Header),
-				Body:       spec.Response.Body,
-				Binary:     spec.Response.Binary,
-			},
-			Noise:    noise,
-			Mocks:    mocks,
-			Captured: spec.Created,
-		})
->>>>>>> 33f2c34f
+		// =======
+		// 		var (
+		// 			spec  = models.HttpSpec{}
+		// 			mocks = []*proto.Mock{}
+		// 		)
+		// 		err := j.Spec.Decode(&spec)
+		// 		if err != nil {
+		// 			return nil, fmt.Errorf("failed to decode the yaml spec field of testcase. file: %s  error: %s", pkg.SanitiseInput(fileName), err.Error())
+		// 		}
+		// 		nameCheck := strings.Split(spec.Mocks[0], "-")[0]
+		// 		var mockName string;
+		// 		if(nameCheck == "mock"){
+		// 			mockName = "mock-" + strings.Split(fileName, "-")[1]
+		// 		} else {
+		// 			mockName = fileName
+		// 		}
+		// 		if len(spec.Mocks) > 0 {
+		// 			yamlDocs, err := read(mockPath, mockName, false)
+		// 			if err != nil {
+		// 				return nil, err
+		// 			}
+		// 			mocks, err = grpcMock.Decode(yamlDocs)
+		// 			if err != nil {
+		// 				return nil, err
+		// 			}
+		// 		}
+		// 		// TODO: what to log when the testcase dont have any mocks. Either the testcase don't have a mock or it have but keploy is unable to read the mock yaml
+
+		// 		noise, ok := spec.Assertions["noise"]
+		// 		if !ok {
+		// 			noise = []string{}
+		// 		}
+		// 		res = append(res, models.TestCase{
+		// 			ID: j.Name,
+		// 			HttpReq: models.HttpReq{
+		// 				Method:     spec.Request.Method,
+		// 				ProtoMajor: spec.Request.ProtoMajor,
+		// 				ProtoMinor: spec.Request.ProtoMinor,
+		// 				URL:        spec.Request.URL,
+		// 				Header:     grpcMock.ToHttpHeader(spec.Request.Header),
+		// 				Body:       spec.Request.Body,
+		// 				URLParams:  spec.Request.URLParams,
+		// 				Form:       spec.Request.Form,
+		// 			},
+		// 			HttpResp: models.HttpResp{
+		// 				StatusCode: spec.Response.StatusCode,
+		// 				Header:     grpcMock.ToHttpHeader(spec.Response.Header),
+		// 				Body:       spec.Response.Body,
+		// 				Binary:     spec.Response.Binary,
+		// 			},
+		// 			Noise:    noise,
+		// 			Mocks:    mocks,
+		// 			Captured: spec.Created,
+		// 		})
+		// >>>>>>> main
 	}
 	return res, nil
 }
