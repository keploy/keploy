--- conflicted
+++ resolved
@@ -189,14 +189,27 @@
 			// Decode each YAML document into models.Mock as it is read.
 			mocks, err := decodeMocks([]*yaml.NetworkTrafficDoc{doc}, ys.Logger)
 			if err != nil {
-<<<<<<< HEAD
 				utils.LogError(ys.Logger, err, "failed to decode the config mocks from yaml doc", zap.Any("session", filepath.Base(path)))
-=======
-				utils.LogError(ys.Logger, err, "failed to decode the config mocks from yaml doc", zap.String("session", filepath.Base(path)))
->>>>>>> 2a142a23
 				return nil, err
 			}
 
+			for _, mock := range mocks {
+				isFilteredMock := true
+				switch mock.Kind {
+				case "Generic":
+					isFilteredMock = false
+				case "Postgres":
+					isFilteredMock = false
+				case "Http":
+					isFilteredMock = false
+				case "Redis":
+					isFilteredMock = false
+				case "MySQL":
+					isFilteredMock = false
+				}
+				if mock.Spec.Metadata["type"] != "config" && isFilteredMock {
+					tcsMocks = append(tcsMocks, mock)
+				}
 			for _, mock := range mocks {
 				isFilteredMock := true
 				switch mock.Kind {
@@ -258,11 +271,7 @@
 			// Decode each YAML document into models.Mock as it is read.
 			mocks, err := decodeMocks([]*yaml.NetworkTrafficDoc{doc}, ys.Logger)
 			if err != nil {
-<<<<<<< HEAD
 				utils.LogError(ys.Logger, err, "failed to decode the config mocks from yaml doc", zap.Any("session", filepath.Base(path)))
-=======
-				utils.LogError(ys.Logger, err, "failed to decode the config mocks from yaml doc", zap.String("session", filepath.Base(path)))
->>>>>>> 2a142a23
 				return nil, err
 			}
 
