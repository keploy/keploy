--- conflicted
+++ resolved
@@ -282,13 +282,10 @@
 				Metadata: httpSpec.Metadata,
 				HttpReq:  &httpSpec.Request,
 				HttpResp: &httpSpec.Response,
-<<<<<<< HEAD
-				Created:  httpSpec.Created,
-=======
+
 				Created: httpSpec.Created,
 				ReqTimestampMock: httpSpec.ReqTimestampMock,
 				ResTimestampMock: httpSpec.ResTimestampMock,
->>>>>>> 483b778f
 			}
 		case models.Mongo:
 			mongoSpec := spec.MongoSpec{}
@@ -341,11 +338,6 @@
 				return nil, err
 			}
 			mock.Spec = models.MockSpec{
-<<<<<<< HEAD
-				Metadata:         genericSpec.Metadata,
-				GenericRequests:  genericSpec.PostgresRequests,
-				GenericResponses: genericSpec.PostgresResponses,
-=======
 				Metadata: PostSpec.Metadata,
 				// OutputBinary: genericSpec.Objects,
 				PostgresRequests:  PostSpec.PostgresRequests,
@@ -353,7 +345,6 @@
 				ReqTimestampMock: PostSpec.ReqTimestampMock,
 				ResTimestampMock: PostSpec.ResTimestampMock,
 
->>>>>>> 483b778f
 			}
 		case models.SQL:
 			mysqlSpec := spec.MySQLSpec{}
