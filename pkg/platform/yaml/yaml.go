--- conflicted
+++ resolved
@@ -186,7 +186,7 @@
 	return indices, nil
 }
 
-<<<<<<< HEAD
+
 func GetVariablesType(obj map[string]interface{}) map[string]map[string]string {
 	types := make(map[string]map[string]string, 0)
 	// Loop over body object and get the type of each value
@@ -586,7 +586,7 @@
 
 	fmt.Println("OpenAPI YAML has been saved to openapi_output.yaml")
 	return true
-=======
+}
 func DeleteFile(_ context.Context, logger *zap.Logger, path, name string) error {
 	filePath := filepath.Join(path, name+".yaml")
 	err := os.Remove(filePath)
@@ -604,5 +604,4 @@
 		return fmt.Errorf("failed to delete the directory: %v", err)
 	}
 	return nil
->>>>>>> e2edcf69
 }