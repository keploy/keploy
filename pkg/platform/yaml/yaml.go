package yaml

import (
	"errors"
	"fmt"
	"io"
	"io/fs"
	"os"
	"path/filepath"
	"sort"
	"strconv"
	"strings"

	"go.keploy.io/server/pkg/models"
	"go.keploy.io/server/pkg/platform"
	"go.uber.org/zap"
	yamlLib "gopkg.in/yaml.v3"
)

var Emoji = "\U0001F430" + " Keploy:"

type yaml struct {
	tcsPath  string
	mockPath string
	logger   *zap.Logger
}

func NewYamlStore(tcsPath, mockPath string, logger *zap.Logger) platform.TestCaseDB {
	return &yaml{
		tcsPath:  tcsPath,
		mockPath: mockPath,
		logger:   logger,
	}
}

// createYamlFile is used to create the yaml file along with the path directory (if does not exists)
func createYamlFile(path string, fileName string, logger *zap.Logger) (bool, error) {
	// checks id the yaml exists
	if _, err := os.Stat(filepath.Join(path, fileName+".yaml")); err != nil {
		// creates the path director if does not exists
		err = os.MkdirAll(filepath.Join(path), fs.ModePerm)
		if err != nil {
			logger.Error(Emoji+"failed to create a directory for the yaml file", zap.Error(err), zap.Any("path directory", path), zap.Any("yaml", fileName))
			return false, err
		}
		// Changes the permission of created directory to 777
		if strings.HasSuffix(path, "Keploy/tests") || strings.HasSuffix(path, "Keploy/mocks") {
			err = os.Chmod(filepath.Join(strings.TrimSuffix(strings.TrimSuffix(path, "/mocks"), "/tests")), fs.ModePerm)
			if err != nil {
				logger.Error(Emoji+"failed to change the ./Keploy directory permission", zap.Error(err), zap.Any("path directory", path), zap.Any("yaml", fileName))
				return false, err
			}
		}
		err = os.Chmod(filepath.Join(path), fs.ModePerm)
		if err != nil {
			logger.Error(Emoji+"failed to change the created directory permission", zap.Error(err), zap.Any("path directory", path), zap.Any("yaml", fileName))
			return false, err
		}

		// create the yaml file
		yamlFile, err := os.Create(filepath.Join(path, fileName+".yaml"))
		if err != nil {
			logger.Error(Emoji+"failed to create a yaml file", zap.Error(err), zap.Any("path directory", path), zap.Any("yaml", fileName))
			return false, err
		}
		// changes user permission to allow write operation on yaml file
		err = yamlFile.Chmod(fs.ModePerm)
		if err != nil {
			logger.Error(Emoji+"failed to set the permission of yaml file", zap.Error(err))
			return false, err
		}
		return true, nil
	}
	return false, nil
}

// findLastIndex returns the index for the new yaml file by reading the yaml file names in the given path directory
func findLastIndex(path string, logger *zap.Logger) (int, error) {

	dir, err := os.OpenFile(path, os.O_RDONLY, fs.FileMode(os.O_RDONLY))
	if err != nil {
		return 1, nil
	}

	files, err := dir.ReadDir(0)
	if err != nil {
		return 1, nil
	}

	lastIndex := 0
	for _, v := range files {
		fileName := filepath.Base(v.Name())
		fileNameWithoutExt := fileName[:len(fileName)-len(filepath.Ext(fileName))]
		if len(strings.Split(fileNameWithoutExt, "-")) < 1 {
			logger.Error(Emoji+"failed to decode the last sequence number from yaml test", zap.Any("for the file", fileName), zap.Any("at path", path))
			return 0, errors.New("failed to decode the last sequence number from yaml test")
		}
		indxStr := strings.Split(fileNameWithoutExt, "-")[1]
		indx, err := strconv.Atoi(indxStr)
		if err != nil {
			logger.Error(Emoji+"failed to read the sequence number from the yaml file name", zap.Error(err), zap.Any("for the file", fileName))
			return 0, err
		}
		if indx > lastIndex {
			lastIndex = indx
		}
	}
	lastIndex += 1

	return lastIndex, nil
}

// write is used to generate the yaml file for the recorded calls and writes the yaml document.
func (ys *yaml) write(path, fileName string, doc NetworkTrafficDoc) error {
	//
	isFileEmpty, err := createYamlFile(path, fileName, ys.logger)
	if err != nil {
		return err
	}
	file, err := os.OpenFile(filepath.Join(path, fileName+".yaml"), os.O_CREATE|os.O_WRONLY|os.O_APPEND, os.ModePerm)
	if err != nil {
		ys.logger.Error(Emoji+"failed to open the created yaml file", zap.Error(err), zap.Any("yaml file name", fileName))
		return err
	}

	data := []byte("---\n")
	if isFileEmpty {
		data = []byte{}
	}
	d, err := yamlLib.Marshal(&doc)
	if err != nil {
		ys.logger.Error(Emoji+"failed to marshal the recorded calls into yaml", zap.Error(err), zap.Any("yaml file name", fileName))
		return err
	}
	data = append(data, d...)

	_, err = file.Write(data)
	if err != nil {
		ys.logger.Error(Emoji+"failed to write the yaml document", zap.Error(err), zap.Any("yaml file name", fileName))
		return err
	}
	defer file.Close()

	return nil
}

// func (ys *yaml) Insert(tc *models.Mock, mocks []*models.Mock) error {
func (ys *yaml) Insert(tc *models.TestCase) error {
	// finds the recently generated testcase to derive the sequence number for the current testcase
	lastIndx, err := findLastIndex(ys.tcsPath, ys.logger)
	if err != nil {
		return err
	}

	// encode the testcase and its mocks into yaml docs
	yamlTc, yamlMocks, err := Encode(*tc, ys.logger)
	if err != nil {
		return err
	}

	// write testcase yaml
	tcName := fmt.Sprintf("test-%v", lastIndx)
	yamlTc.Name = tcName
	err = ys.write(ys.tcsPath, tcName, *yamlTc)
	if err != nil {
		ys.logger.Error(Emoji+"failed to write testcase yaml file", zap.Error(err))
		return err
	}
	ys.logger.Info("🟠 Keploy has captured test cases for the user's application.", zap.String("path", ys.tcsPath), zap.String("testcase name", tcName))
	
	// write the mock yamls
	mockName := fmt.Sprintf("mock-%v", lastIndx)
	for i, v := range yamlMocks {
<<<<<<< HEAD
		v.Name = mockName+fmt.Sprintf("-%v", i)
=======
		mockName := fmt.Sprintf("mock-%v", lastIndx)
		v.Name = mockName + fmt.Sprintf("-%v", i)
>>>>>>> 3eaaccd3
		err = ys.write(ys.mockPath, mockName, v)
		if err != nil {
			ys.logger.Error(Emoji+"failed to write the yaml for mock", zap.Any("mockId", v.Name), zap.Error(err))
			return err
		}
	}
	if len(yamlMocks) > 0 {
		ys.logger.Info("🟠 Keploy has recorded mocks for the external calls of user's application", zap.String("path", ys.mockPath), zap.String("mock name", mockName))
	}

	return nil
}

// func (ys *yaml) Read (options interface{}) ([]models.Mock,  map[string][]models.Mock, error) {
func (ys *yaml) Read(options interface{}) ([]*models.TestCase, error) {
	tcs := []*models.TestCase{}

	dir, err := os.OpenFile(ys.tcsPath, os.O_RDONLY, os.ModePerm)
	if err != nil {
		ys.logger.Error(Emoji+"failed to open the directory containing yaml testcases", zap.Error(err), zap.Any("path", ys.tcsPath))
		return nil, err
	}

	files, err := dir.ReadDir(0)
	if err != nil {
		ys.logger.Error(Emoji+"failed to read the file names of yaml testcases", zap.Error(err), zap.Any("path", ys.tcsPath))
		return nil, err
	}
	for _, j := range files {
		if filepath.Ext(j.Name()) != ".yaml" {
			continue
		}

		name := strings.TrimSuffix(j.Name(), filepath.Ext(j.Name()))
		yamlTestcase, err := read(ys.tcsPath, name)
		if err != nil {
			ys.logger.Error(Emoji+"failed to read the testcase from yaml", zap.Error(err))
			return nil, err
		}

		yamlMocks := []*NetworkTrafficDoc{}
		mockName := "mock-" + strings.Split(name, "-")[1]
		// check if mocks exists for the current testcase. read the yaml documents if mock exists.
		if _, err := os.Stat(filepath.Join(ys.mockPath, mockName+".yaml")); err == nil {
			yamlMocks, err = read(ys.mockPath, mockName)
			if err != nil {
				ys.logger.Error(Emoji+"failed to read the mocks from yaml", zap.Error(err), zap.Any("mocks for testcase", yamlTestcase[0].Name))
				return nil, err
			}
		}

		// Unmarshal the yaml doc into Testcase
		tc, err := Decode(yamlTestcase[0], yamlMocks, ys.logger)
		if err != nil {
			return nil, err
		}
		// Append the encoded testcase
		tcs = append(tcs, tc)
	}

	sort.Slice(tcs, func(i, j int) bool {
		return tcs[i].Created < tcs[j].Created
	})

	return tcs, nil
}

func read(path, name string) ([]*NetworkTrafficDoc, error) {
	file, err := os.OpenFile(filepath.Join(path, name+".yaml"), os.O_RDONLY, os.ModePerm)
	if err != nil {
		return nil, err
	}
	defer file.Close()
	decoder := yamlLib.NewDecoder(file)
	yamlDocs := []*NetworkTrafficDoc{}
	for {
		var doc NetworkTrafficDoc
		err := decoder.Decode(&doc)
		if errors.Is(err, io.EOF) {
			break
		}
		if err != nil {
			return nil, fmt.Errorf(Emoji+"failed to decode the yaml file documents. error: %v", err.Error())
		}
		// if !libMode || doc.Name == name {
		yamlDocs = append(yamlDocs, &doc)
		// }
	}
	return yamlDocs, nil
}<|MERGE_RESOLUTION|>--- conflicted
+++ resolved
@@ -166,17 +166,12 @@
 		ys.logger.Error(Emoji+"failed to write testcase yaml file", zap.Error(err))
 		return err
 	}
-	ys.logger.Info("🟠 Keploy has captured test cases for the user's application.", zap.String("path", ys.tcsPath), zap.String("testcase name", tcName))
+	ys.logger.Info(Emoji+"🟠 Keploy has captured test cases for the user's application.", zap.String("path", ys.tcsPath), zap.String("testcase name", tcName))
 	
 	// write the mock yamls
 	mockName := fmt.Sprintf("mock-%v", lastIndx)
 	for i, v := range yamlMocks {
-<<<<<<< HEAD
 		v.Name = mockName+fmt.Sprintf("-%v", i)
-=======
-		mockName := fmt.Sprintf("mock-%v", lastIndx)
-		v.Name = mockName + fmt.Sprintf("-%v", i)
->>>>>>> 3eaaccd3
 		err = ys.write(ys.mockPath, mockName, v)
 		if err != nil {
 			ys.logger.Error(Emoji+"failed to write the yaml for mock", zap.Any("mockId", v.Name), zap.Error(err))
@@ -184,7 +179,7 @@
 		}
 	}
 	if len(yamlMocks) > 0 {
-		ys.logger.Info("🟠 Keploy has recorded mocks for the external calls of user's application", zap.String("path", ys.mockPath), zap.String("mock name", mockName))
+		ys.logger.Info(Emoji+"🟠 Keploy has recorded mocks for the external calls of user's application", zap.String("path", ys.mockPath), zap.String("mock name", mockName))
 	}
 
 	return nil
