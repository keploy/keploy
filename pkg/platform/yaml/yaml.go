package yaml

import (
	"context"
	"errors"
	"fmt"
	"io"
	"io/fs"
	"net/url"
	"os"
	"path/filepath"
	"sort"
	"strconv"
	"strings"
	"sync"
	"sync/atomic"
	"time"

	"go.keploy.io/server/pkg/models"
	"go.keploy.io/server/pkg/platform"
	"go.keploy.io/server/pkg/platform/telemetry"
	"go.keploy.io/server/pkg/proxy/util"
	"go.uber.org/zap"
	yamlLib "gopkg.in/yaml.v3"
)

var Emoji = "\U0001F430" + " Keploy:"

type Yaml struct {
	TcsPath     string
	MockPath    string
	MockName    string
	TcsName     string
	Logger      *zap.Logger
	tele        *telemetry.Telemetry
	nameCounter int
	mutex       sync.RWMutex
}

func NewYamlStore(tcsPath string, mockPath string, tcsName string, mockName string, Logger *zap.Logger, tele *telemetry.Telemetry) *Yaml {
	return &Yaml{
		TcsPath:     tcsPath,
		MockPath:    mockPath,
		MockName:    mockName,
		TcsName:     tcsName,
		Logger:      Logger,
		tele:        tele,
		nameCounter: 0,
		mutex:       sync.RWMutex{},
	}
}

// findLastIndex returns the index for the new yaml file by reading the yaml file names in the given path directory
func findLastIndex(path string, Logger *zap.Logger) (int, error) {

	dir, err := os.OpenFile(path, os.O_RDONLY, fs.FileMode(os.O_RDONLY))
	if err != nil {
		return 1, nil
	}

	files, err := dir.ReadDir(0)
	if err != nil {
		return 1, nil
	}

	lastIndex := 0
	for _, v := range files {
		if v.Name() == "mocks.yaml" || v.Name() == "config.yaml" {
			continue
		}
		fileName := filepath.Base(v.Name())
		fileNameWithoutExt := fileName[:len(fileName)-len(filepath.Ext(fileName))]
		fileNameParts := strings.Split(fileNameWithoutExt, "-")
		if len(fileNameParts) != 2 || (fileNameParts[0] != "test" && fileNameParts[0] != "report") {
			continue
		}
		indxStr := fileNameParts[1]
		indx, err := strconv.Atoi(indxStr)
		if err != nil {
			continue
		}
		if indx > lastIndex {
			lastIndex = indx
		}
	}
	lastIndex += 1

	return lastIndex, nil
}

// write is used to generate the yaml file for the recorded calls and writes the yaml document.
func (ys *Yaml) Write(path, fileName string, docRead platform.KindSpecifier) error {
	//
	doc, _ := docRead.(*NetworkTrafficDoc)
	isFileEmpty, err := util.CreateYamlFile(path, fileName, ys.Logger)
	if err != nil {
		return err
	}

	yamlPath, err := util.ValidatePath(filepath.Join(path, fileName+".yaml"))
	if err != nil {
		return err
	}

	file, err := os.OpenFile(yamlPath, os.O_CREATE|os.O_WRONLY|os.O_APPEND, os.ModePerm)
	if err != nil {
		ys.Logger.Error("failed to open the created yaml file", zap.Error(err), zap.Any("yaml file name", fileName))
		return err
	}

	data := []byte("---\n")
	if isFileEmpty {
		data = []byte{}
	}
	d, err := yamlLib.Marshal(&doc)
	if err != nil {
		ys.Logger.Error("failed to marshal the recorded calls into yaml", zap.Error(err), zap.Any("yaml file name", fileName))
		return err
	}
	data = append(data, d...)

	_, err = file.Write(data)
	if err != nil {
		ys.Logger.Error("failed to write the yaml document", zap.Error(err), zap.Any("yaml file name", fileName))
		return err
	}
	defer file.Close()

	return nil
}

func containsMatchingUrl(urlMethods map[string][]string, urlStr string, requestMethod models.Method) bool {
	parsedURL, err := url.Parse(urlStr)
	if err != nil {
		return false
	}

	// Check for URL path and method
	path := parsedURL.Path
	if methods, exists := urlMethods[path]; exists {
		// Loop through the methods for this path
		for _, method := range methods {
			// If the request method matches one of the allowed methods, return true
			if string(method) == string(requestMethod) {
				return true
			}
		}
		// If the request method is not in the allowed methods, return false
		return false
	}

	return false
}

func hasBannedHeaders(object map[string]string, bannedHeaders []string) bool {
	for headerName, _ := range object {
		for _, bannedHeader := range bannedHeaders {
			if headerName == bannedHeader {
				return true
			}
		}
	}
	return false
}

func (ys *Yaml) WriteTestcase(tcRead platform.KindSpecifier, ctx context.Context, filtersRead platform.KindSpecifier) error {
	tc, ok := tcRead.(*models.TestCase)
	if !ok {
		return fmt.Errorf("%s failed to read testcase in WriteTestcase", Emoji)
	}
	filters, ok := filtersRead.(*models.Filters)

	var bypassTestCase = false

	if ok {
		if containsMatchingUrl(filters.URLMethods, tc.HttpReq.URL, tc.HttpReq.Method) {
			bypassTestCase = true
		} else if hasBannedHeaders(tc.HttpReq.Header, filters.ReqHeader) {
			bypassTestCase = true
		}
	}

	if !bypassTestCase {
		ys.tele.RecordedTestAndMocks()
		ys.mutex.Lock()
		testsTotal, ok := ctx.Value("testsTotal").(*int)
		if !ok {
			ys.Logger.Debug("failed to get testsTotal from context")
		} else {
			*testsTotal++
		}
		ys.mutex.Unlock()
		var tcsName string
		if ys.TcsName == "" {
			if tc.Name == "" {
				// finds the recently generated testcase to derive the sequence number for the current testcase
				lastIndx, err := findLastIndex(ys.TcsPath, ys.Logger)
				if err != nil {
					return err
				}
				tcsName = fmt.Sprintf("test-%v", lastIndx)
			} else {
				tcsName = tc.Name
			}
		} else {
			tcsName = ys.TcsName
		}

		// encode the testcase and its mocks into yaml docs
		yamlTc, err := EncodeTestcase(*tc, ys.Logger)
		if err != nil {
			return err
		}

		// write testcase yaml
		yamlTc.Name = tcsName
		err = ys.Write(ys.TcsPath, tcsName, yamlTc)
		if err != nil {
			ys.Logger.Error("failed to write testcase yaml file", zap.Error(err))
			return err
		}
		ys.Logger.Info("🟠 Keploy has captured test cases for the user's application.", zap.String("path", ys.TcsPath), zap.String("testcase name", tcsName))

	}
	return nil
}

func (ys *Yaml) ReadTestcase(path string, lastSeenId platform.KindSpecifier, options platform.KindSpecifier) ([]platform.KindSpecifier, error) {

	if path == "" {
		path = ys.TcsPath
	}

	tcs := []*models.TestCase{}

	_, err := os.Stat(path)
	if err != nil {
		dirNames := strings.Split(path, "/")
		suitName := ""
		if len(dirNames) > 1 {
			suitName = dirNames[len(dirNames)-2]
		}
		ys.Logger.Debug("no tests are recorded for the session", zap.String("index", suitName))
		tcsRead := make([]platform.KindSpecifier, len(tcs))
		return tcsRead, nil
	}

	dir, err := os.OpenFile(path, os.O_RDONLY, os.ModePerm)
	if err != nil {
		ys.Logger.Error("failed to open the directory containing yaml testcases", zap.Error(err), zap.Any("path", path))
		return nil, err
	}

	files, err := dir.ReadDir(0)
	if err != nil {
		ys.Logger.Error("failed to read the file names of yaml testcases", zap.Error(err), zap.Any("path", path))
		return nil, err
	}

	for _, j := range files {
		if filepath.Ext(j.Name()) != ".yaml" || strings.Contains(j.Name(), "mocks") {
			continue
		}

		name := strings.TrimSuffix(j.Name(), filepath.Ext(j.Name()))
		yamlTestcase, err := read(path, name)
		if err != nil {
			ys.Logger.Error("failed to read the testcase from yaml", zap.Error(err))
			return nil, err
		}
		// Unmarshal the yaml doc into Testcase
		tc, err := Decode(yamlTestcase[0], ys.Logger)
		if err != nil {
			return nil, err
		}
		// Append the encoded testcase
		tcs = append(tcs, tc)
	}

	sort.Slice(tcs, func(i, j int) bool {
		return tcs[i].Created < tcs[j].Created
	})
	tcsRead := make([]platform.KindSpecifier, len(tcs))
	for i, tc := range tcs {
		tcsRead[i] = tc
	}
	return tcsRead, nil
}

func read(path, name string) ([]*NetworkTrafficDoc, error) {
	file, err := os.OpenFile(filepath.Join(path, name+".yaml"), os.O_RDONLY, os.ModePerm)
	if err != nil {
		return nil, err
	}
	defer file.Close()
	decoder := yamlLib.NewDecoder(file)
	yamlDocs := []*NetworkTrafficDoc{}
	for {
		var doc NetworkTrafficDoc
		err := decoder.Decode(&doc)
		if errors.Is(err, io.EOF) {
			break
		}
		if err != nil {
			return nil, fmt.Errorf("failed to decode the yaml file documents. error: %v", err.Error())
		}
		yamlDocs = append(yamlDocs, &doc)
	}
	return yamlDocs, nil
}

func (ys *Yaml) WriteMock(mockRead platform.KindSpecifier, ctx context.Context) error {
	mock := mockRead.(*models.Mock)
	mocksTotal, ok := ctx.Value("mocksTotal").(*map[string]int)
	if !ok {
		ys.Logger.Debug("failed to get mocksTotal from context")
	}
	(*mocksTotal)[string(mock.Kind)]++
	if ctx.Value("cmd") == "mockrecord" {
		ys.tele.RecordedMock(string(mock.Kind))
	}
	if ys.MockName != "" {
		mock.Name = ys.MockName
	}

	mock.Name = fmt.Sprint("mock-", getNextID())
	mockYaml, err := EncodeMock(mock, ys.Logger)
	if err != nil {
		return err
	}

	// if mock.Name == "" {
	// 	mock.Name = "mocks"
	// }

<<<<<<< HEAD
	ys.SeparateMocksByResourceVersion(mock)

	err = ys.Write(ys.MockPath, mock.Name, mockYaml)
=======
	err = ys.Write(ys.MockPath, "mocks", mockYaml)
>>>>>>> 194fa1e3
	if err != nil {
		return err
	}

	return nil
}

func (ys *Yaml) ReadTcsMocks(tcRead platform.KindSpecifier, path string) ([]platform.KindSpecifier, error) {
	tc, readTcs := tcRead.(*models.TestCase)
	var (
		tcsMocks = make([]platform.KindSpecifier, 0)
	)

	if path == "" {
		path = ys.MockPath
	}

	mockName := "mocks"
	if ys.MockName != "" {
		mockName = ys.MockName
	}

	mockPath, err := util.ValidatePath(path + "/" + mockName + ".yaml")
	if err != nil {
		return nil, err
	}

	if _, err := os.Stat(mockPath); err == nil {

		yamls, err := read(path, mockName)
		if err != nil {
			ys.Logger.Error("failed to read the mocks from config yaml", zap.Error(err), zap.Any("session", filepath.Base(path)))
			return nil, err
		}
		mocks, err := decodeMocks(yamls, ys.Logger)
		if err != nil {
			ys.Logger.Error("failed to decode the config mocks from yaml docs", zap.Error(err), zap.Any("session", filepath.Base(path)))
			return nil, err
		}

		for _, mock := range mocks {
			if mock.Spec.Metadata["type"] != "config" {
				tcsMocks = append(tcsMocks, mock)
			}
		}
	}
	filteredMocks := make([]platform.KindSpecifier, 0)
	if !readTcs {
		return tcsMocks, nil
	}
	if tc.HttpReq.Timestamp == (time.Time{}) {
		ys.Logger.Warn("request timestamp is missing for " + tc.Name)
		return tcsMocks, nil
	}

	if tc.HttpResp.Timestamp == (time.Time{}) {
		ys.Logger.Warn("response timestamp is missing for " + tc.Name)
		return tcsMocks, nil
	}
	var entMocks, nonKeployMocks []string
	for _, readMock := range tcsMocks {
		mock := readMock.(*models.Mock)
		if mock.Version == "api.keploy-enterprise.io/v1beta1" {
			entMocks = append(entMocks, mock.Name)
		} else if mock.Version != "api.keploy.io/v1beta1" && mock.Version != "api.keploy.io/v1beta2" {
			nonKeployMocks = append(nonKeployMocks, mock.Name)
		}
		if (mock.Spec.ReqTimestampMock == (time.Time{}) || mock.Spec.ResTimestampMock == (time.Time{})) && mock.Kind != "SQL" {
			// If mock doesn't have either of one timestamp, then, logging a warning msg and appending the mock to filteredMocks to support backward compatibility.
			ys.Logger.Warn("request or response timestamp of mock is missing for " + tc.Name)
			filteredMocks = append(filteredMocks, mock)
			continue
		}

		// Checking if the mock's request and response timestamps lie between the test's request and response timestamp
		if mock.Spec.ReqTimestampMock.After(tc.HttpReq.Timestamp) && mock.Spec.ResTimestampMock.Before(tc.HttpResp.Timestamp) {
			filteredMocks = append(filteredMocks, mock)
		}
	}
	if len(entMocks) > 0 {
		ys.Logger.Warn("These mocks have been recorded with Keploy Enterprise, may not work properly with the open-source version", zap.Strings("enterprise mocks:", entMocks))
	}
	if len(nonKeployMocks) > 0 {
		ys.Logger.Warn("These mocks have not been recorded by Keploy, may not work properly with Keploy.", zap.Strings("non-keploy mocks:", nonKeployMocks))
	}

	return filteredMocks, nil

}

func (ys *Yaml) ReadConfigMocks(path string) ([]platform.KindSpecifier, error) {
	var (
		configMocks = make([]platform.KindSpecifier, 0)
	)

	if path == "" {
		path = ys.MockPath
	}

	mockName := "mocks"
	if ys.MockName != "" {
		mockName = ys.MockName
	}

	mockPath, err := util.ValidatePath(path + "/" + mockName + ".yaml")
	if err != nil {
		return nil, err
	}

	if _, err := os.Stat(mockPath); err == nil {

		yamls, err := read(path, mockName)
		if err != nil {
			ys.Logger.Error("failed to read the mocks from config yaml", zap.Error(err), zap.Any("session", filepath.Base(path)))
			return nil, err
		}
		mocks, err := decodeMocks(yamls, ys.Logger)
		if err != nil {
			ys.Logger.Error("failed to decode the config mocks from yaml docs", zap.Error(err), zap.Any("session", filepath.Base(path)))
			return nil, err
		}

		for _, mock := range mocks {
			if mock.Spec.Metadata["type"] == "config" || mock.Kind == "Postgres" {
				configMocks = append(configMocks, mock)
			}
		}
	}

	return configMocks, nil

}
func (ys *Yaml) UpdateTest(mock *models.Mock, ctx context.Context) error {
	return nil
}

func (ys *Yaml) DeleteTest(mock *models.Mock, ctx context.Context) error {
	return nil
}

<<<<<<< HEAD
func (ys *Yaml) SeparateMocksByResourceVersion(mock *models.Mock) {
	if mock == nil || mock.Spec.HttpReq == nil {
		return
	}
	if keployHeader, ok := mock.Spec.HttpReq.Header["Keploy-Header"]; ok && keployHeader != "" {
		mock.Name += "_" + keployHeader
	}
}

func (ys *Yaml) ReadResourceVersionMocks(path string) ([]platform.KindSpecifier, error) {
	var (
		configMocks = make([]platform.KindSpecifier, 0)
	)
	dir, err := os.OpenFile(path, os.O_RDONLY, os.ModePerm)
	if err != nil {
		ys.Logger.Error("failed to open the directory containing yaml testcases", zap.Error(err), zap.Any("path", path))
		return nil, err
	}

	files, err := dir.ReadDir(0)
	if err != nil {
		ys.Logger.Error("failed to read the file names of yaml testcases", zap.Error(err), zap.Any("path", path))
		return nil, err
	}
	for _, j := range files {
		if filepath.Ext(j.Name()) != ".yaml" || !strings.Contains(j.Name(), "mocks_") {
			continue
		}

		name := strings.TrimSuffix(j.Name(), filepath.Ext(j.Name()))
		yamls, err := read(path, name)
		if err != nil {
			ys.Logger.Error("failed to read the mock from yaml", zap.Error(err))
			return nil, err
		}
		mocks, err := decodeMocks(yamls, ys.Logger)
		if err != nil {
			ys.Logger.Error("failed to decode the config mocks from yaml docs", zap.Error(err), zap.Any("session", filepath.Base(path)))
			return nil, err
		}

		for _, mock := range mocks {
			if mock.Spec.Metadata["type"] != "config" {
				configMocks = append(configMocks, mock)
			}
		}
	}
	return configMocks, nil
=======
var idCounter int64 = -1

func getNextID() int64 {
	return atomic.AddInt64(&idCounter, 1)
>>>>>>> 194fa1e3
}<|MERGE_RESOLUTION|>--- conflicted
+++ resolved
@@ -333,13 +333,11 @@
 	// 	mock.Name = "mocks"
 	// }
 
-<<<<<<< HEAD
 	ys.SeparateMocksByResourceVersion(mock)
 
-	err = ys.Write(ys.MockPath, mock.Name, mockYaml)
-=======
+
 	err = ys.Write(ys.MockPath, "mocks", mockYaml)
->>>>>>> 194fa1e3
+
 	if err != nil {
 		return err
 	}
@@ -480,7 +478,7 @@
 	return nil
 }
 
-<<<<<<< HEAD
+
 func (ys *Yaml) SeparateMocksByResourceVersion(mock *models.Mock) {
 	if mock == nil || mock.Spec.HttpReq == nil {
 		return
@@ -527,12 +525,12 @@
 				configMocks = append(configMocks, mock)
 			}
 		}
-	}
-	return configMocks, nil
-=======
+    return configMocks, nil
+	}
+	
+
 var idCounter int64 = -1
 
 func getNextID() int64 {
 	return atomic.AddInt64(&idCounter, 1)
->>>>>>> 194fa1e3
 }