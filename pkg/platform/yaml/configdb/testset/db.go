--- conflicted
+++ resolved
@@ -100,15 +100,6 @@
 	return nil
 }
 
-<<<<<<< HEAD
-func (db *Db[T]) Delete(ctx context.Context, testSetID string) error {
-	err := yaml.DeleteFile(ctx, db.logger, db.path, testSetID)
-	if err != nil {
-		utils.LogError(db.logger, err, "failed to delete test-set configuration file", zap.String("testSet", testSetID))
-		return err
-	}
-	return nil
-=======
 // ReadSecret reads the secret configuration for a test set
 func (db *Db[T]) ReadSecret(ctx context.Context, testSetID string) (map[string]interface{}, error) {
 	filePath := filepath.Join(db.path, testSetID)
@@ -130,5 +121,13 @@
 	}
 
 	return secretConfig, nil
->>>>>>> ed2f86a1
+}
+
+func (db *Db[T]) Delete(ctx context.Context, testSetID string) error {
+	err := yaml.DeleteFile(ctx, db.logger, db.path, testSetID)
+	if err != nil {
+		utils.LogError(db.logger, err, "failed to delete test-set configuration file", zap.String("testSet", testSetID))
+		return err
+	}
+	return nil
 }