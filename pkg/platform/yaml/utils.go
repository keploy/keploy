package yaml

import (
	"encoding/json"
	"fmt"
	"io/fs"
	"net/http"
	"os"
	"path/filepath"
	"reflect"
	"regexp"
	"strconv"
	"strings"

	"go.keploy.io/server/pkg/models"
	"go.uber.org/zap"
)

func FlattenHttpResponse(h http.Header, body string) (map[string][]string, error) {
	m := map[string][]string{}
	for k, v := range h {
		m["header."+k] = []string{strings.Join(v, "")}
	}
	err := AddHttpBodyToMap(body, m)
	if err != nil {
		return m, err
	}
	return m, nil
}

// Flatten takes a map and returns a new one where nested maps are replaced
// by dot-delimited keys.
// examples of valid jsons - https://developer.mozilla.org/en-US/docs/Web/JavaScript/Reference/Global_Objects/JSON/parse#examples
func Flatten(j interface{}) map[string][]string {
	if j == nil {
		return map[string][]string{"": {""}}
	}
	o := make(map[string][]string)
	x := reflect.ValueOf(j)
	switch x.Kind() {
	case reflect.Map:
		m, ok := j.(map[string]interface{})
		if !ok {
			return map[string][]string{}
		}
		for k, v := range m {
			nm := Flatten(v)
			for nk, nv := range nm {
				fk := k
				if nk != "" {
					fk = fk + "." + nk
				}
				o[fk] = nv
			}
		}
	case reflect.Bool:
		o[""] = []string{strconv.FormatBool(x.Bool())}
	case reflect.Float64:
		o[""] = []string{strconv.FormatFloat(x.Float(), 'E', -1, 64)}
	case reflect.String:
		o[""] = []string{x.String()}
	case reflect.Slice:
		child, ok := j.([]interface{})
		if !ok {
			return map[string][]string{}
		}
		for _, av := range child {
			nm := Flatten(av)
			for nk, nv := range nm {
				if ov, exists := o[nk]; exists {
					o[nk] = append(ov, nv...)
				} else {
					o[nk] = nv
				}
			}
		}
	default:
		fmt.Println(Emoji, "found invalid value in json", j, x.Kind())
	}
	return o
}

func AddHttpBodyToMap(body string, m map[string][]string) error {
	// add body
	if json.Valid([]byte(body)) {
		var result interface{}

		err := json.Unmarshal([]byte(body), &result)
		if err != nil {
			return err
		}
		j := Flatten(result)
		for k, v := range j {
			nk := "body"
			if k != "" {
				nk = nk + "." + k
			}
			m[nk] = v
		}
	} else {
		// add it as raw text
		m["body"] = []string{body}
	}
	return nil
}

func FindNoisyFields(m map[string][]string, comparator func(string, []string) bool) []string {
	var noise []string
	for k, v := range m {
		if comparator(k, v) {
			noise = append(noise, k)
		}
	}
	return noise
}

func CompareHeaders(h1 http.Header, h2 http.Header, res *[]models.HeaderResult, noise map[string]string) bool {
	if res == nil {
		return false
	}
	match := true
	_, isHeaderNoisy := noise["header"]
	for k, v := range h1 {
		_, isNoisy := noise[k]
		isNoisy = isNoisy || isHeaderNoisy
		val, ok := h2[k]
		if !isNoisy {
			if !ok {
				if checkKey(res, k) {
					*res = append(*res, models.HeaderResult{
						Normal: false,
						Expected: models.Header{
							Key:   k,
							Value: v,
						},
						Actual: models.Header{
							Key:   k,
							Value: nil,
						},
					})
				}

				match = false
				continue
			}
			if len(v) != len(val) {
				if checkKey(res, k) {
					*res = append(*res, models.HeaderResult{
						Normal: false,
						Expected: models.Header{
							Key:   k,
							Value: v,
						},
						Actual: models.Header{
							Key:   k,
							Value: val,
						},
					})
				}
				match = false
				continue
			}
			for i, e := range v {
				if val[i] != e {
					if checkKey(res, k) {
						*res = append(*res, models.HeaderResult{
							Normal: false,
							Expected: models.Header{
								Key:   k,
								Value: v,
							},
							Actual: models.Header{
								Key:   k,
								Value: val,
							},
						})
					}
					match = false
					continue
				}
			}
		}
		if checkKey(res, k) {
			*res = append(*res, models.HeaderResult{
				Normal: true,
				Expected: models.Header{
					Key:   k,
					Value: v,
				},
				Actual: models.Header{
					Key:   k,
					Value: val,
				},
			})
		}
	}
	for k, v := range h2 {
		_, isNoisy := noise[k]
		isNoisy = isNoisy || isHeaderNoisy
		val, ok := h1[k]
		if isNoisy && checkKey(res, k) {
			*res = append(*res, models.HeaderResult{
				Normal: true,
				Expected: models.Header{
					Key:   k,
					Value: val,
				},
				Actual: models.Header{
					Key:   k,
					Value: v,
				},
			})
			continue
		}
		if !ok {
			if checkKey(res, k) {
				*res = append(*res, models.HeaderResult{
					Normal: false,
					Expected: models.Header{
						Key:   k,
						Value: nil,
					},
					Actual: models.Header{
						Key:   k,
						Value: v,
					},
				})
			}

			match = false
		}
	}
	return match
}

func checkKey(res *[]models.HeaderResult, key string) bool {
	for _, v := range *res {
		if key == v.Expected.Key {
			return false
		}
	}
	return true
}

func Contains(elems []string, v string) bool {
	for _, s := range elems {
		if v == s {
			return true
		}
	}
	return false
}

func NewSessionIndex(path string, Logger *zap.Logger) (string, error) {
	indx := 0
	dir, err := os.OpenFile(path, os.O_RDONLY, fs.FileMode(os.O_RDONLY))
	if err != nil {
		Logger.Debug("creating a folder for the keploy generated testcases", zap.Error(err))
		return fmt.Sprintf("%s%v", models.TestSetPattern,  indx), nil
	}

	files, err := dir.ReadDir(0)
	if err != nil {
		return "", err
	}

	for _, v := range files {
		// fmt.Println("name for the file", v.Name())
		fileName := filepath.Base(v.Name())
		fileNamePackets := strings.Split(fileName, "-")
		if len(fileNamePackets) == 3 {
			fileIndx, err := strconv.Atoi(fileNamePackets[2])
			if err != nil {
				Logger.Debug("failed to convert the index string to integer", zap.Error(err))
				continue
			}
			if indx < fileIndx+1 {
				indx = fileIndx + 1
			}
		}
	}
	return fmt.Sprintf("%s%v", models.TestSetPattern, indx), nil
}

func ReadSessionIndices(path string, Logger *zap.Logger) ([]string, error) {
	indices := []string{}
	dir, err := os.OpenFile(path, os.O_RDONLY, fs.FileMode(os.O_RDONLY))
	if err != nil {
		Logger.Debug("creating a folder for the keploy generated testcases", zap.Error(err))
		return indices, nil
	}

	files, err := dir.ReadDir(0)
	if err != nil {
		return indices, err
	}

	for _, v := range files {
		// Define the regular expression pattern
<<<<<<< HEAD
		pattern := fmt.Sprintf(`^%s\d{1,}$`, models.TestSetPattern)
		// `^test-set-\d{1,}$`
=======
		pattern := fmt.Sprintf(`^%s\d{1,}$`, models.TestSetPattern) 
>>>>>>> 4ad57f6f

		// Compile the regular expression
		regex, err := regexp.Compile(pattern)
		if err != nil {
			return indices, err
		}

		// Check if the string matches the pattern
		if regex.MatchString(v.Name()) {
			indices = append(indices, v.Name())
		}
	}
	return indices, nil
}

<|MERGE_RESOLUTION|>--- conflicted
+++ resolved
@@ -297,12 +297,7 @@
 
 	for _, v := range files {
 		// Define the regular expression pattern
-<<<<<<< HEAD
 		pattern := fmt.Sprintf(`^%s\d{1,}$`, models.TestSetPattern)
-		// `^test-set-\d{1,}$`
-=======
-		pattern := fmt.Sprintf(`^%s\d{1,}$`, models.TestSetPattern) 
->>>>>>> 4ad57f6f
 
 		// Compile the regular expression
 		regex, err := regexp.Compile(pattern)
