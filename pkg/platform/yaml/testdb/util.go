package testdb

import (
	"encoding/json"
	"errors"
	"fmt"
	"net/http"
	"net/url"
	"reflect"
	"regexp"
	"strconv"
	"strings"

	"go.keploy.io/server/v2/pkg"
	"go.keploy.io/server/v2/pkg/models"
	"go.keploy.io/server/v2/pkg/platform/yaml"
	"go.keploy.io/server/v2/utils"
	"go.uber.org/zap"
	yamlLib "gopkg.in/yaml.v3"
)

func EncodeTestcase(tc models.TestCase, logger *zap.Logger) (*yaml.NetworkTrafficDoc, error) {
	logger.Debug("Starting test case encoding",
		zap.String("kind", string(tc.Kind)),
		zap.String("name", tc.Name))

	doc := &yaml.NetworkTrafficDoc{
		Version: tc.Version,
		Kind:    tc.Kind,
		Name:    tc.Name,
	}
<<<<<<< HEAD
	// find noisy fields
	respBody, err2 := flattenHTTPResponseBody(tc.HTTPResp.Body)
	respHeaders, err1 := flattenHTTPResponseHeaders(pkg.ToHTTPHeader(tc.HTTPResp.Header))
	if err1 != nil {
		msg := "error in flattening http response"
		utils.LogError(logger, err1, msg)
	}
	if err2 != nil {
		msg := "error in flattening http response"
		utils.LogError(logger, err2, msg)
	}
	noise := tc.Noise

	if tc.Name == "" {
		noiseFieldsFound := []string{}
		// handle the noise fields if the body
		noiseFieldsFound = append(noiseFieldsFound, FindNoisyFields(respBody, func(k string, vals []string) bool {
			// check if k is date
			for _, v := range vals {
				if pkg.IsTime(v) || pkg.IsUUID(v) || pkg.IsJWT(v) {
					return true
				}
			}

			// maybe we need to concatenate the values
			return pkg.IsTime(strings.Join(vals, ", "))
		})...)

		// handle the time and date and for the headers
		noiseFieldsFound = append(noiseFieldsFound, FindNoisyFields(respHeaders, func(k string, vals []string) bool {
			// check if k is date
			for _, v := range vals {
				if pkg.IsTime(v) {
					return true
=======

	var noise map[string][]string
	switch tc.Kind {
	case models.HTTP:
		respType := models.HTTPResponseJSON
		isXML := utils.IsXMLResponse(&tc.HTTPResp)
		if isXML {
			respType = models.HTTPResponseXML
		}
		doc.RespType = respType

		logger.Debug("Encoding HTTP test case")
		doc.Curl = pkg.MakeCurlCommand(tc.HTTPReq)

		// find noisy fields only for HTTP responses
		m, err := FlattenHTTPResponse(pkg.ToHTTPHeader(tc.HTTPResp.Header), tc.HTTPResp.Body)
		if err != nil {
			msg := "error in flattening http response"
			utils.LogError(logger, err, msg)
		}
		noise = tc.Noise

		if tc.Name == "" {
			noiseFieldsFound := FindNoisyFields(m, func(_ string, vals []string) bool {
				// check if k is date
				for _, v := range vals {
					if pkg.IsTime(v) {
						return true
					}
>>>>>>> b3ae26b3
				}

<<<<<<< HEAD
			// maybe we need to concatenate the values
			return pkg.IsTime(strings.Join(vals, ", "))
		})...)

		// handl dynimac headers
		dynamicHeaders := map[string]bool{
			"header.etag":         true,
			"header.x-request-id": true,
			"header.x-csrf-token": true,
		}
		noiseFieldsFound = append(noiseFieldsFound, FindNoisyFields(respHeaders, func(k string, vals []string) bool {
			lowerK := strings.ToLower(k)
			if _, found := dynamicHeaders[lowerK]; found {
				return true
			}
			// handle if the set-cookie has expires field
			if lowerK == "header.set-cookie" {
				for _, cookie := range vals {
					lowerCookie := strings.ToLower(cookie)
					if strings.Contains(lowerCookie, "expires") {
						return true
					}
				}
			}
			return false
		})...)
		// handle noise fields found
		for _, v := range noiseFieldsFound {
			noise[v] = []string{}
=======
				// maybe we need to concatenate the values
				return pkg.IsTime(strings.Join(vals, ", "))
			})

			for _, v := range noiseFieldsFound {
				noise[v] = []string{}
			}
>>>>>>> b3ae26b3
		}

		switch respType {
		case models.HTTPResponseXML:
			m, err := utils.XMLToMap(tc.HTTPResp.Body)
			if err != nil {
				utils.LogError(logger, err, "failed to convert xml to map")
				return nil, err
			}
			err = doc.Spec.Encode(models.XMLSchema{
				Request: tc.HTTPReq,
				Response: models.XMLResp{
					Body:          m,
					StatusCode:    tc.HTTPResp.StatusCode,
					Header:        tc.HTTPResp.Header,
					StatusMessage: tc.HTTPResp.StatusMessage,
					ProtoMajor:    tc.HTTPResp.ProtoMajor,
					ProtoMinor:    tc.HTTPResp.ProtoMinor,
					Binary:        tc.HTTPResp.Binary,
					Timestamp:     tc.HTTPResp.Timestamp,
				},
				Created: tc.Created,
				Assertions: map[string]interface{}{
					"noise": noise,
				},
			})
			if err != nil {
				utils.LogError(logger, err, "failed to encode testcase into a yaml doc")
				return nil, err
			}
		case models.HTTPResponseJSON:
			err := doc.Spec.Encode(models.HTTPSchema{
				Request:  tc.HTTPReq,
				Response: tc.HTTPResp,
				Created:  tc.Created,
				Assertions: map[string]interface{}{
					"noise": noise,
				},
			})
			if err != nil {
				utils.LogError(logger, err, "failed to encode testcase into a yaml doc")
				return nil, err
			}
		}
	case models.GRPC_EXPORT:
		logger.Debug("Encoding gRPC test case")
		// For gRPC, use the noise directly from the test case
		noise = tc.Noise

		// Create a YAML node for the gRPC schema
		grpcSpec := models.GrpcSpec{
			GrpcReq:  tc.GrpcReq,
			GrpcResp: tc.GrpcResp,
			Created:  tc.Created,
			Assertions: map[string]interface{}{
				"noise": noise,
			},
		}

		logger.Debug("gRPC schema created",
			zap.Any("request_headers", grpcSpec.GrpcReq.Headers),
			zap.Any("response_headers", grpcSpec.GrpcResp.Headers),
			zap.Int("request_body_length", len(grpcSpec.GrpcReq.Body.DecodedData)),
			zap.Int("response_body_length", len(grpcSpec.GrpcResp.Body.DecodedData)))

		// Create a new YAML node and encode the gRPC schema
		var node yamlLib.Node
		err := node.Encode(grpcSpec)
		if err != nil {
			utils.LogError(logger, err, "failed to encode gRPC schema to YAML node")
			return nil, err
		}

		// Set the node as the spec
		doc.Spec = node
		logger.Debug("Successfully encoded gRPC test case")
	default:
		utils.LogError(logger, nil, "failed to marshal the testcase into yaml due to invalid kind of testcase")
		return nil, errors.New("type of testcases is invalid")
	}
	return doc, nil
}

func FindNoisyFields(m map[string][]string, comparator func(string, []string) bool) []string {
	var noise []string
	for k, v := range m {
		if comparator(k, v) {
			noise = append(noise, k)
		}
	}
	return noise
}

func FlattenHTTPResponse(h http.Header, body string) (map[string][]string, error) {
	m := map[string][]string{}
	for k, v := range h {
		m["header."+k] = []string{strings.Join(v, "")}
	}
	err := AddHTTPBodyToMap(body, m)
	if err != nil {
		return m, err
	}
	return m, nil
}

func flattenHTTPResponseHeaders(h http.Header) (map[string][]string, error) {
	m := map[string][]string{}
	for k, v := range h {
		m["header."+k] = []string{strings.Join(v, "")}
	}
	return m, nil
}

func flattenHTTPResponseBody(body string) (map[string][]string, error) {
	m := map[string][]string{}
	err := AddHTTPBodyToMap(body, m)
	if err != nil {
		return m, err
	}
	return m, nil
}

func AddHTTPBodyToMap(body string, m map[string][]string) error {
	// add body
	if json.Valid([]byte(body)) {
		var result interface{}

		err := json.Unmarshal([]byte(body), &result)
		if err != nil {
			return err
		}
		j := Flatten(result)
		for k, v := range j {
			nk := "body"
			if k != "" {
				nk = nk + "." + k
			}
			m[nk] = v
		}
	} else {
		// add it as raw text
		m["body"] = []string{body}
	}
	return nil
}

// Flatten takes a map and returns a new one where nested maps are replaced
// by dot-delimited keys.
// examples of valid jsons - https://developer.mozilla.org/en-US/docs/Web/JavaScript/Reference/Global_Objects/JSON/parse#examples
func Flatten(j interface{}) map[string][]string {
	if j == nil {
		return map[string][]string{"": {""}}
	}
	o := make(map[string][]string)
	x := reflect.ValueOf(j)
	switch x.Kind() {
	case reflect.Map:
		m, ok := j.(map[string]interface{})
		if !ok {
			return map[string][]string{}
		}
		for k, v := range m {
			nm := Flatten(v)
			for nk, nv := range nm {
				fk := k
				if nk != "" {
					fk = fk + "." + nk
				}
				o[fk] = nv
			}
		}
	case reflect.Bool:
		o[""] = []string{strconv.FormatBool(x.Bool())}
	case reflect.Float64:
		o[""] = []string{strconv.FormatFloat(x.Float(), 'E', -1, 64)}
	case reflect.String:
		o[""] = []string{x.String()}
	case reflect.Slice:
		child, ok := j.([]interface{})
		if !ok {
			return map[string][]string{}
		}
		for _, av := range child {
			nm := Flatten(av)
			for nk, nv := range nm {
				if ov, exists := o[nk]; exists {
					o[nk] = append(ov, nv...)
				} else {
					o[nk] = nv
				}
			}
		}
	default:
		fmt.Println(utils.Emoji, "found invalid value in json", j, x.Kind())
	}
	return o
}

func ContainsMatchingURL(urlMethods []string, urlStr string, requestURL string, requestMethod models.Method) (bool, error) {
	urlMatched := false
	parsedURL, err := url.Parse(requestURL)
	if err != nil {
		return false, err
	}

	// Check for URL path and method
	regex, err := regexp.Compile(urlStr)
	if err != nil {
		return false, err
	}

	urlMatch := regex.MatchString(parsedURL.Path)

	if urlMatch && len(urlStr) != 0 {
		urlMatched = true
	}

	if len(urlMethods) != 0 && urlMatched {
		urlMatched = false
		for _, method := range urlMethods {
			if string(method) == string(requestMethod) {
				urlMatched = true
			}
		}
	}

	return urlMatched, nil
}

func HasBannedHeaders(object map[string]string, bannedHeaders map[string]string) (bool, error) {
	for headerName, headerNameValue := range object {
		for bannedHeaderName, bannedHeaderValue := range bannedHeaders {
			regex, err := regexp.Compile(headerName)
			if err != nil {
				return false, err
			}

			headerNameMatch := regex.MatchString(bannedHeaderName)
			regex, err = regexp.Compile(bannedHeaderValue)
			if err != nil {
				return false, err
			}
			headerValueMatch := regex.MatchString(headerNameValue)
			if headerNameMatch && headerValueMatch {
				return true, nil
			}
		}
	}
	return false, nil
}

func Decode(yamlTestcase *yaml.NetworkTrafficDoc, logger *zap.Logger) (*models.TestCase, error) {
	tc := models.TestCase{
		Version: yamlTestcase.Version,
		Kind:    yamlTestcase.Kind,
		Name:    yamlTestcase.Name,
		Curl:    yamlTestcase.Curl,
	}

	switch tc.Kind {
	case models.HTTP:

		// added this condition for backward compatibility
		if yamlTestcase.RespType == "" {
			yamlTestcase.RespType = models.HTTPResponseJSON
		}

		switch yamlTestcase.RespType {
		case models.HTTPResponseJSON:

			httpSpec := models.HTTPSchema{}
			err := yamlTestcase.Spec.Decode(&httpSpec)
			if err != nil {
				utils.LogError(logger, err, "failed to unmarshal a yaml doc into the http testcase")
				return nil, err
			}
			tc.Created = httpSpec.Created
			tc.HTTPReq = httpSpec.Request
			tc.HTTPResp = httpSpec.Response
			tc.Noise = map[string][]string{}
			switch reflect.ValueOf(httpSpec.Assertions["noise"]).Kind() {
			case reflect.Map:
				for k, v := range httpSpec.Assertions["noise"].(map[string]interface{}) {
					tc.Noise[k] = []string{}
					for _, val := range v.([]interface{}) {
						tc.Noise[k] = append(tc.Noise[k], val.(string))
					}
				}
			case reflect.Slice:
				for _, v := range httpSpec.Assertions["noise"].([]interface{}) {
					tc.Noise[v.(string)] = []string{}
				}
			}
		case models.HTTPResponseXML:
			xmlSpec := models.XMLSchema{}
			err := yamlTestcase.Spec.Decode(&xmlSpec)
			if err != nil {
				utils.LogError(logger, err, "failed to unmarshal a yaml doc into the xml testcase")
				return nil, err
			}
			tc.Created = xmlSpec.Created
			tc.HTTPReq = xmlSpec.Request
			tc.XMLResp = xmlSpec.Response
			tc.Noise = map[string][]string{}
			switch reflect.ValueOf(xmlSpec.Assertions["noise"]).Kind() {
			case reflect.Map:
				for k, v := range xmlSpec.Assertions["noise"].(map[string]interface{}) {
					tc.Noise[k] = []string{}
					for _, val := range v.([]interface{}) {
						tc.Noise[k] = append(tc.Noise[k], val.(string))
					}
				}
			case reflect.Slice:
				for _, v := range xmlSpec.Assertions["noise"].([]interface{}) {
					tc.Noise[v.(string)] = []string{}
				}
			}
		}
	case models.GRPC_EXPORT:
		grpcSpec := models.GrpcSpec{}
		err := yamlTestcase.Spec.Decode(&grpcSpec)
		if err != nil {
			utils.LogError(logger, err, "failed to unmarshal a yaml doc into the gRPC testcase")
			return nil, err
		}
		tc.Created = grpcSpec.Created
		tc.GrpcReq = grpcSpec.GrpcReq
		tc.GrpcResp = grpcSpec.GrpcResp
		tc.Noise = map[string][]string{}
		switch reflect.ValueOf(grpcSpec.Assertions["noise"]).Kind() {
		case reflect.Map:
			for k, v := range grpcSpec.Assertions["noise"].(map[string]interface{}) {
				tc.Noise[k] = []string{}
				if reflect.TypeOf(v) == reflect.TypeOf([]interface{}{}) {
					for _, val := range v.([]interface{}) {
						tc.Noise[k] = append(tc.Noise[k], fmt.Sprint(val))
					}
				}
			}
		}
	default:
		utils.LogError(logger, nil, "failed to unmarshal the testcase into yaml due to invalid kind of testcase")
		return nil, errors.New("type of testcases is invalid")
	}
	return &tc, nil
}<|MERGE_RESOLUTION|>--- conflicted
+++ resolved
@@ -29,42 +29,6 @@
 		Kind:    tc.Kind,
 		Name:    tc.Name,
 	}
-<<<<<<< HEAD
-	// find noisy fields
-	respBody, err2 := flattenHTTPResponseBody(tc.HTTPResp.Body)
-	respHeaders, err1 := flattenHTTPResponseHeaders(pkg.ToHTTPHeader(tc.HTTPResp.Header))
-	if err1 != nil {
-		msg := "error in flattening http response"
-		utils.LogError(logger, err1, msg)
-	}
-	if err2 != nil {
-		msg := "error in flattening http response"
-		utils.LogError(logger, err2, msg)
-	}
-	noise := tc.Noise
-
-	if tc.Name == "" {
-		noiseFieldsFound := []string{}
-		// handle the noise fields if the body
-		noiseFieldsFound = append(noiseFieldsFound, FindNoisyFields(respBody, func(k string, vals []string) bool {
-			// check if k is date
-			for _, v := range vals {
-				if pkg.IsTime(v) || pkg.IsUUID(v) || pkg.IsJWT(v) {
-					return true
-				}
-			}
-
-			// maybe we need to concatenate the values
-			return pkg.IsTime(strings.Join(vals, ", "))
-		})...)
-
-		// handle the time and date and for the headers
-		noiseFieldsFound = append(noiseFieldsFound, FindNoisyFields(respHeaders, func(k string, vals []string) bool {
-			// check if k is date
-			for _, v := range vals {
-				if pkg.IsTime(v) {
-					return true
-=======
 
 	var noise map[string][]string
 	switch tc.Kind {
@@ -81,61 +45,54 @@
 
 		// find noisy fields only for HTTP responses
 		m, err := FlattenHTTPResponse(pkg.ToHTTPHeader(tc.HTTPResp.Header), tc.HTTPResp.Body)
-		if err != nil {
+		respHeaders, headerErr := flattenHTTPResponseHeaders(pkg.ToHTTPHeader(tc.HTTPResp.Header))
+		if err != nil || headerErr != nil {
 			msg := "error in flattening http response"
 			utils.LogError(logger, err, msg)
 		}
-		noise = tc.Noise
+		noise := tc.Noise
 
 		if tc.Name == "" {
-			noiseFieldsFound := FindNoisyFields(m, func(_ string, vals []string) bool {
-				// check if k is date
+			// noise detection for Time, UUID, JWT
+			noiseFieldsFound := FindNoisyFields(m, func(k string, vals []string) bool {
+				// check for time, UUID, or JWT in values
 				for _, v := range vals {
-					if pkg.IsTime(v) {
+					if pkg.IsTime(v) || pkg.IsUUID(v) || pkg.IsJWT(v) {
 						return true
 					}
->>>>>>> b3ae26b3
-				}
-
-<<<<<<< HEAD
-			// maybe we need to concatenate the values
-			return pkg.IsTime(strings.Join(vals, ", "))
-		})...)
-
-		// handl dynimac headers
-		dynamicHeaders := map[string]bool{
-			"header.etag":         true,
-			"header.x-request-id": true,
-			"header.x-csrf-token": true,
-		}
-		noiseFieldsFound = append(noiseFieldsFound, FindNoisyFields(respHeaders, func(k string, vals []string) bool {
-			lowerK := strings.ToLower(k)
-			if _, found := dynamicHeaders[lowerK]; found {
-				return true
-			}
-			// handle if the set-cookie has expires field
-			if lowerK == "header.set-cookie" {
-				for _, cookie := range vals {
-					lowerCookie := strings.ToLower(cookie)
-					if strings.Contains(lowerCookie, "expires") {
-						return true
-					}
-				}
-			}
-			return false
-		})...)
-		// handle noise fields found
-		for _, v := range noiseFieldsFound {
-			noise[v] = []string{}
-=======
+				}
+
 				// maybe we need to concatenate the values
 				return pkg.IsTime(strings.Join(vals, ", "))
 			})
 
+			// Add dynamic header detection
+			dynamicHeaders := map[string]bool{
+				"header.etag":         true,
+				"header.x-request-id": true,
+				"header.x-csrf-token": true,
+			}
+
+			noiseFieldsFound = append(noiseFieldsFound, FindNoisyFields(respHeaders, func(k string, vals []string) bool {
+				lowerK := strings.ToLower(k)
+				if _, found := dynamicHeaders[lowerK]; found {
+					return true
+				}
+				// handle if the set-cookie has expires field
+				if lowerK == "header.set-cookie" {
+					for _, cookie := range vals {
+						lowerCookie := strings.ToLower(cookie)
+						if strings.Contains(lowerCookie, "expires") {
+							return true
+						}
+					}
+				}
+				return false
+			})...)
+
 			for _, v := range noiseFieldsFound {
 				noise[v] = []string{}
 			}
->>>>>>> b3ae26b3
 		}
 
 		switch respType {
@@ -249,15 +206,6 @@
 	return m, nil
 }
 
-func flattenHTTPResponseBody(body string) (map[string][]string, error) {
-	m := map[string][]string{}
-	err := AddHTTPBodyToMap(body, m)
-	if err != nil {
-		return m, err
-	}
-	return m, nil
-}
-
 func AddHTTPBodyToMap(body string, m map[string][]string) error {
 	// add body
 	if json.Valid([]byte(body)) {
