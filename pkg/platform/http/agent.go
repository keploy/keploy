// Package http contains the client side code to communicate with the agent server
package http

import (
	"bytes"
	"context"
	"crypto/rand"
	_ "embed" // necessary for embedding
	"encoding/gob"
	"encoding/hex"
	"encoding/json"
	"errors"
	"fmt"
	"io"
	"log"
	"net/http"
	"os"
	"os/exec"
	"regexp"
	"runtime"
	"strconv"
	"strings"
	"sync"
	"syscall"
	"time"

	"go.keploy.io/server/v2/config"
	ptls "go.keploy.io/server/v2/pkg/agent/proxy/tls"
	"go.keploy.io/server/v2/pkg/client/app"
	"go.keploy.io/server/v2/pkg/models"
	kdocker "go.keploy.io/server/v2/pkg/platform/docker"
	agentUtils "go.keploy.io/server/v2/pkg/platform/http/utils"
	"go.keploy.io/server/v2/utils"
	"go.uber.org/zap"
	"golang.org/x/sync/errgroup"
)

type AgentClient struct {
	logger       *zap.Logger
	dockerClient kdocker.Client //embedding the docker client to transfer the docker client methods to the core object
	apps         sync.Map
	client       http.Client
	conf         *config.Config
	agentCmd     *exec.Cmd // Track the agent process
	mu           sync.Mutex
	agentCancel  context.CancelFunc // Function to cancel the agent context
}

// var initStopScript []byte

func New(logger *zap.Logger, client kdocker.Client, c *config.Config) *AgentClient {

	return &AgentClient{
		logger:       logger,
		dockerClient: client,
		client:       http.Client{},
		conf:         c,
	}
}

func (a *AgentClient) GetIncoming(ctx context.Context, id uint64, opts models.IncomingOptions) (<-chan *models.TestCase, error) {
	requestBody := models.IncomingReq{
		IncomingOptions: opts,
		ClientID:        id,
	}

	requestJSON, err := json.Marshal(requestBody)
	if err != nil {
		utils.LogError(a.logger, err, "failed to marshal request body for incoming request")
		return nil, fmt.Errorf("error marshaling request body for incoming request: %s", err.Error())
	}

	req, err := http.NewRequestWithContext(ctx, "POST", fmt.Sprintf("http://localhost:%d/agent/incoming", a.conf.Agent.Port), bytes.NewBuffer(requestJSON))
	if err != nil {
		utils.LogError(a.logger, err, "failed to create request for incoming request")
		return nil, fmt.Errorf("error creating request for incoming request: %s", err.Error())
	}
	req.Header.Set("Content-Type", "application/json")

	// Make the HTTP request
	res, err := a.client.Do(req)
	if err != nil {
		return nil, fmt.Errorf("failed to get incoming: %s", err.Error())
	}

	// Ensure response body is closed when we're done
	go func() {
		<-ctx.Done()
		if res.Body != nil {
			err = res.Body.Close()
			if err != nil {
				utils.LogError(a.logger, err, "failed to close response body for incoming request")
			}
		}
	}()

	// Create a channel to stream TestCase data
	tcChan := make(chan *models.TestCase)

	go func() {
		defer func() {
			fmt.Println("Closing the test case channel")
			close(tcChan)
		}()
		defer func() {
			err := res.Body.Close()
			if err != nil {
				utils.LogError(a.logger, err, "failed to close response body for incoming request")
			}
		}()

		decoder := json.NewDecoder(res.Body)

		for {
			var testCase models.TestCase
			if err := decoder.Decode(&testCase); err != nil {
				if err == io.EOF || err == io.ErrUnexpectedEOF {
					// End of the stream
					break
				}
				utils.LogError(a.logger, err, "failed to decode test case from stream")
				break
			}

			select {
			case <-ctx.Done():
				// If the context is done, exit the loop
				return
			case tcChan <- &testCase:
				// Send the decoded test case to the channel
			}
		}
	}()

	return tcChan, nil
}

func (a *AgentClient) GetOutgoing(ctx context.Context, id uint64, opts models.OutgoingOptions) (<-chan *models.Mock, error) {
	requestBody := models.OutgoingReq{
		OutgoingOptions: opts,
		ClientID:        id,
	}

	requestJSON, err := json.Marshal(requestBody)
	if err != nil {
		utils.LogError(a.logger, err, "failed to marshal request body for mock outgoing")
		return nil, fmt.Errorf("error marshaling request body for mock outgoing: %s", err.Error())
	}

	req, err := http.NewRequestWithContext(ctx, "POST", fmt.Sprintf("http://localhost:%d/agent/outgoing", a.conf.Agent.Port), bytes.NewBuffer(requestJSON))
	if err != nil {
		utils.LogError(a.logger, err, "failed to create request for mock outgoing")
		return nil, fmt.Errorf("error creating request for mock outgoing: %s", err.Error())
	}
	req.Header.Set("Content-Type", "application/json")

	// Make the HTTP request
	res, err := a.client.Do(req)
	if err != nil {
		return nil, fmt.Errorf("failed to get outgoing response: %s", err.Error())
	}

	mockChan := make(chan *models.Mock)

	grp, ok := ctx.Value(models.ErrGroupKey).(*errgroup.Group)
	if !ok {
		return nil, fmt.Errorf("failed to get errorgroup from the context")
	}

	grp.Go(func() error {
		defer func() {
			fmt.Println("closing the mock channel")
			close(mockChan)
		}()
		defer func() {
			err := res.Body.Close()
			if err != nil {
				utils.LogError(a.logger, err, "failed to close response body for getoutgoing")
			}
		}()

		decoder := gob.NewDecoder(res.Body)

		for {
			var mock models.Mock
			if err := decoder.Decode(&mock); err != nil {
				if err == io.EOF || err == io.ErrUnexpectedEOF {
					// End of the stream
					break
				}
				utils.LogError(a.logger, err, "failed to decode mock from stream")
				break
			}

			select {
			case <-ctx.Done():
				// If the context is done, exit the loop
				return nil
			case mockChan <- &mock:
				// Send the decoded mock to the channel
			}
		}
		return nil
	})

	return mockChan, nil
}

func (a *AgentClient) MockOutgoing(ctx context.Context, id uint64, opts models.OutgoingOptions) error {
	// make a request to the server to mock outgoing
	requestBody := models.OutgoingReq{
		OutgoingOptions: opts,
		ClientID:        id,
	}

	requestJSON, err := json.Marshal(requestBody)
	if err != nil {
		utils.LogError(a.logger, err, "failed to marshal request body for mock outgoing")
		return fmt.Errorf("error marshaling request body for mock outgoing: %s", err.Error())
	}

	// mock outgoing request
	req, err := http.NewRequestWithContext(ctx, "POST", fmt.Sprintf("http://localhost:%d/agent/mock", a.conf.Agent.Port), bytes.NewBuffer(requestJSON))
	if err != nil {
		utils.LogError(a.logger, err, "failed to create request for mock outgoing")
		return fmt.Errorf("error creating request for mock outgoing: %s", err.Error())
	}
	req.Header.Set("Content-Type", "application/json")

	// Make the HTTP request
	res, err := a.client.Do(req)
	if err != nil {
		return fmt.Errorf("failed to send request for mockOutgoing: %s", err.Error())
	}

	var mockResp models.AgentResp
	err = json.NewDecoder(res.Body).Decode(&mockResp)
	if err != nil {
		return fmt.Errorf("failed to decode response body for mock outgoing: %s", err.Error())
	}

	if mockResp.Error != nil {
		return mockResp.Error
	}

	return nil

}

func (a *AgentClient) SetMocks(ctx context.Context, id uint64, filtered []*models.Mock, unFiltered []*models.Mock) error {
	requestBody := models.SetMocksReq{
		Filtered:   filtered,
		UnFiltered: unFiltered,
		ClientID:   id,
	}

	requestJSON, err := json.Marshal(requestBody)
	if err != nil {
		utils.LogError(a.logger, err, "failed to marshal request body for setmocks")
		return fmt.Errorf("error marshaling request body for setmocks: %s", err.Error())
	}

	// mock outgoing request
	req, err := http.NewRequestWithContext(ctx, "POST", fmt.Sprintf("http://localhost:%d/agent/setmocks", a.conf.Agent.Port), bytes.NewBuffer(requestJSON))
	if err != nil {
		utils.LogError(a.logger, err, "failed to create request for setmocks outgoing")
		return fmt.Errorf("error creating request for set mocks: %s", err.Error())
	}
	req.Header.Set("Content-Type", "application/json")

	// Make the HTTP request
	res, err := a.client.Do(req)
	if err != nil {
		return fmt.Errorf("failed to send request for setmocks: %s", err.Error())
	}

	var mockResp models.AgentResp
	err = json.NewDecoder(res.Body).Decode(&mockResp)
	if err != nil {
		return fmt.Errorf("failed to decode response body for setmocks: %s", err.Error())
	}

	if mockResp.Error != nil {
		return mockResp.Error
	}

	return nil
}

func (a *AgentClient) StoreMocks(ctx context.Context, id uint64, filtered []*models.Mock, unFiltered []*models.Mock) error {
	requestBody := models.StoreMocksReq{
		Filtered:   filtered,
		UnFiltered: unFiltered,
		ClientID:   id,
	}

	// gob-encode the body
	var buf bytes.Buffer
	if err := gob.NewEncoder(&buf).Encode(requestBody); err != nil {
		utils.LogError(a.logger, err, "failed to gob-encode request body for storemocks")
		return fmt.Errorf("gob encode request for storemocks: %s", err.Error())
	}

	req, err := http.NewRequestWithContext(
		ctx,
		http.MethodPost,
		fmt.Sprintf("http://localhost:%d/agent/storemocks", a.conf.Agent.Port),
		&buf,
	)
	if err != nil {
		utils.LogError(a.logger, err, "failed to create request for storemocks")
		return fmt.Errorf("create request for storemocks: %s", err.Error())
	}
	req.Header.Set("Content-Type", "application/x-gob")
	req.Header.Set("Accept", "application/x-gob")

	res, err := a.client.Do(req)
	if err != nil {
		return fmt.Errorf("send request for storemocks: %s", err.Error())
	}
	defer res.Body.Close()

	// Non-200? Try to decode anyway; if that fails, return status text
	if res.StatusCode < 200 || res.StatusCode >= 300 {
		// Best-effort decode; fall back to status if it fails
		var fail models.AgentResp
		if err := gob.NewDecoder(res.Body).Decode(&fail); err != nil {
			return fmt.Errorf("storemocks http %d", res.StatusCode)
		}
		if fail.Error != nil {
			return fail.Error
		}
		return fmt.Errorf("storemocks http %d", res.StatusCode)
	}

	var mockResp models.AgentResp
	if err := gob.NewDecoder(res.Body).Decode(&mockResp); err != nil {
		return fmt.Errorf("decode gob response for storemocks: %s", err.Error())
	}

	if mockResp.Error != nil {
		return mockResp.Error
	}
	return nil
}

func (a *AgentClient) UpdateMockParams(ctx context.Context, id uint64, params models.MockFilterParams) error {
	requestBody := models.UpdateMockParamsReq{
		ClientID:     id,
		FilterParams: params,
	}

	requestJSON, err := json.Marshal(requestBody)
	if err != nil {
		utils.LogError(a.logger, err, "failed to marshal request body for updatemockparams")
		return fmt.Errorf("error marshaling request body for updatemockparams: %s", err.Error())
	}

	req, err := http.NewRequestWithContext(ctx, "POST", fmt.Sprintf("http://localhost:%d/agent/updatemockparams", a.conf.Agent.Port), bytes.NewBuffer(requestJSON))
	if err != nil {
		utils.LogError(a.logger, err, "failed to create request for updatemockparams")
		return fmt.Errorf("error creating request for update mock params: %s", err.Error())
	}
	req.Header.Set("Content-Type", "application/json")

	res, err := a.client.Do(req)
	if err != nil {
		return fmt.Errorf("failed to send request for updatemockparams: %s", err.Error())
	}

	var mockResp models.AgentResp
	err = json.NewDecoder(res.Body).Decode(&mockResp)
	if err != nil {
		return fmt.Errorf("failed to decode response body for updatemockparams: %s", err.Error())
	}

	if mockResp.Error != nil {
		return mockResp.Error
	}

	return nil
}

func (a *AgentClient) GetConsumedMocks(ctx context.Context, id uint64) ([]models.MockState, error) {
	// Create the URL with query parameters
	url := fmt.Sprintf("http://localhost:%d/agent/consumedmocks?id=%d", a.conf.Agent.Port, id)

	// Create a new GET request with the query parameter
	req, err := http.NewRequestWithContext(ctx, "GET", url, nil)
	if err != nil {
		return nil, fmt.Errorf("failed to create request: %s", err.Error())
	}

	req.Header.Set("Content-Type", "application/json")

	res, err := a.client.Do(req)
	if err != nil {
		return nil, fmt.Errorf("failed to send request for mockOutgoing: %s", err.Error())
	}

	defer func() {
		err := res.Body.Close()
		if err != nil {
			utils.LogError(a.logger, err, "failed to close response body for getconsumedmocks")
		}
	}()

	var consumedMocks []models.MockState
	err = json.NewDecoder(res.Body).Decode(&consumedMocks)
	if err != nil {
		return nil, fmt.Errorf("failed to decode response body: %s", err.Error())
	}

	return consumedMocks, nil
}

func (a *AgentClient) GetContainerIP(_ context.Context, clientID uint64) (string, error) {

	app, err := a.getApp(clientID)
	if err != nil {
		utils.LogError(a.logger, err, "failed to get app")
		return "", err
	}

	ip := app.ContainerIPv4Addr()
	a.logger.Debug("ip address of the target app container", zap.Any("ip", ip))
	if ip == "" {
		return "", fmt.Errorf("failed to get the IP address of the app container. Try increasing --delay (in seconds)")
	}

	return ip, nil
}

func (a *AgentClient) Run(ctx context.Context, clientID uint64, _ models.RunOptions) models.AppError {
	fmt.Println("Inside Run of agent binary !!.. ")
	app, err := a.getApp(clientID)
	if err != nil {
		utils.LogError(a.logger, err, "failed to get app while running")
		return models.AppError{AppErrorType: models.ErrInternal, Err: err}
	}

	runAppErrGrp, runAppCtx := errgroup.WithContext(ctx)
	inodeErrCh := make(chan error, 1)
	appErrCh := make(chan models.AppError, 1)
	inodeChan := make(chan uint64, 1) //send inode to the hook
	defer func() {
		err := runAppErrGrp.Wait()
		defer close(inodeErrCh)
		if err != nil {
			utils.LogError(a.logger, err, "failed to stop the app")
		}
	}()

	runAppErrGrp.Go(func() error {
		defer utils.Recover(a.logger)
		defer close(appErrCh)
		appErr := app.Run(runAppCtx, inodeChan)
		if appErr.Err != nil {
			utils.LogError(a.logger, appErr.Err, "error while running the app")
			appErrCh <- appErr
		}
		return nil
	})

	select {
	case <-runAppCtx.Done():
		return models.AppError{AppErrorType: models.ErrCtxCanceled, Err: nil}
	case appErr := <-appErrCh:
		return appErr
	}
}

// startAgent starts the keploy agent process and handles its lifecycle
func (a *AgentClient) startAgent(ctx context.Context, clientID uint64, isDockerCmd bool, opts models.SetupOptions) error {
	// Get the errgroup from context
	grp, ok := ctx.Value(models.ErrGroupKey).(*errgroup.Group)
	if !ok {
		return fmt.Errorf("failed to get errorgroup from the context")
	}

	// Create a context for the agent that can be cancelled independently
	agentCtx, cancel := context.WithCancel(ctx)
	a.agentCancel = cancel

	if isDockerCmd {
		// Start the agent in Docker container using errgroup
		grp.Go(func() error {
			defer cancel() // Cancel agent context when Docker agent stops
			if err := a.StartInDocker(agentCtx, a.logger, opts); err != nil && !errors.Is(agentCtx.Err(), context.Canceled) {
				a.logger.Error("failed to start Docker agent", zap.Error(err))
				return err
			}
			return nil
		})
	} else {
		// Start the agent as a native process
		err := a.startNativeAgent(agentCtx, clientID, opts)
		if err != nil {
			cancel()
			return err
		}
	}

	// Monitor agent process and cancel client context if agent stops using errgroup
	grp.Go(func() error {
		a.monitorAgent(ctx, agentCtx)
		return nil
	})

	return nil
}

// startNativeAgent starts the keploy agent as a native process
func (a *AgentClient) startNativeAgent(ctx context.Context, clientID uint64, opts models.SetupOptions) error {

	// Get the errgroup from context
	grp, ok := ctx.Value(models.ErrGroupKey).(*errgroup.Group)
	if !ok {
		return fmt.Errorf("failed to get errorgroup from the context")
	}

	// Open the log file (truncate to start fresh)
	filepath := fmt.Sprintf("keploy_agent_%d.log", clientID)
	logFile, err := os.OpenFile(filepath, os.O_TRUNC|os.O_CREATE|os.O_WRONLY, 0o644)
	if err != nil {
		utils.LogError(a.logger, err, "failed to open log file")
		return err
	}

	keployBin, err := utils.GetCurrentBinaryPath()
	if err != nil {
		if logFile != nil {
			_ = logFile.Close()
			utils.LogError(a.logger, err, "failed to get current keploy binary path")
		}
		return err
	}

	// Build args (binary is passed separately to utils)
	args := []string{
		"agent",
		"--port", strconv.Itoa(int(agentPort)),
		"--proxy-port", strconv.Itoa(int(proxyPort)),
		"--dns-port", strconv.Itoa(int(dnsPort)),
		"--client-pid", strconv.Itoa(int(os.Getpid())),
		"--client-nspid", strconv.Itoa(int(opts.ClientNsPid)),
		"--docker-network", opts.DockerNetwork,
		"--agent-ip", opts.AgentIP,
		"--mode", string(opts.Mode),
		"--app-inode", strconv.FormatUint(opts.AppInode, 10),
		"--debug",
	}

	if opts.EnableTesting {
		args = append(args, "--enable-testing")
	}
	if opts.GlobalPassthrough {
		args = append(args, "--global-passthrough")
	}

	// Create OS-appropriate command (handles sudo/process-group on Unix; plain on Windows)
	cmd := agentUtils.NewAgentCommand(keployBin, args)
	// Redirect output to log
	cmd.Stdout = logFile
	cmd.Stderr = logFile

	// Keep a reference for other methods
	a.mu.Lock()
	a.agentCmd = cmd
	a.mu.Unlock()
	fmt.Println(cmd)
	// Start (OS-specific tweaks happen inside utils.StartCommand)
	if err := agentUtils.StartCommand(cmd); err != nil {
		if logFile != nil {
			_ = logFile.Close()
			utils.LogError(a.logger, err, "failed to start keploy agent")
		}
		return err
	}

	pid := cmd.Process.Pid
	a.logger.Info("keploy agent started", zap.Int("pid", pid))

	// 1) Reaper: wait for process exit and close the log
	grp.Go(func() error {
		defer utils.Recover(a.logger)
		defer logFile.Close()

		err := cmd.Wait()
		// If ctx wasn't cancelled, bubble up unexpected exits
		if err != nil && ctx.Err() == nil {
			a.logger.Error("agent process exited with error", zap.Error(err))
			return err
		}
		a.logger.Info("agent process stopped")
		return nil
	})

	// 2) Cancellation watcher: on ctx cancel, terminate the agent (and children, per-OS)
	grp.Go(func() error {
		defer utils.Recover(a.logger)
		<-ctx.Done()
		if stopErr := agentUtils.StopCommand(cmd, a.logger); stopErr != nil {
			utils.LogError(a.logger, stopErr, "failed to stop keploy agent")
		}
		return nil
	})

	return nil
}

// stopAgent stops the agent process gracefully
func (a *AgentClient) stopAgent() {
	a.mu.Lock()
	defer a.mu.Unlock()
	if a.agentCancel != nil {
		a.agentCancel()
		a.agentCancel = nil
	}

	if a.agentCmd != nil && a.agentCmd.Process != nil {
		a.logger.Info("Stopping keploy agent", zap.Int("pid", a.agentCmd.Process.Pid))
		err := a.agentCmd.Process.Kill()
		if err != nil {
			utils.LogError(a.logger, err, "failed to kill keploy agent process")
		} else {
			a.logger.Info("Keploy agent process killed successfully")
		}
		a.agentCmd = nil
	}
}

// monitorAgent monitors the agent process and handles cleanup
func (a *AgentClient) monitorAgent(clientCtx context.Context, agentCtx context.Context) {
	select {
	case <-clientCtx.Done():
		// Client context cancelled, stop the agent
		a.logger.Info("Client context cancelled, stopping agent")
		a.stopAgent()
	case <-agentCtx.Done():
		// Agent context cancelled or agent stopped
		if errors.Is(agentCtx.Err(), context.Canceled) {
			a.logger.Info("Agent was stopped intentionally")
		} else {
			a.logger.Warn("Agent stopped unexpectedly, client operations may be affected")
		}
	}
}

func (a *AgentClient) Setup(ctx context.Context, cmd string, opts models.SetupOptions) (uint64, error) {

	clientID := uint64(0)
	isDockerCmd := utils.IsDockerCmd(utils.CmdType(opts.CommandType))
	opts.IsDocker = isDockerCmd

	// Now it will always starts it's own agent

	// Start the keploy agent as a detached process and pipe the logs into a file
	if !isDockerCmd && runtime.GOOS != "linux" {
		return 0, fmt.Errorf("operating system not supported for this feature")
	}

	agentPort, err := utils.GetAvailablePort()
	if err != nil {
		utils.LogError(a.logger, err, "failed to find available port for agent")
		return 0, err
	}

	// Check and allocate available ports for proxy and DNS
	proxyPort, dnsPort, err := utils.EnsureAvailablePorts(a.conf.ProxyPort, a.conf.DNSPort)
	if err != nil {
		utils.LogError(a.logger, err, "failed to ensure available ports for proxy and DNS")
		return 0, err
	}

	opts.AgentPort = agentPort
	opts.ProxyPort = proxyPort

	// Update the ports in the configuration
	a.conf.Agent.Port = agentPort
	a.conf.ProxyPort = proxyPort
	a.conf.DNSPort = dnsPort

	a.logger.Info("Using available ports",
		zap.Uint32("agent-port", agentPort),
		zap.Uint32("proxy-port", proxyPort),
		zap.Uint32("dns-port", dnsPort))

	if isDockerCmd {
		fmt.Println("HERE IS THE DOCKER COMMAND :", cmd)
		randomBytes := make([]byte, 2)
		// Read cryptographically secure random bytes.
		if _, err := rand.Read(randomBytes); err != nil {
			// Handle the error appropriately in your application.
			log.Fatal("Failed to generate random part for container name:", err)
		}
		// Encode the 2 bytes into a 4-character hexadecimal string.
		uuidSuffix := hex.EncodeToString(randomBytes)

		// Append the random string.
		opts.KeployContainer = "keploy-v2-" + uuidSuffix

		fmt.Println("ORIGINAL DOCKER COMMAND:", cmd)

		// Regex to find all port mapping flags (-p or --publish)
		portRegex := regexp.MustCompile(`\s+(-p|--publish)\s+[^\s]+`)

		// Find all port arguments in the command string
		portArgs := portRegex.FindAllString(cmd, -1)

		// Clean and store the extracted port arguments in opts
		cleanedPorts := []string{}
		for _, p := range portArgs {
			cleanedPorts = append(cleanedPorts, strings.TrimSpace(p))
		}
		opts.AppPorts = cleanedPorts // Store the extracted ports

		// Remove the port arguments from the original command string
		cmd = portRegex.ReplaceAllString(cmd, "")

		networkRegex := regexp.MustCompile(`(--network|--net)\s+([^\s]+)`)

		// Find the first match and its submatches (the captured group).
		networkMatches := networkRegex.FindStringSubmatch(cmd)

		if len(networkMatches) > 2 {
			opts.AppNetwork = networkMatches[2] // Store the extracted network name (the 2nd capture group)
			fmt.Println("FOUND APP NETWORK:", opts.AppNetwork)

			// Remove the network argument from the original command string
			cmd = networkRegex.ReplaceAllString(cmd, "")
		}
		fmt.Println("COMMAND AFTER REMOVING PORTS:", cmd)

<<<<<<< HEAD
	if opts.CommandType != "docker-compose" {
		// Start the agent process
		err = a.startAgent(ctx, clientID, isDockerCmd, opts)
		if err != nil {
			return 0, fmt.Errorf("failed to start agent: %w", err)
		}

		a.logger.Info("Agent is now running, proceeding with setup")
	}
	// time.Sleep(10 * time.Second)
=======
		fmt.Println("HERE IS THE KEPLOY CONTAINER : ", opts.KeployContainer)
		// inspect, err := a.dockerClient.ContainerInspect(ctx, opts.KeployContainer)
		// if err != nil {
		// 	utils.LogError(a.logger, nil, fmt.Sprintf("failed to get inspect keploy container:%v", inspect))
		// 	return 0, err
		// }
		// var keployIPv4 string
		// keployIPv4 = inspect.NetworkSettings.IPAddress

		// // Check if the Networks map is not empty
		// if len(inspect.NetworkSettings.Networks) > 0 && keployIPv4 == "" {
		// 	// Iterate over the map to get the first available IP
		// 	for _, network := range inspect.NetworkSettings.Networks {
		// 		keployIPv4 = network.IPAddress
		// 		if keployIPv4 != "" {
		// 			break // Exit the loop once we've found an IP
		// 		}
		// 	}
		// }

		// pkg.AgentIP = keployIPv4
		// fmt.Println("here is the agent's IP address in client :", keployIPv4)
		// opts.AgentIP = keployIPv4
	}
	opts.ClientID = clientID
	// Start the agent process
	err := a.startAgent(ctx, clientID, isDockerCmd, opts)
	if err != nil {
		return 0, fmt.Errorf("failed to start agent: %w", err)
	}
	time.Sleep(10 * time.Second)

	if isDockerCmd {
		inspect, err := a.dockerClient.ContainerInspect(ctx, opts.KeployContainer)
		if err != nil {
			utils.LogError(a.logger, nil, fmt.Sprintf("failed to get inspect keploy container:%v", inspect))
			return 0, err
		}
		var keployIPv4 string
		keployIPv4 = inspect.NetworkSettings.IPAddress

		// Check if the Networks map is not empty
		if len(inspect.NetworkSettings.Networks) > 0 && keployIPv4 == "" {
			// Iterate over the map to get the first available IP
			for _, network := range inspect.NetworkSettings.Networks {
				keployIPv4 = network.IPAddress
				if keployIPv4 != "" {
					break // Exit the loop once we've found an IP
				}
			}
		}

		pkg.AgentIP = keployIPv4
		fmt.Println("here is the agent's IP address in client :", keployIPv4)
	}
>>>>>>> bce8bbcd

	// Continue with app setup and registration as per normal flow
	usrApp := app.NewApp(a.logger, clientID, cmd, a.dockerClient, opts)
	a.apps.Store(clientID, usrApp)

	// Set up cleanup on failure
	defer func() {
		if err != nil {
			a.logger.Info("Setup failed, cleaning up agent")
			a.stopAgent()
		}
	}()

	err = ptls.SetupCaCertEnv(a.logger)
	if err != nil {
		utils.LogError(a.logger, err, "failed to set TLS environment")
		return 0, err
	}

	err = usrApp.Setup(ctx)
	if err != nil {
		utils.LogError(a.logger, err, "failed to setup app")
		return 0, err
	}

	// if isDockerCmd {
	// 	fmt.Println("HERE IS THE KEPLOY CONTAINER : ", opts.KeployContainer)
	// 	inspect, err := a.dockerClient.ContainerInspect(ctx, opts.KeployContainer)
	// 	if err != nil {
	// 		utils.LogError(a.logger, nil, fmt.Sprintf("failed to get inspect keploy container:%v", inspect))
	// 		return 0, err
	// 	}
	// 	var keployIPv4 string
	// 	keployIPv4 = inspect.NetworkSettings.IPAddress

	// 	// Check if the Networks map is not empty
	// 	if len(inspect.NetworkSettings.Networks) > 0 && keployIPv4 == "" {
	// 		// Iterate over the map to get the first available IP
	// 		for _, network := range inspect.NetworkSettings.Networks {
	// 			keployIPv4 = network.IPAddress
	// 			if keployIPv4 != "" {
	// 				break // Exit the loop once we've found an IP
	// 			}
	// 		}
	// 	}

	// 	pkg.AgentIP = keployIPv4
	// 	fmt.Println("here is the agent's IP address in client :", keployIPv4)
	// 	opts.AgentIP = keployIPv4
	// }

<<<<<<< HEAD
	opts.ClientID = clientID
=======
	// opts.ClientID = clientID
	// spew.Dump(opts)
>>>>>>> bce8bbcd
	// if registerErr := a.RegisterClient(ctx, opts); registerErr != nil {
	// 	utils.LogError(a.logger, registerErr, "failed to register client")
	// 	return 0, registerErr
	// }

	// // Final verification that agent is still running
	// if !a.isAgentRunning(ctx) {
	// 	return 0, fmt.Errorf("keploy agent is not running after setup")
	// }

	a.logger.Info("Client setup completed successfully", zap.Uint64("clientID", clientID))
	return clientID, nil
}

func (a *AgentClient) getApp(clientID uint64) (*app.App, error) {
	ap, ok := a.apps.Load(clientID)
	if !ok {
		return nil, fmt.Errorf("app with id:%v not found", clientID)
	}

	// type assertion on the app
	h, ok := ap.(*app.App)
	if !ok {
		return nil, fmt.Errorf("failed to type assert app with id:%v", clientID)
	}

	return h, nil
}

// RegisterClient registers the client with the server
func (a *AgentClient) RegisterClient(ctx context.Context, opts models.SetupOptions) error {

	isAgent := a.isAgentRunning(ctx)
	if !isAgent {
		return fmt.Errorf("keploy agent is not running, please start the agent first")
	}

	// Register the client with the server
	clientPid := uint32(os.Getpid())

	// start the app container and get the inode number
	// keploy agent would have already runnning,
	var inode uint64
	var err error

	// This is commented out becuase now we do not require the inode at the client side

	// if runtime.GOOS == "linux" {
	// 	// send the network info to the kernel
	// 	inode, err = linuxHooks.GetSelfInodeNumber()
	// 	if err != nil {
	// 		a.logger.Error("failed to get inode number")
	// 	}
	// }

	// Register the client with the server
	requestBody := models.RegisterReq{
		SetupOptions: models.SetupOptions{
			DockerNetwork: opts.DockerNetwork,
			AgentIP:       opts.AgentIP,
			ClientNsPid:   clientPid,
			Mode:          opts.Mode,
			ClientID:      opts.ClientID,
			ClientInode:   inode,
			IsDocker:      a.conf.Agent.IsDocker,
			AppInode:      opts.AppInode,
			ProxyPort:     a.conf.ProxyPort,
		},
	}

	requestJSON, err := json.Marshal(requestBody)
	if err != nil {
		utils.LogError(a.logger, err, "failed to marshal request body for register client")
		return fmt.Errorf("error marshaling request body for register client: %s", err.Error())
	}

	resp, err := a.client.Post(fmt.Sprintf("http://localhost:%d/agent/register", a.conf.Agent.Port), "application/json", bytes.NewBuffer(requestJSON))
	if err != nil {
		utils.LogError(a.logger, err, "failed to send register client request")
		return fmt.Errorf("error sending register client request: %s", err.Error())
	}

	if resp.StatusCode != http.StatusOK {
		return fmt.Errorf("failed to register client: %s", resp.Status)
	}

	a.logger.Info("Client registered successfully with clientId", zap.Uint64("clientID", opts.ClientID))

	// TODO: Read the response body in which we return the app id
	var RegisterResp models.AgentResp
	err = json.NewDecoder(resp.Body).Decode(&RegisterResp)
	if err != nil {
		utils.LogError(a.logger, err, "failed to decode response body for register client")
		return fmt.Errorf("error decoding response body for register client: %s", err.Error())
	}

	if RegisterResp.Error != nil {
		return RegisterResp.Error
	}

	return nil
}

func (a *AgentClient) UnregisterClient(_ context.Context, unregister models.UnregisterReq) error {
	// Unregister the client with the server
	isAgentRunning := a.isAgentRunning(context.Background())
	if !isAgentRunning {
		a.logger.Warn("keploy agent is not running, skipping unregister client")
		return io.EOF
	}

	fmt.Println("Unregistering the client with clientID:", unregister.ClientID)
	requestJSON, err := json.Marshal(unregister)
	if err != nil {
		utils.LogError(a.logger, err, "failed to marshal request body for unregister client")
		return fmt.Errorf("error marshaling request body for unregister client: %s", err.Error())
	}

	// Passed background context as we dont want to cancel the unregister request upon client ctx cancellation
	req, err := http.NewRequestWithContext(context.Background(), "POST", fmt.Sprintf("http://localhost:%d/agent/unregister", a.conf.Agent.Port), bytes.NewBuffer(requestJSON))
	if err != nil {
		utils.LogError(a.logger, err, "failed to create request for unregister client")
		return fmt.Errorf("error creating request for unregister client: %s", err.Error())
	}
	req.Header.Set("Content-Type", "application/json")

	resp, err := a.client.Do(req)
	if err != nil && err != io.EOF {
		return fmt.Errorf("failed to send request for unregister client: %s", err.Error())
	}
	if resp.StatusCode != http.StatusOK {
		return fmt.Errorf("failed to unregister client: %s", resp.Status)
	}

	return nil
}

// In platform/http/agent.go
// In platform/http/agent.go

func (a *AgentClient) StartInDocker(ctx context.Context, logger *zap.Logger, opts models.SetupOptions) error {

	fmt.Println("Starting the keploy agent in docker container....")

	// Step 1: Prepare the Docker environment and get the command components.
	// We delegate all Docker-specific setup to the new helper function.
	keployAlias, err := kdocker.GetDockerCommandAndSetup(ctx, logger, &config.Config{
		InstallationID: a.conf.InstallationID,
	}, opts)
	if err != nil {
		utils.LogError(logger, err, "failed to prepare docker command and environment")
		return err
	}
	defer func() {
		// This is where you would close log files and delete temp files.
		// This code will run when the application exits gracefully.
<<<<<<< HEAD
		if utils.LogFile != nil {
			utils.LogFile.Close()
		}
		_ = utils.DeleteFileIfNotExists(logger, "keploy-logs.txt")
=======
		// if utils.LogFile != nil {
		// 	utils.LogFile.Close()
		// }
		// _ = utils.DeleteFileIfNotExists(logger, "keploy-logs.txt")
>>>>>>> bce8bbcd
		// _ = utils.DeleteFileIfNotExists(logger, "docker-compose-tmp.yaml")
	}()

	// Step 2: Append any additional arguments passed to the main CLI.
	// This preserves the pass-through functionality from your original RunInDocker.
	// programArgs = append(programArgs, os.Args[1:]...)

	cmd := kdocker.PrepareDockerCommand(ctx, keployAlias)

	// // Step 3: Create the command, handling Windows vs. Unix-like systems.
	// // We execute the program directly to avoid the problematic 'sh -c' wrapper.
	// if runtime.GOOS == "windows" {
	// 	var args []string
	// 	args = append(args, "/C")
	// 	args = append(args, strings.Split(keployAlias, " ")...)
	// 	args = append(args, os.Args[1:]...)
	// 	// Use cmd.exe /C for Windows
	// 	cmd = exec.CommandContext(
	// 		ctx,
	// 		"cmd.exe",
	// 		args...,
	// 	)
	// } else {
	// 	// Use sh -c for Unix-like systems
	// 	cmd = exec.CommandContext(
	// 		ctx,
	// 		"sh",
	// 		"-c",
	// 		keployAlias,
	// 	)
	// 	cmd.SysProcAttr = &syscall.SysProcAttr{
	// 		Setsid: true,
	// 	}
	// }

	// Step 4: Define the cancellation behavior for graceful shutdown.
	cmd.Cancel = func() error {
		logger.Info("Context cancelled. Explicitly stopping the 'keploy-v2' Docker container.")

		// Define the container name that you set in the getAlias function.
		containerName := opts.KeployContainer

		// Create a new, separate command to stop the container.
		// We use "sudo" here because the original run command also used it.
		stopCmd := exec.Command("sudo", "docker", "stop", containerName)

		// Execute the stop command. We use CombinedOutput to capture any errors.
		if output, err := stopCmd.CombinedOutput(); err != nil {
			logger.Warn("Could not stop the docker container. It may have already stopped.",
				zap.String("container", containerName),
				zap.Error(err),
				zap.String("output", string(output)))
		} else {
			logger.Info("Successfully sent stop command to the container.", zap.String("container", containerName))
		}

		// Finally, forcefully kill the original `sh` process to ensure cleanup.
		// The container is already stopping gracefully via the command above.
		if cmd.Process != nil {
			return utils.SendSignal(logger, cmd.Process.Pid, syscall.SIGKILL)
		}
		return nil
	}

	// Step 5: Redirect output to the console, as in the original function.
	cmd.Stdout = os.Stdout
	cmd.Stderr = os.Stderr

	// 👈 Step 6: This is the critical fix. Store the command so stopAgent can find it.
	a.mu.Lock()
	a.agentCmd = cmd
	a.mu.Unlock()

	logger.Info("running the following command to start agent in docker", zap.String("command", cmd.String()))

	// Step 7: Run the command. This blocks until the command exits or is cancelled.
	if err := cmd.Run(); err != nil {
		// A "context canceled" error is expected on normal shutdown, so we don't treat it as a failure.
		if ctx.Err() == context.Canceled {
			cmd.Process.Kill()
			logger.Info("Docker agent run cancelled gracefully.")
			return nil
		}
		utils.LogError(logger, err, "failed to run keploy agent in docker")
		return err
	}

	return nil
}

func (a *AgentClient) isAgentRunning(ctx context.Context) bool {
	fmt.Println("chekcing on port :", a.conf.Agent.Port)
	req, err := http.NewRequestWithContext(ctx, "GET", fmt.Sprintf("http://localhost:%d/agent/health", a.conf.Agent.Port), nil)
	if err != nil {
		utils.LogError(a.logger, err, "failed to send request to the agent server")
		return false
	}

	resp, err := a.client.Do(req)
	if err != nil {
		a.logger.Debug("Keploy agent health check failed", zap.Error(err))
		return false
	}
	defer resp.Body.Close()

	if resp.StatusCode != http.StatusOK {
		a.logger.Debug("Agent health check returned non-OK status", zap.String("status", resp.Status))
		return false
	}

	a.logger.Debug("Agent health check successful", zap.String("status", resp.Status))
	return true
}

// waitForAgent waits for the agent to become available within the timeout period
func (a *AgentClient) waitForAgent(ctx context.Context, timeout time.Duration) error {
	ctx, cancel := context.WithTimeout(ctx, timeout)
	defer cancel()

	ticker := time.NewTicker(500 * time.Millisecond)
	defer ticker.Stop()

	for {
		select {
		case <-ctx.Done():
			return fmt.Errorf("timeout waiting for agent to become ready: %w", ctx.Err())
		case <-ticker.C:
			if a.isAgentRunning(ctx) {
				return nil
			}
		}
	}
}

func (a *AgentClient) GetHookUnloadDone(id uint64) <-chan struct{} {
	ch := make(chan struct{})
	close(ch) // Immediately close since no actual hooks are loaded
	return ch
}

func (a *AgentClient) GetErrorChannel() <-chan error {
	return nil
}

// func FindAvailableContainerName(ctx context.Context, cli *kdocker.Client, logger *zap.Logger, baseName string) (string, error) {
// 	// 1. First, check if the base name itself is available.
// 	_, err := cli.ContainerInspect(ctx, baseName)
// 	if err != nil {
// 		if errdefs.IsNotFound(err) {
// 			logger.Info("Base container name is available", zap.String("name", baseName))
// 			// The container was not found, so the name is available.
// 			return baseName, nil
// 		}
// 		// For any other error (e.g., Docker daemon not running), return it.
// 		return "", fmt.Errorf("failed to inspect container '%s': %w", baseName, err)
// 	}

// 	// 2. If the base name is taken (no error from Inspect), start looping.
// 	logger.Warn("Base container name is already in use, finding an alternative.", zap.String("name", baseName))

// 	// Limit attempts to prevent an infinite loop in an edge case.
// 	const maxAttempts = 100
// 	for i := 1; i <= maxAttempts; i++ {
// 		candidateName := fmt.Sprintf("%s-%d", baseName, i)

// 		_, err := cli.ContainerInspect(ctx, candidateName)
// 		if err != nil {
// 			if errdefs.IsNotFound(err) {
// 				logger.Info("Found available container name.", zap.String("name", candidateName))
// 				// Success! This name is not in use.
// 				return candidateName, nil
// 			}
// 			// Another error occurred.
// 			return "", fmt.Errorf("failed to inspect container '%s': %w", candidateName, err)
// 		}
// 		// If err is nil, this name is also taken. The loop will try the next number.
// 	}

// 	// If the loop finishes, we've failed to find a name after all attempts.
// 	return "", fmt.Errorf("could not find an available name for base '%s' after %d attempts", baseName, maxAttempts)
// }<|MERGE_RESOLUTION|>--- conflicted
+++ resolved
@@ -539,9 +539,9 @@
 	// Build args (binary is passed separately to utils)
 	args := []string{
 		"agent",
-		"--port", strconv.Itoa(int(agentPort)),
-		"--proxy-port", strconv.Itoa(int(proxyPort)),
-		"--dns-port", strconv.Itoa(int(dnsPort)),
+		"--port", strconv.Itoa(int(opts.AgentPort)),
+		"--proxy-port", strconv.Itoa(int(opts.ProxyPort)),
+		"--dns-port", strconv.Itoa(int(opts.DnsPort)),
 		"--client-pid", strconv.Itoa(int(os.Getpid())),
 		"--client-nspid", strconv.Itoa(int(opts.ClientNsPid)),
 		"--docker-network", opts.DockerNetwork,
@@ -675,6 +675,7 @@
 
 	opts.AgentPort = agentPort
 	opts.ProxyPort = proxyPort
+	opts.DnsPort = dnsPort
 
 	// Update the ports in the configuration
 	a.conf.Agent.Port = agentPort
@@ -732,18 +733,6 @@
 		}
 		fmt.Println("COMMAND AFTER REMOVING PORTS:", cmd)
 
-<<<<<<< HEAD
-	if opts.CommandType != "docker-compose" {
-		// Start the agent process
-		err = a.startAgent(ctx, clientID, isDockerCmd, opts)
-		if err != nil {
-			return 0, fmt.Errorf("failed to start agent: %w", err)
-		}
-
-		a.logger.Info("Agent is now running, proceeding with setup")
-	}
-	// time.Sleep(10 * time.Second)
-=======
 		fmt.Println("HERE IS THE KEPLOY CONTAINER : ", opts.KeployContainer)
 		// inspect, err := a.dockerClient.ContainerInspect(ctx, opts.KeployContainer)
 		// if err != nil {
@@ -769,38 +758,16 @@
 		// opts.AgentIP = keployIPv4
 	}
 	opts.ClientID = clientID
-	// Start the agent process
-	err := a.startAgent(ctx, clientID, isDockerCmd, opts)
-	if err != nil {
-		return 0, fmt.Errorf("failed to start agent: %w", err)
-	}
-	time.Sleep(10 * time.Second)
-
-	if isDockerCmd {
-		inspect, err := a.dockerClient.ContainerInspect(ctx, opts.KeployContainer)
+	if opts.CommandType != "docker-compose" {
+		// Start the agent process
+		err = a.startAgent(ctx, clientID, isDockerCmd, opts)
 		if err != nil {
-			utils.LogError(a.logger, nil, fmt.Sprintf("failed to get inspect keploy container:%v", inspect))
-			return 0, err
-		}
-		var keployIPv4 string
-		keployIPv4 = inspect.NetworkSettings.IPAddress
-
-		// Check if the Networks map is not empty
-		if len(inspect.NetworkSettings.Networks) > 0 && keployIPv4 == "" {
-			// Iterate over the map to get the first available IP
-			for _, network := range inspect.NetworkSettings.Networks {
-				keployIPv4 = network.IPAddress
-				if keployIPv4 != "" {
-					break // Exit the loop once we've found an IP
-				}
-			}
-		}
-
-		pkg.AgentIP = keployIPv4
-		fmt.Println("here is the agent's IP address in client :", keployIPv4)
-	}
->>>>>>> bce8bbcd
-
+			return 0, fmt.Errorf("failed to start agent: %w", err)
+		}
+
+		a.logger.Info("Agent is now running, proceeding with setup")
+
+	}
 	// Continue with app setup and registration as per normal flow
 	usrApp := app.NewApp(a.logger, clientID, cmd, a.dockerClient, opts)
 	a.apps.Store(clientID, usrApp)
@@ -825,6 +792,15 @@
 		return 0, err
 	}
 
+	// if isDockerCmd {
+	// 	fmt.Println("HERE IS THE KEPLOY CONTAINER : ", opts.KeployContainer)
+	// 	inspect, err := a.dockerClient.ContainerInspect(ctx, opts.KeployContainer)
+	// 	if err != nil {
+	// 		utils.LogError(a.logger, nil, fmt.Sprintf("failed to get inspect keploy container:%v", inspect))
+	// 		return 0, err
+	// 	}
+	// 	var keployIPv4 string
+	// 	keployIPv4 = inspect.NetworkSettings.IPAddress
 	// if isDockerCmd {
 	// 	fmt.Println("HERE IS THE KEPLOY CONTAINER : ", opts.KeployContainer)
 	// 	inspect, err := a.dockerClient.ContainerInspect(ctx, opts.KeployContainer)
@@ -845,18 +821,28 @@
 	// 			}
 	// 		}
 	// 	}
+	// 	// Check if the Networks map is not empty
+	// 	if len(inspect.NetworkSettings.Networks) > 0 && keployIPv4 == "" {
+	// 		// Iterate over the map to get the first available IP
+	// 		for _, network := range inspect.NetworkSettings.Networks {
+	// 			keployIPv4 = network.IPAddress
+	// 			if keployIPv4 != "" {
+	// 				break // Exit the loop once we've found an IP
+	// 			}
+	// 		}
+	// 	}
 
 	// 	pkg.AgentIP = keployIPv4
 	// 	fmt.Println("here is the agent's IP address in client :", keployIPv4)
 	// 	opts.AgentIP = keployIPv4
 	// }
-
-<<<<<<< HEAD
-	opts.ClientID = clientID
-=======
+	// 	pkg.AgentIP = keployIPv4
+	// 	fmt.Println("here is the agent's IP address in client :", keployIPv4)
+	// 	opts.AgentIP = keployIPv4
+	// }
+
 	// opts.ClientID = clientID
 	// spew.Dump(opts)
->>>>>>> bce8bbcd
 	// if registerErr := a.RegisterClient(ctx, opts); registerErr != nil {
 	// 	utils.LogError(a.logger, registerErr, "failed to register client")
 	// 	return 0, registerErr
@@ -1013,17 +999,10 @@
 	defer func() {
 		// This is where you would close log files and delete temp files.
 		// This code will run when the application exits gracefully.
-<<<<<<< HEAD
-		if utils.LogFile != nil {
-			utils.LogFile.Close()
-		}
-		_ = utils.DeleteFileIfNotExists(logger, "keploy-logs.txt")
-=======
 		// if utils.LogFile != nil {
 		// 	utils.LogFile.Close()
 		// }
 		// _ = utils.DeleteFileIfNotExists(logger, "keploy-logs.txt")
->>>>>>> bce8bbcd
 		// _ = utils.DeleteFileIfNotExists(logger, "docker-compose-tmp.yaml")
 	}()
 
