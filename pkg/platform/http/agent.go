// Package http contains the client side code to communicate with the agent server
package http

import (
	"bytes"
	"context"
	"crypto/rand"
	_ "embed" // necessary for embedding
	"encoding/gob"
	"encoding/hex"
	"encoding/json"
	"errors"
	"fmt"
	"io"
	"log"
	"net/http"
	"os"
	"os/exec"
	"regexp"
	"runtime"
	"strconv"
	"strings"
	"sync"
	"syscall"
	"time"

	"github.com/davecgh/go-spew/spew"
	"go.keploy.io/server/v2/config"
<<<<<<< HEAD
=======
	"go.keploy.io/server/v2/pkg"
	"go.keploy.io/server/v2/pkg/agent/hooks"
>>>>>>> 4058d41f
	ptls "go.keploy.io/server/v2/pkg/agent/proxy/tls"
	"go.keploy.io/server/v2/pkg/client/app"
	"go.keploy.io/server/v2/pkg/models"
	kdocker "go.keploy.io/server/v2/pkg/platform/docker"
	agentUtils "go.keploy.io/server/v2/pkg/platform/http/utils"
	"go.keploy.io/server/v2/utils"
	"go.uber.org/zap"
	"golang.org/x/sync/errgroup"
)

type AgentClient struct {
	logger       *zap.Logger
	dockerClient kdocker.Client //embedding the docker client to transfer the docker client methods to the core object
	apps         sync.Map
	client       http.Client
	conf         *config.Config
	agentCmd     *exec.Cmd // Track the agent process
	mu           sync.Mutex
	agentCancel  context.CancelFunc // Function to cancel the agent context
}

// var initStopScript []byte

func New(logger *zap.Logger, client kdocker.Client, c *config.Config) *AgentClient {

	return &AgentClient{
		logger:       logger,
		dockerClient: client,
		client:       http.Client{},
		conf:         c,
	}
}

func (a *AgentClient) GetIncoming(ctx context.Context, id uint64, opts models.IncomingOptions) (<-chan *models.TestCase, error) {
	requestBody := models.IncomingReq{
		IncomingOptions: opts,
		ClientID:        id,
	}

	requestJSON, err := json.Marshal(requestBody)
	if err != nil {
		utils.LogError(a.logger, err, "failed to marshal request body for incoming request")
		return nil, fmt.Errorf("error marshaling request body for incoming request: %s", err.Error())
	}

	req, err := http.NewRequestWithContext(ctx, "POST", fmt.Sprintf("http://localhost:%d/agent/incoming", a.conf.Agent.Port), bytes.NewBuffer(requestJSON))
	if err != nil {
		utils.LogError(a.logger, err, "failed to create request for incoming request")
		return nil, fmt.Errorf("error creating request for incoming request: %s", err.Error())
	}
	req.Header.Set("Content-Type", "application/json")

	// Make the HTTP request
	res, err := a.client.Do(req)
	if err != nil {
		return nil, fmt.Errorf("failed to get incoming: %s", err.Error())
	}

	// Ensure response body is closed when we're done
	go func() {
		<-ctx.Done()
		if res.Body != nil {
			err = res.Body.Close()
			if err != nil {
				utils.LogError(a.logger, err, "failed to close response body for incoming request")
			}
		}
	}()

	// Create a channel to stream TestCase data
	tcChan := make(chan *models.TestCase)

	go func() {
		defer func() {
			fmt.Println("Closing the test case channel")
			close(tcChan)
		}()
		defer func() {
			err := res.Body.Close()
			if err != nil {
				utils.LogError(a.logger, err, "failed to close response body for incoming request")
			}
		}()

		decoder := json.NewDecoder(res.Body)

		for {
			var testCase models.TestCase
			if err := decoder.Decode(&testCase); err != nil {
				if err == io.EOF || err == io.ErrUnexpectedEOF {
					// End of the stream
					break
				}
				utils.LogError(a.logger, err, "failed to decode test case from stream")
				break
			}

			select {
			case <-ctx.Done():
				// If the context is done, exit the loop
				return
			case tcChan <- &testCase:
				// Send the decoded test case to the channel
			}
		}
	}()

	return tcChan, nil
}

func (a *AgentClient) GetOutgoing(ctx context.Context, id uint64, opts models.OutgoingOptions) (<-chan *models.Mock, error) {
	requestBody := models.OutgoingReq{
		OutgoingOptions: opts,
		ClientID:        id,
	}

	requestJSON, err := json.Marshal(requestBody)
	if err != nil {
		utils.LogError(a.logger, err, "failed to marshal request body for mock outgoing")
		return nil, fmt.Errorf("error marshaling request body for mock outgoing: %s", err.Error())
	}

	req, err := http.NewRequestWithContext(ctx, "POST", fmt.Sprintf("http://localhost:%d/agent/outgoing", a.conf.Agent.Port), bytes.NewBuffer(requestJSON))
	if err != nil {
		utils.LogError(a.logger, err, "failed to create request for mock outgoing")
		return nil, fmt.Errorf("error creating request for mock outgoing: %s", err.Error())
	}
	req.Header.Set("Content-Type", "application/json")

	// Make the HTTP request
	res, err := a.client.Do(req)
	if err != nil {
		return nil, fmt.Errorf("failed to get outgoing response: %s", err.Error())
	}
	fmt.Println("Here is the response for getting outgoing :")
	spew.Dump(res)

	mockChan := make(chan *models.Mock)

	grp, ok := ctx.Value(models.ErrGroupKey).(*errgroup.Group)
	if !ok {
		return nil, fmt.Errorf("failed to get errorgroup from the context")
	}

	grp.Go(func() error {
		defer func() {
			fmt.Println("closing the mock channel")
			close(mockChan)
		}()
		defer func() {
			err := res.Body.Close()
			if err != nil {
				utils.LogError(a.logger, err, "failed to close response body for getoutgoing")
			}
		}()

		decoder := gob.NewDecoder(res.Body)

		for {
			var mock models.Mock
			if err := decoder.Decode(&mock); err != nil {
				if err == io.EOF || err == io.ErrUnexpectedEOF {
					// End of the stream
					break
				}
				utils.LogError(a.logger, err, "failed to decode mock from stream")
				break
			}

			select {
			case <-ctx.Done():
				// If the context is done, exit the loop
				return nil
			case mockChan <- &mock:
				// Send the decoded mock to the channel
			}
		}
		return nil
	})

	return mockChan, nil
}

func (a *AgentClient) MockOutgoing(ctx context.Context, id uint64, opts models.OutgoingOptions) error {
	// make a request to the server to mock outgoing
	requestBody := models.OutgoingReq{
		OutgoingOptions: opts,
		ClientID:        id,
	}

	requestJSON, err := json.Marshal(requestBody)
	if err != nil {
		utils.LogError(a.logger, err, "failed to marshal request body for mock outgoing")
		return fmt.Errorf("error marshaling request body for mock outgoing: %s", err.Error())
	}

	// mock outgoing request
	req, err := http.NewRequestWithContext(ctx, "POST", fmt.Sprintf("http://localhost:%d/agent/mock", a.conf.Agent.Port), bytes.NewBuffer(requestJSON))
	if err != nil {
		utils.LogError(a.logger, err, "failed to create request for mock outgoing")
		return fmt.Errorf("error creating request for mock outgoing: %s", err.Error())
	}
	req.Header.Set("Content-Type", "application/json")

	// Make the HTTP request
	res, err := a.client.Do(req)
	if err != nil {
		return fmt.Errorf("failed to send request for mockOutgoing: %s", err.Error())
	}

	var mockResp models.AgentResp
	err = json.NewDecoder(res.Body).Decode(&mockResp)
	if err != nil {
		return fmt.Errorf("failed to decode response body for mock outgoing: %s", err.Error())
	}

	if mockResp.Error != nil {
		return mockResp.Error
	}

	return nil

}

func (a *AgentClient) SetMocks(ctx context.Context, id uint64, filtered []*models.Mock, unFiltered []*models.Mock) error {
	requestBody := models.SetMocksReq{
		Filtered:   filtered,
		UnFiltered: unFiltered,
		ClientID:   id,
	}

	requestJSON, err := json.Marshal(requestBody)
	if err != nil {
		utils.LogError(a.logger, err, "failed to marshal request body for setmocks")
		return fmt.Errorf("error marshaling request body for setmocks: %s", err.Error())
	}

	// mock outgoing request
	req, err := http.NewRequestWithContext(ctx, "POST", fmt.Sprintf("http://localhost:%d/agent/setmocks", a.conf.Agent.Port), bytes.NewBuffer(requestJSON))
	if err != nil {
		utils.LogError(a.logger, err, "failed to create request for setmocks outgoing")
		return fmt.Errorf("error creating request for set mocks: %s", err.Error())
	}
	req.Header.Set("Content-Type", "application/json")

	// Make the HTTP request
	res, err := a.client.Do(req)
	if err != nil {
		return fmt.Errorf("failed to send request for setmocks: %s", err.Error())
	}

	var mockResp models.AgentResp
	err = json.NewDecoder(res.Body).Decode(&mockResp)
	if err != nil {
		return fmt.Errorf("failed to decode response body for setmocks: %s", err.Error())
	}

	if mockResp.Error != nil {
		return mockResp.Error
	}

	return nil
}

func (a *AgentClient) StoreMocks(ctx context.Context, id uint64, filtered []*models.Mock, unFiltered []*models.Mock) error {
	requestBody := models.StoreMocksReq{
		Filtered:   filtered,
		UnFiltered: unFiltered,
		ClientID:   id,
	}

	// gob-encode the body
	var buf bytes.Buffer
	if err := gob.NewEncoder(&buf).Encode(requestBody); err != nil {
		utils.LogError(a.logger, err, "failed to gob-encode request body for storemocks")
		return fmt.Errorf("gob encode request for storemocks: %s", err.Error())
	}

	req, err := http.NewRequestWithContext(
		ctx,
		http.MethodPost,
		fmt.Sprintf("http://localhost:%d/agent/storemocks", a.conf.Agent.Port),
		&buf,
	)
	if err != nil {
		utils.LogError(a.logger, err, "failed to create request for storemocks")
		return fmt.Errorf("create request for storemocks: %s", err.Error())
	}
	req.Header.Set("Content-Type", "application/x-gob")
	req.Header.Set("Accept", "application/x-gob")

	res, err := a.client.Do(req)
	if err != nil {
		return fmt.Errorf("send request for storemocks: %s", err.Error())
	}
	defer res.Body.Close()

	// Non-200? Try to decode anyway; if that fails, return status text
	if res.StatusCode < 200 || res.StatusCode >= 300 {
		// Best-effort decode; fall back to status if it fails
		var fail models.AgentResp
		if err := gob.NewDecoder(res.Body).Decode(&fail); err != nil {
			return fmt.Errorf("storemocks http %d", res.StatusCode)
		}
		if fail.Error != nil {
			return fail.Error
		}
		return fmt.Errorf("storemocks http %d", res.StatusCode)
	}

	var mockResp models.AgentResp
	if err := gob.NewDecoder(res.Body).Decode(&mockResp); err != nil {
		return fmt.Errorf("decode gob response for storemocks: %s", err.Error())
	}

	if mockResp.Error != nil {
		return mockResp.Error
	}
	return nil
}

func (a *AgentClient) UpdateMockParams(ctx context.Context, id uint64, params models.MockFilterParams) error {
	requestBody := models.UpdateMockParamsReq{
		ClientID:     id,
		FilterParams: params,
	}

	requestJSON, err := json.Marshal(requestBody)
	if err != nil {
		utils.LogError(a.logger, err, "failed to marshal request body for updatemockparams")
		return fmt.Errorf("error marshaling request body for updatemockparams: %s", err.Error())
	}

	req, err := http.NewRequestWithContext(ctx, "POST", fmt.Sprintf("http://localhost:%d/agent/updatemockparams", a.conf.Agent.Port), bytes.NewBuffer(requestJSON))
	if err != nil {
		utils.LogError(a.logger, err, "failed to create request for updatemockparams")
		return fmt.Errorf("error creating request for update mock params: %s", err.Error())
	}
	req.Header.Set("Content-Type", "application/json")

	res, err := a.client.Do(req)
	if err != nil {
		return fmt.Errorf("failed to send request for updatemockparams: %s", err.Error())
	}

	var mockResp models.AgentResp
	err = json.NewDecoder(res.Body).Decode(&mockResp)
	if err != nil {
		return fmt.Errorf("failed to decode response body for updatemockparams: %s", err.Error())
	}

	if mockResp.Error != nil {
		return mockResp.Error
	}

	return nil
}

func (a *AgentClient) GetConsumedMocks(ctx context.Context, id uint64) ([]models.MockState, error) {
	// Create the URL with query parameters
	url := fmt.Sprintf("http://localhost:%d/agent/consumedmocks?id=%d", a.conf.Agent.Port, id)

	// Create a new GET request with the query parameter
	req, err := http.NewRequestWithContext(ctx, "GET", url, nil)
	if err != nil {
		return nil, fmt.Errorf("failed to create request: %s", err.Error())
	}

	req.Header.Set("Content-Type", "application/json")

	res, err := a.client.Do(req)
	if err != nil {
		return nil, fmt.Errorf("failed to send request for mockOutgoing: %s", err.Error())
	}

	defer func() {
		err := res.Body.Close()
		if err != nil {
			utils.LogError(a.logger, err, "failed to close response body for getconsumedmocks")
		}
	}()

	var consumedMocks []models.MockState
	err = json.NewDecoder(res.Body).Decode(&consumedMocks)
	if err != nil {
		return nil, fmt.Errorf("failed to decode response body: %s", err.Error())
	}

	return consumedMocks, nil
}

func (a *AgentClient) GetContainerIP(_ context.Context, clientID uint64) (string, error) {

	app, err := a.getApp(clientID)
	if err != nil {
		utils.LogError(a.logger, err, "failed to get app")
		return "", err
	}

	ip := app.ContainerIPv4Addr()
	a.logger.Debug("ip address of the target app container", zap.Any("ip", ip))
	if ip == "" {
		return "", fmt.Errorf("failed to get the IP address of the app container. Try increasing --delay (in seconds)")
	}

	return ip, nil
}

func (a *AgentClient) Run(ctx context.Context, clientID uint64, _ models.RunOptions) models.AppError {
	fmt.Println("Inside Run of agent binary !!.. ")
	app, err := a.getApp(clientID)
	if err != nil {
		utils.LogError(a.logger, err, "failed to get app while running")
		return models.AppError{AppErrorType: models.ErrInternal, Err: err}
	}

	runAppErrGrp, runAppCtx := errgroup.WithContext(ctx)
	inodeErrCh := make(chan error, 1)
	appErrCh := make(chan models.AppError, 1)
	inodeChan := make(chan uint64, 1) //send inode to the hook
	defer func() {
		err := runAppErrGrp.Wait()
		defer close(inodeErrCh)
		if err != nil {
			utils.LogError(a.logger, err, "failed to stop the app")
		}
	}()

	runAppErrGrp.Go(func() error {
		defer utils.Recover(a.logger)
		defer close(appErrCh)
		appErr := app.Run(runAppCtx, inodeChan)
		if appErr.Err != nil {
			utils.LogError(a.logger, appErr.Err, "error while running the app")
			appErrCh <- appErr
		}
		return nil
	})

	select {
	case <-runAppCtx.Done():
		return models.AppError{AppErrorType: models.ErrCtxCanceled, Err: nil}
	case appErr := <-appErrCh:
		return appErr
	}
}

// startAgent starts the keploy agent process and handles its lifecycle
func (a *AgentClient) startAgent(ctx context.Context, clientID uint64, isDockerCmd bool, opts models.SetupOptions) error {
	// Get the errgroup from context
	grp, ok := ctx.Value(models.ErrGroupKey).(*errgroup.Group)
	if !ok {
		return fmt.Errorf("failed to get errorgroup from the context")
	}

	// Create a context for the agent that can be cancelled independently
	agentCtx, cancel := context.WithCancel(ctx)
	a.agentCancel = cancel

	if isDockerCmd {
		// Start the agent in Docker container using errgroup
		grp.Go(func() error {
			defer cancel() // Cancel agent context when Docker agent stops
			if err := a.StartInDocker(agentCtx, a.logger, opts); err != nil && !errors.Is(agentCtx.Err(), context.Canceled) {
				a.logger.Error("failed to start Docker agent", zap.Error(err))
				return err
			}
			return nil
		})
	} else {
		// Start the agent as a native process
		err := a.startNativeAgent(agentCtx, clientID, opts)
		if err != nil {
			cancel()
			return err
		}
	}

	// Monitor agent process and cancel client context if agent stops using errgroup
	grp.Go(func() error {
		a.monitorAgent(ctx, agentCtx)
		return nil
	})

	return nil
}

// startNativeAgent starts the keploy agent as a native process
func (a *AgentClient) startNativeAgent(ctx context.Context, clientID uint64, opts models.SetupOptions) error {
	// Find an available port for the agent
	agentPort, err := utils.GetAvailablePort()
	if err != nil {
		utils.LogError(a.logger, err, "failed to find available port for agent")
		return err
	}

	// Check and allocate available ports for proxy and DNS
	proxyPort, dnsPort, err := utils.EnsureAvailablePorts(a.conf.ProxyPort, a.conf.DNSPort)
	if err != nil {
		utils.LogError(a.logger, err, "failed to ensure available ports for proxy and DNS")
		return err
	}

	// Update the ports in the configuration
	a.conf.Agent.Port = agentPort
	a.conf.ProxyPort = proxyPort
	a.conf.DNSPort = dnsPort

	a.logger.Info("Using available ports",
		zap.Uint32("agent-port", agentPort),
		zap.Uint32("proxy-port", proxyPort),
		zap.Uint32("dns-port", dnsPort))

	// Get the errgroup from context
	grp, ok := ctx.Value(models.ErrGroupKey).(*errgroup.Group)
	if !ok {
		return fmt.Errorf("failed to get errorgroup from the context")
	}

	// Open the log file (truncate to start fresh)
	filepath := fmt.Sprintf("keploy_agent_%d.log", clientID)
	logFile, err := os.OpenFile(filepath, os.O_TRUNC|os.O_CREATE|os.O_WRONLY, 0o644)
	if err != nil {
		utils.LogError(a.logger, err, "failed to open log file")
		return err
	}

	keployBin, err := utils.GetCurrentBinaryPath()
	if err != nil {
		_ = logFile.Close()
		utils.LogError(a.logger, err, "failed to get current keploy binary path")
		return err
	}

	// Build args (binary is passed separately to utils)
	args := []string{
		"agent",
		"--port", strconv.Itoa(int(a.conf.Agent.Port)),
		"--proxy-port", strconv.Itoa(int(a.conf.ProxyPort)),
		"--dns-port", strconv.Itoa(int(a.conf.DNSPort)),
		"--client-pid", strconv.Itoa(int(os.Getpid())),
		"--debug",
	}
	if opts.EnableTesting {
		args = append(args, "--enable-testing")
	}
	if opts.GlobalPassthrough {
		args = append(args, "--global-passthrough")
	}

	// Create OS-appropriate command (handles sudo/process-group on Unix; plain on Windows)
	cmd := agentUtils.NewAgentCommand(keployBin, args)
	// Redirect output to log
	cmd.Stdout = logFile
	cmd.Stderr = logFile

	// Keep a reference for other methods
	a.mu.Lock() 
	a.agentCmd = cmd
<<<<<<< HEAD

	// Start (OS-specific tweaks happen inside utils.StartCommand)
	if err := agentUtils.StartCommand(cmd); err != nil {
=======
	a.mu.Unlock()
	fmt.Println(cmd)
	if err := cmd.Start(); err != nil {
>>>>>>> 4058d41f
		_ = logFile.Close()
		utils.LogError(a.logger, err, "failed to start keploy agent")
		return err
	}

	pid := cmd.Process.Pid
	a.logger.Info("keploy agent started", zap.Int("pid", pid))

	// 1) Reaper: wait for process exit and close the log
	grp.Go(func() error {
		defer utils.Recover(a.logger)
		defer logFile.Close()

		err := cmd.Wait()
		// If ctx wasn't cancelled, bubble up unexpected exits
		if err != nil && ctx.Err() == nil {
			a.logger.Error("agent process exited with error", zap.Error(err))
			return err
		}
		a.logger.Info("agent process stopped")
		return nil
	})

	// 2) Cancellation watcher: on ctx cancel, terminate the agent (and children, per-OS)
	grp.Go(func() error {
		defer utils.Recover(a.logger)
		<-ctx.Done()
<<<<<<< HEAD
		if stopErr := agentUtils.StopCommand(cmd, a.logger); stopErr != nil {
			utils.LogError(a.logger, stopErr, "failed to stop keploy agent")
=======

		// Graceful: SIGTERM the group
		err = syscall.Kill(-pgid, syscall.SIGTERM)
		if err != nil {
			a.logger.Error("failed to send SIGTERM to agent process group", zap.Error(err))
			// If we failed to send SIGTERM, force kill the group
			if err := syscall.Kill(-pgid, syscall.SIGKILL); err != nil {
				a.logger.Debug("Process might already been killed")
			} else {
				a.logger.Info("keploy agent process group killed")
			}
>>>>>>> 4058d41f
		}
		return nil
	})

	return nil
}

// stopAgent stops the agent process gracefully
func (a *AgentClient) stopAgent() {
	a.mu.Lock()
	defer a.mu.Unlock() 
	if a.agentCancel != nil {
		a.agentCancel()
		a.agentCancel = nil
	}

	if a.agentCmd != nil && a.agentCmd.Process != nil {
		a.logger.Info("Stopping keploy agent", zap.Int("pid", a.agentCmd.Process.Pid))
		err := a.agentCmd.Process.Kill()
		if err != nil {
			utils.LogError(a.logger, err, "failed to kill keploy agent process")
		} else {
			a.logger.Info("Keploy agent process killed successfully")
		}
		a.agentCmd = nil
	} 
}

// monitorAgent monitors the agent process and handles cleanup
func (a *AgentClient) monitorAgent(clientCtx context.Context, agentCtx context.Context) {
	select {
	case <-clientCtx.Done():
		// Client context cancelled, stop the agent
		a.logger.Info("Client context cancelled, stopping agent")
		a.stopAgent()
	case <-agentCtx.Done():
		// Agent context cancelled or agent stopped
		if errors.Is(agentCtx.Err(), context.Canceled) {
			a.logger.Info("Agent was stopped intentionally")
		} else {
			a.logger.Warn("Agent stopped unexpectedly, client operations may be affected")
		}
	}
}

func (a *AgentClient) Setup(ctx context.Context, cmd string, opts models.SetupOptions) (uint64, error) {

	clientID := uint64(0)
	isDockerCmd := utils.IsDockerCmd(utils.CmdType(opts.CommandType))
	opts.IsDocker = isDockerCmd

	// Now it will always starts it's own agent

	// Start the keploy agent as a detached process and pipe the logs into a file
	if !isDockerCmd && runtime.GOOS != "linux" {
		return 0, fmt.Errorf("operating system not supported for this feature")
	}

	if isDockerCmd {
		fmt.Println("HERE IS THE DOCKER COMMAND :", cmd)
		randomBytes := make([]byte, 2)
		// Read cryptographically secure random bytes.
		if _, err := rand.Read(randomBytes); err != nil {
			// Handle the error appropriately in your application.
			log.Fatal("Failed to generate random part for container name:", err)
		}
		// Encode the 2 bytes into a 4-character hexadecimal string.
		uuidSuffix := hex.EncodeToString(randomBytes)

		// Append the random string.
		opts.KeployContainer = "keploy-v2-" + uuidSuffix

		fmt.Println("ORIGINAL DOCKER COMMAND:", cmd)

		// Regex to find all port mapping flags (-p or --publish)
		portRegex := regexp.MustCompile(`\s+(-p|--publish)\s+[^\s]+`)

		// Find all port arguments in the command string
		portArgs := portRegex.FindAllString(cmd, -1)

		// Clean and store the extracted port arguments in opts
		cleanedPorts := []string{}
		for _, p := range portArgs {
			cleanedPorts = append(cleanedPorts, strings.TrimSpace(p))
		}
		opts.AppPorts = cleanedPorts // Store the extracted ports

		// Remove the port arguments from the original command string
		cmd = portRegex.ReplaceAllString(cmd, "")

		networkRegex := regexp.MustCompile(`\s+--network\s+([^\s]+)`)

		// Find the first match and its submatches (the captured group).
		networkMatches := networkRegex.FindStringSubmatch(cmd)

		if len(networkMatches) > 1 {
			opts.AppNetwork = networkMatches[1] // Store the extracted network name
			fmt.Println("FOUND APP NETWORK:", opts.AppNetwork)

			// Remove the network argument from the original command string
			cmd = networkRegex.ReplaceAllString(cmd, "")
		}
		fmt.Println("COMMAND AFTER REMOVING PORTS:", cmd)
	}

	// Start the agent process
	err := a.startAgent(ctx, clientID, isDockerCmd, opts)
	if err != nil {
		return 0, fmt.Errorf("failed to start agent: %w", err)
	}
	time.Sleep(10 * time.Second)

	a.logger.Info("Agent is now running, proceeding with setup")

	// Continue with app setup and registration as per normal flow
	usrApp := app.NewApp(a.logger, clientID, cmd, a.dockerClient, app.Options{
		DockerNetwork:   opts.DockerNetwork,
		KeployContainer: opts.KeployContainer,
		Container:       opts.Container,
		DockerDelay:     opts.DockerDelay,
	})
	a.apps.Store(clientID, usrApp)

	// Set up cleanup on failure
	defer func() {
		if err != nil {
			a.logger.Info("Setup failed, cleaning up agent")
			a.stopAgent()
		}
	}()

	err = ptls.SetupCaCertEnv(a.logger)
	if err != nil {
		utils.LogError(a.logger, err, "failed to set TLS environment")
		return 0, err
	}

	err = usrApp.Setup(ctx)
	if err != nil {
		utils.LogError(a.logger, err, "failed to setup app")
		return 0, err
	}

	if isDockerCmd {
		fmt.Println("HERE IS THE KEPLOY CONTAINER : ", opts.KeployContainer)
		inspect, err := a.dockerClient.ContainerInspect(ctx, opts.KeployContainer)
		if err != nil {
			utils.LogError(a.logger, nil, fmt.Sprintf("failed to get inspect keploy container:%v", inspect))
			return 0, err
		}
		var keployIPv4 string
		keployIPv4 = inspect.NetworkSettings.IPAddress

		// Check if the Networks map is not empty
		if len(inspect.NetworkSettings.Networks) > 0 && keployIPv4 == "" {
			// Iterate over the map to get the first available IP
			for _, network := range inspect.NetworkSettings.Networks {
				keployIPv4 = network.IPAddress
				if keployIPv4 != "" {
					break // Exit the loop once we've found an IP
				}
			}
		}

		pkg.AgentIP = keployIPv4
		fmt.Println("here is the agent's IP address in client :", keployIPv4)
		opts.AgentIP = keployIPv4
	}

	opts.ClientID = clientID
	spew.Dump(opts)
	if registerErr := a.RegisterClient(ctx, opts); registerErr != nil {
		utils.LogError(a.logger, registerErr, "failed to register client")
		return 0, registerErr
	}

	// Final verification that agent is still running
	if !a.isAgentRunning(ctx) {
		return 0, fmt.Errorf("keploy agent is not running after setup")
	}

	a.logger.Info("Client setup completed successfully", zap.Uint64("clientID", clientID))
	return clientID, nil
}

func (a *AgentClient) getApp(clientID uint64) (*app.App, error) {
	ap, ok := a.apps.Load(clientID)
	if !ok {
		return nil, fmt.Errorf("app with id:%v not found", clientID)
	}

	// type assertion on the app
	h, ok := ap.(*app.App)
	if !ok {
		return nil, fmt.Errorf("failed to type assert app with id:%v", clientID)
	}

	return h, nil
}

// RegisterClient registers the client with the server
func (a *AgentClient) RegisterClient(ctx context.Context, opts models.SetupOptions) error {

	isAgent := a.isAgentRunning(ctx)
	if !isAgent {
		return fmt.Errorf("keploy agent is not running, please start the agent first")
	}

	// Register the client with the server
	clientPid := uint32(os.Getpid())

	// start the app container and get the inode number
	// keploy agent would have already runnning,
	var inode uint64
	var err error

	// This is commented out becuase now we do not require the inode at the client side

	// if runtime.GOOS == "linux" {
	// 	// send the network info to the kernel
	// 	inode, err = linuxHooks.GetSelfInodeNumber()
	// 	if err != nil {
	// 		a.logger.Error("failed to get inode number")
	// 	}
	// }

	// Register the client with the server
	requestBody := models.RegisterReq{
		SetupOptions: models.SetupOptions{
			DockerNetwork: opts.DockerNetwork,
			AgentIP:       opts.AgentIP,
			ClientNsPid:   clientPid,
			Mode:          opts.Mode,
			ClientID:      opts.ClientID,
			ClientInode:   inode,
			IsDocker:      a.conf.Agent.IsDocker,
			AppInode:      opts.AppInode,
			ProxyPort:     a.conf.ProxyPort,
		},
	}

	requestJSON, err := json.Marshal(requestBody)
	if err != nil {
		utils.LogError(a.logger, err, "failed to marshal request body for register client")
		return fmt.Errorf("error marshaling request body for register client: %s", err.Error())
	}

	resp, err := a.client.Post(fmt.Sprintf("http://localhost:%d/agent/register", a.conf.Agent.Port), "application/json", bytes.NewBuffer(requestJSON))
	if err != nil {
		utils.LogError(a.logger, err, "failed to send register client request")
		return fmt.Errorf("error sending register client request: %s", err.Error())
	}

	if resp.StatusCode != http.StatusOK {
		return fmt.Errorf("failed to register client: %s", resp.Status)
	}

	a.logger.Info("Client registered successfully with clientId", zap.Uint64("clientID", opts.ClientID))

	// TODO: Read the response body in which we return the app id
	var RegisterResp models.AgentResp
	err = json.NewDecoder(resp.Body).Decode(&RegisterResp)
	if err != nil {
		utils.LogError(a.logger, err, "failed to decode response body for register client")
		return fmt.Errorf("error decoding response body for register client: %s", err.Error())
	}

	if RegisterResp.Error != nil {
		return RegisterResp.Error
	}

	return nil
}

func (a *AgentClient) UnregisterClient(_ context.Context, unregister models.UnregisterReq) error {
	// Unregister the client with the server
	isAgentRunning := a.isAgentRunning(context.Background())
	if !isAgentRunning {
		a.logger.Warn("keploy agent is not running, skipping unregister client")
		return io.EOF
	}

	fmt.Println("Unregistering the client with clientID:", unregister.ClientID)
	requestJSON, err := json.Marshal(unregister)
	if err != nil {
		utils.LogError(a.logger, err, "failed to marshal request body for unregister client")
		return fmt.Errorf("error marshaling request body for unregister client: %s", err.Error())
	}

	// Passed background context as we dont want to cancel the unregister request upon client ctx cancellation
	req, err := http.NewRequestWithContext(context.Background(), "POST", fmt.Sprintf("http://localhost:%d/agent/unregister", a.conf.Agent.Port), bytes.NewBuffer(requestJSON))
	if err != nil {
		utils.LogError(a.logger, err, "failed to create request for unregister client")
		return fmt.Errorf("error creating request for unregister client: %s", err.Error())
	}
	req.Header.Set("Content-Type", "application/json")

	resp, err := a.client.Do(req)
	if err != nil && err != io.EOF {
		return fmt.Errorf("failed to send request for unregister client: %s", err.Error())
	}
	if resp.StatusCode != http.StatusOK {
		return fmt.Errorf("failed to unregister client: %s", resp.Status)
	}

	return nil
}

// In platform/http/agent.go
// In platform/http/agent.go

func (a *AgentClient) StartInDocker(ctx context.Context, logger *zap.Logger, opts models.SetupOptions) error {

	agentPort, err := utils.GetAvailablePort()
	if err != nil {
		utils.LogError(a.logger, err, "failed to find available port for agent")
		return err
	}

	// Check and allocate available ports for proxy and DNS
	proxyPort, dnsPort, err := utils.EnsureAvailablePorts(a.conf.ProxyPort, a.conf.DNSPort)
	if err != nil {
		utils.LogError(a.logger, err, "failed to ensure available ports for proxy and DNS")
		return err
	}

	opts.AgentPort = agentPort
	opts.ProxyPort = proxyPort

	// Update the ports in the configuration
	a.conf.Agent.Port = agentPort
	a.conf.ProxyPort = proxyPort
	a.conf.DNSPort = dnsPort

	a.logger.Info("Using available ports",
		zap.Uint32("agent-port", agentPort),
		zap.Uint32("proxy-port", proxyPort),
		zap.Uint32("dns-port", dnsPort))

	fmt.Println("Starting the keploy agent in docker container....")

	// Step 1: Prepare the Docker environment and get the command components.
	// We delegate all Docker-specific setup to the new helper function.
	keployAlias, err := kdocker.GetDockerCommandAndSetup(ctx, logger, &config.Config{
		InstallationID: a.conf.InstallationID,
	}, opts)
	if err != nil {
		utils.LogError(logger, err, "failed to prepare docker command and environment")
		return err
	}
	defer func() {
		// This is where you would close log files and delete temp files.
		// This code will run when the application exits gracefully.
		if utils.LogFile != nil {
			utils.LogFile.Close()
		}
		_ = utils.DeleteFileIfNotExists(logger, "keploy-logs.txt")
		_ = utils.DeleteFileIfNotExists(logger, "docker-compose-tmp.yaml")
	}()

	// Step 2: Append any additional arguments passed to the main CLI.
	// This preserves the pass-through functionality from your original RunInDocker.
	// programArgs = append(programArgs, os.Args[1:]...)

	var cmd *exec.Cmd

	// Step 3: Create the command, handling Windows vs. Unix-like systems.
	// We execute the program directly to avoid the problematic 'sh -c' wrapper.
	if runtime.GOOS == "windows" {
		var args []string
		args = append(args, "/C")
		args = append(args, strings.Split(keployAlias, " ")...)
		args = append(args, os.Args[1:]...)
		// Use cmd.exe /C for Windows
		cmd = exec.CommandContext(
			ctx,
			"cmd.exe",
			args...,
		)
	} else {
		// Use sh -c for Unix-like systems
		cmd = exec.CommandContext(
			ctx,
			"sh",
			"-c",
			keployAlias,
		)
		cmd.SysProcAttr = &syscall.SysProcAttr{
			Setsid: true,
		}
	}

	// Step 4: Define the cancellation behavior for graceful shutdown.
	cmd.Cancel = func() error {
		logger.Info("Context cancelled. Explicitly stopping the 'keploy-v2' Docker container.")

		// Define the container name that you set in the getAlias function.
		containerName := opts.KeployContainer

		// Create a new, separate command to stop the container.
		// We use "sudo" here because the original run command also used it.
		stopCmd := exec.Command("sudo", "docker", "stop", containerName)

		// Execute the stop command. We use CombinedOutput to capture any errors.
		if output, err := stopCmd.CombinedOutput(); err != nil {
			logger.Warn("Could not stop the docker container. It may have already stopped.",
				zap.String("container", containerName),
				zap.Error(err),
				zap.String("output", string(output)))
		} else {
			logger.Info("Successfully sent stop command to the container.", zap.String("container", containerName))
		}

		// Finally, forcefully kill the original `sh` process to ensure cleanup.
		// The container is already stopping gracefully via the command above.
		if cmd.Process != nil {
			return syscall.Kill(-cmd.Process.Pid, syscall.SIGKILL)
		}
		return nil
	}

	// Step 5: Redirect output to the console, as in the original function.
	cmd.Stdout = os.Stdout
	cmd.Stderr = os.Stderr

	// 👈 Step 6: This is the critical fix. Store the command so stopAgent can find it.
	a.mu.Lock() 
	a.agentCmd = cmd
	a.mu.Unlock() 

	logger.Info("running the following command to start agent in docker", zap.String("command", cmd.String()))

	// Step 7: Run the command. This blocks until the command exits or is cancelled.
	if err := cmd.Run(); err != nil {
		// A "context canceled" error is expected on normal shutdown, so we don't treat it as a failure.
		if ctx.Err() == context.Canceled {
			cmd.Process.Kill()
			logger.Info("Docker agent run cancelled gracefully.")
			return nil
		}
		utils.LogError(logger, err, "failed to run keploy agent in docker")
		return err
	}

	return nil
}

func (a *AgentClient) isAgentRunning(ctx context.Context) bool {
	fmt.Println("chekcing on port :", a.conf.Agent.Port)
	req, err := http.NewRequestWithContext(ctx, "GET", fmt.Sprintf("http://localhost:%d/agent/health", a.conf.Agent.Port), nil)
	if err != nil {
		utils.LogError(a.logger, err, "failed to send request to the agent server")
		return false
	}

	resp, err := a.client.Do(req)
	if err != nil {
		a.logger.Debug("Keploy agent health check failed", zap.Error(err))
		return false
	}
	defer resp.Body.Close()

	if resp.StatusCode != http.StatusOK {
		a.logger.Debug("Agent health check returned non-OK status", zap.String("status", resp.Status))
		return false
	}

	a.logger.Debug("Agent health check successful", zap.String("status", resp.Status))
	return true
}

// waitForAgent waits for the agent to become available within the timeout period
func (a *AgentClient) waitForAgent(ctx context.Context, timeout time.Duration) error {
	ctx, cancel := context.WithTimeout(ctx, timeout)
	defer cancel()

	ticker := time.NewTicker(500 * time.Millisecond)
	defer ticker.Stop()

	for {
		select {
		case <-ctx.Done():
			return fmt.Errorf("timeout waiting for agent to become ready: %w", ctx.Err())
		case <-ticker.C:
			if a.isAgentRunning(ctx) {
				return nil
			}
		}
	}
}

func (a *AgentClient) GetHookUnloadDone(id uint64) <-chan struct{} {
	ch := make(chan struct{})
	close(ch) // Immediately close since no actual hooks are loaded
	return ch
}

func (a *AgentClient) GetErrorChannel() <-chan error {
	return nil
}

// func FindAvailableContainerName(ctx context.Context, cli *kdocker.Client, logger *zap.Logger, baseName string) (string, error) {
// 	// 1. First, check if the base name itself is available.
// 	_, err := cli.ContainerInspect(ctx, baseName)
// 	if err != nil {
// 		if errdefs.IsNotFound(err) {
// 			logger.Info("Base container name is available", zap.String("name", baseName))
// 			// The container was not found, so the name is available.
// 			return baseName, nil
// 		}
// 		// For any other error (e.g., Docker daemon not running), return it.
// 		return "", fmt.Errorf("failed to inspect container '%s': %w", baseName, err)
// 	}

// 	// 2. If the base name is taken (no error from Inspect), start looping.
// 	logger.Warn("Base container name is already in use, finding an alternative.", zap.String("name", baseName))

// 	// Limit attempts to prevent an infinite loop in an edge case.
// 	const maxAttempts = 100
// 	for i := 1; i <= maxAttempts; i++ {
// 		candidateName := fmt.Sprintf("%s-%d", baseName, i)

// 		_, err := cli.ContainerInspect(ctx, candidateName)
// 		if err != nil {
// 			if errdefs.IsNotFound(err) {
// 				logger.Info("Found available container name.", zap.String("name", candidateName))
// 				// Success! This name is not in use.
// 				return candidateName, nil
// 			}
// 			// Another error occurred.
// 			return "", fmt.Errorf("failed to inspect container '%s': %w", candidateName, err)
// 		}
// 		// If err is nil, this name is also taken. The loop will try the next number.
// 	}

// 	// If the loop finishes, we've failed to find a name after all attempts.
// 	return "", fmt.Errorf("could not find an available name for base '%s' after %d attempts", baseName, maxAttempts)
// }<|MERGE_RESOLUTION|>--- conflicted
+++ resolved
@@ -26,11 +26,7 @@
 
 	"github.com/davecgh/go-spew/spew"
 	"go.keploy.io/server/v2/config"
-<<<<<<< HEAD
-=======
 	"go.keploy.io/server/v2/pkg"
-	"go.keploy.io/server/v2/pkg/agent/hooks"
->>>>>>> 4058d41f
 	ptls "go.keploy.io/server/v2/pkg/agent/proxy/tls"
 	"go.keploy.io/server/v2/pkg/client/app"
 	"go.keploy.io/server/v2/pkg/models"
@@ -588,17 +584,12 @@
 	cmd.Stderr = logFile
 
 	// Keep a reference for other methods
-	a.mu.Lock() 
+	a.mu.Lock()
 	a.agentCmd = cmd
-<<<<<<< HEAD
-
+	a.mu.Unlock()
+	fmt.Println(cmd)
 	// Start (OS-specific tweaks happen inside utils.StartCommand)
 	if err := agentUtils.StartCommand(cmd); err != nil {
-=======
-	a.mu.Unlock()
-	fmt.Println(cmd)
-	if err := cmd.Start(); err != nil {
->>>>>>> 4058d41f
 		_ = logFile.Close()
 		utils.LogError(a.logger, err, "failed to start keploy agent")
 		return err
@@ -626,22 +617,8 @@
 	grp.Go(func() error {
 		defer utils.Recover(a.logger)
 		<-ctx.Done()
-<<<<<<< HEAD
 		if stopErr := agentUtils.StopCommand(cmd, a.logger); stopErr != nil {
 			utils.LogError(a.logger, stopErr, "failed to stop keploy agent")
-=======
-
-		// Graceful: SIGTERM the group
-		err = syscall.Kill(-pgid, syscall.SIGTERM)
-		if err != nil {
-			a.logger.Error("failed to send SIGTERM to agent process group", zap.Error(err))
-			// If we failed to send SIGTERM, force kill the group
-			if err := syscall.Kill(-pgid, syscall.SIGKILL); err != nil {
-				a.logger.Debug("Process might already been killed")
-			} else {
-				a.logger.Info("keploy agent process group killed")
-			}
->>>>>>> 4058d41f
 		}
 		return nil
 	})
@@ -652,7 +629,7 @@
 // stopAgent stops the agent process gracefully
 func (a *AgentClient) stopAgent() {
 	a.mu.Lock()
-	defer a.mu.Unlock() 
+	defer a.mu.Unlock()
 	if a.agentCancel != nil {
 		a.agentCancel()
 		a.agentCancel = nil
@@ -667,7 +644,7 @@
 			a.logger.Info("Keploy agent process killed successfully")
 		}
 		a.agentCmd = nil
-	} 
+	}
 }
 
 // monitorAgent monitors the agent process and handles cleanup
@@ -1006,33 +983,33 @@
 	// This preserves the pass-through functionality from your original RunInDocker.
 	// programArgs = append(programArgs, os.Args[1:]...)
 
-	var cmd *exec.Cmd
-
-	// Step 3: Create the command, handling Windows vs. Unix-like systems.
-	// We execute the program directly to avoid the problematic 'sh -c' wrapper.
-	if runtime.GOOS == "windows" {
-		var args []string
-		args = append(args, "/C")
-		args = append(args, strings.Split(keployAlias, " ")...)
-		args = append(args, os.Args[1:]...)
-		// Use cmd.exe /C for Windows
-		cmd = exec.CommandContext(
-			ctx,
-			"cmd.exe",
-			args...,
-		)
-	} else {
-		// Use sh -c for Unix-like systems
-		cmd = exec.CommandContext(
-			ctx,
-			"sh",
-			"-c",
-			keployAlias,
-		)
-		cmd.SysProcAttr = &syscall.SysProcAttr{
-			Setsid: true,
-		}
-	}
+	cmd := kdocker.PrepareDockerCommand(ctx, keployAlias)
+
+	// // Step 3: Create the command, handling Windows vs. Unix-like systems.
+	// // We execute the program directly to avoid the problematic 'sh -c' wrapper.
+	// if runtime.GOOS == "windows" {
+	// 	var args []string
+	// 	args = append(args, "/C")
+	// 	args = append(args, strings.Split(keployAlias, " ")...)
+	// 	args = append(args, os.Args[1:]...)
+	// 	// Use cmd.exe /C for Windows
+	// 	cmd = exec.CommandContext(
+	// 		ctx,
+	// 		"cmd.exe",
+	// 		args...,
+	// 	)
+	// } else {
+	// 	// Use sh -c for Unix-like systems
+	// 	cmd = exec.CommandContext(
+	// 		ctx,
+	// 		"sh",
+	// 		"-c",
+	// 		keployAlias,
+	// 	)
+	// 	cmd.SysProcAttr = &syscall.SysProcAttr{
+	// 		Setsid: true,
+	// 	}
+	// }
 
 	// Step 4: Define the cancellation behavior for graceful shutdown.
 	cmd.Cancel = func() error {
@@ -1058,7 +1035,7 @@
 		// Finally, forcefully kill the original `sh` process to ensure cleanup.
 		// The container is already stopping gracefully via the command above.
 		if cmd.Process != nil {
-			return syscall.Kill(-cmd.Process.Pid, syscall.SIGKILL)
+			return utils.SendSignal(logger, cmd.Process.Pid, syscall.SIGKILL)
 		}
 		return nil
 	}
@@ -1068,9 +1045,9 @@
 	cmd.Stderr = os.Stderr
 
 	// 👈 Step 6: This is the critical fix. Store the command so stopAgent can find it.
-	a.mu.Lock() 
+	a.mu.Lock()
 	a.agentCmd = cmd
-	a.mu.Unlock() 
+	a.mu.Unlock()
 
 	logger.Info("running the following command to start agent in docker", zap.String("command", cmd.String()))
 
