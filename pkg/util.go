// Package pkg provides utility functions for Keploy.
package pkg

import (
	"bufio"
	"bytes"
	"compress/gzip"
	"context"
	"encoding/json"
	"encoding/xml"
	"fmt"
	"io"
	"io/fs"
	"net"
	"net/http"
	"net/url"
	"os"
	"sort"
	"strconv"
	"strings"
	"sync/atomic"
	"time"

	"github.com/andybalholm/brotli"
	"github.com/davecgh/go-spew/spew"
	"go.keploy.io/server/v2/pkg/models"

	"go.keploy.io/server/v2/utils"
	"go.uber.org/zap"
)

var Emoji = "\U0001F430" + " Keploy:"

var SortCounter int64 = -1

func InitSortCounter(counter int64) {
	atomic.StoreInt64(&SortCounter, counter)
}

func GetNextSortNum() int64 {
	return atomic.AddInt64(&SortCounter, 1)
}

// URLParams returns the Url and Query parameters from the request url.
func URLParams(r *http.Request) map[string]string {
	qp := r.URL.Query()
	result := make(map[string]string)

	for key, values := range qp {
		result[key] = strings.Join(values, ", ")
	}

	return result
}

// ToYamlHTTPHeader converts the http header into yaml format
func ToYamlHTTPHeader(httpHeader http.Header) map[string]string {
	header := map[string]string{}
	for i, j := range httpHeader {
		header[i] = strings.Join(j, ",")
	}
	return header
}

func ToHTTPHeader(mockHeader map[string]string) http.Header {
	header := http.Header{}
	for i, j := range mockHeader {
		match := IsTime(j)
		if match {
			//Values like "Tue, 17 Jan 2023 16:34:58 IST" should be considered as single element
			header[i] = []string{j}
			continue
		}
		header[i] = strings.Split(j, ",")
	}
	return header
}

// IsTime verifies whether a given string represents a valid date or not.
func IsTime(stringDate string) bool {
	date := strings.TrimSpace(stringDate)
	if secondsFloat, err := strconv.ParseFloat(date, 64); err == nil {
		seconds := int64(secondsFloat / 1e9)
		nanoseconds := int64(secondsFloat) % 1e9
		expectedTime := time.Unix(seconds, nanoseconds)
		currentTime := time.Now()
		if currentTime.Sub(expectedTime) < 24*time.Hour && currentTime.Sub(expectedTime) > -24*time.Hour {
			return true
		}
	}
	for _, dateFormat := range dateFormats {
		_, err := time.Parse(dateFormat, date)
		if err == nil {
			return true
		}
	}
	return false
}

func SimulateHTTP(ctx context.Context, tc *models.TestCase, testSet string, logger *zap.Logger, apiTimeout uint64) (*models.HTTPResp, error) {
	var resp *models.HTTPResp

	//TODO: adjust this logic in the render function in order to remove the redundant code
	// convert testcase to string and render the template values.
	// Render any template values in the test case before simulation.
	if len(utils.TemplatizedValues) > 0 || len(utils.SecretValues) > 0 {
		testCaseStr, err := json.Marshal(tc)
		if err != nil {
			utils.LogError(logger, err, "failed to marshal the testcase for templating")
			return nil, err
		}
<<<<<<< HEAD
		funcMap := template.FuncMap{
			"int":    utils.ToInt,
			"string": utils.ToString,
			"float":  utils.ToFloat,
		}
		tmpl, err := template.New("template").Funcs(funcMap).Parse(string(testCaseStr))
		if err != nil || tmpl == nil {
			utils.LogError(logger, err, "failed to parse the template", zap.Any("TestCaseString", string(testCaseStr)), zap.Any("TestCase", tc.Name), zap.Any("TestSet", testSet))
			return nil, err
		}

		// fmt.Println("Templatized Values:", utils.TemplatizedValues)

		data := make(map[string]interface{})
=======
>>>>>>> fe566dc2

		// Prepare the data for template execution.
		templateData := make(map[string]interface{})
		for k, v := range utils.TemplatizedValues {
			templateData[k] = v
		}
		if len(utils.SecretValues) > 0 {
			templateData["secret"] = utils.SecretValues
		}
<<<<<<< HEAD
		var output bytes.Buffer
		err = tmpl.Execute(&output, data)
=======

		renderedStr, err := utils.RenderTemplatesInString(logger, string(testCaseStr), templateData)
>>>>>>> fe566dc2
		if err != nil {
			utils.LogError(logger, err, "failed to render some template values", zap.String("TestCase", tc.Name), zap.String("TestSet", testSet))
		}

		// Unmarshal the rendered string back into the test case struct.
		err = json.Unmarshal([]byte(renderedStr), &tc)
		if err != nil {
			utils.LogError(logger, err, "failed to unmarshal the rendered testcase", zap.String("RenderedString", renderedStr))
			return nil, err
		}
	}

	reqBody := []byte(tc.HTTPReq.Body)
	var err error

	if tc.HTTPReq.Header["Content-Encoding"] != "" {
		reqBody, err = Compress(logger, tc.HTTPReq.Header["Content-Encoding"], reqBody)
		if err != nil {
			utils.LogError(logger, err, "failed to compress the request body")
			return nil, err
		}
	}
<<<<<<< HEAD
	logger.Info("starting test for of", zap.Any("test case", models.HighlightString(tc.Name)), zap.Any("test set", models.HighlightString(testSet)))
=======

	logger.Info("starting test for of", zap.String("test case", models.HighlightString(tc.Name)), zap.String("test set", models.HighlightString(testSet)))
>>>>>>> fe566dc2
	req, err := http.NewRequestWithContext(ctx, string(tc.HTTPReq.Method), tc.HTTPReq.URL, bytes.NewBuffer(reqBody))
	if err != nil {
		utils.LogError(logger, err, "failed to create a http request from the yaml document")
		return nil, err
	}
	req.Header = ToHTTPHeader(tc.HTTPReq.Header)
	req.ProtoMajor = tc.HTTPReq.ProtoMajor
	req.ProtoMinor = tc.HTTPReq.ProtoMinor
	req.Header.Set("KEPLOY-TEST-ID", tc.Name)
	req.Header.Set("KEPLOY-TEST-SET-ID", testSet)
	// send if its the last testcase
	if tc.IsLast {
		req.Header.Set("KEPLOY-LAST-TESTCASE", "true")
	}
	logger.Debug(fmt.Sprintf("Sending request to user app:%v", req))

	// override host header if present in the request
	hostHeader := tc.HTTPReq.Header["Host"]
	if hostHeader != "" {
		logger.Debug("overriding host header", zap.String("host", hostHeader))
		req.Host = hostHeader
	}

	// Creating the client and disabling redirects
	var client *http.Client

	_, hasAcceptEncoding := req.Header["Accept-Encoding"]
	disableCompression := !hasAcceptEncoding

	keepAlive, ok := req.Header["Connection"]
	if ok && strings.EqualFold(keepAlive[0], "keep-alive") {
		logger.Debug("simulating request with conn:keep-alive")
		client = &http.Client{
			Timeout: time.Second * time.Duration(apiTimeout),
			CheckRedirect: func(_ *http.Request, _ []*http.Request) error {
				return http.ErrUseLastResponse
			},
			Transport: &http.Transport{
				DisableCompression: disableCompression,
			},
		}
	} else if ok && strings.EqualFold(keepAlive[0], "close") {
		logger.Debug("simulating request with conn:close")
		client = &http.Client{
			Timeout: time.Second * time.Duration(apiTimeout),
			CheckRedirect: func(_ *http.Request, _ []*http.Request) error {
				return http.ErrUseLastResponse
			},
			Transport: &http.Transport{
				DisableKeepAlives:  true,
				DisableCompression: disableCompression,
			},
		}
	} else {
		logger.Debug("simulating request with conn:keep-alive (maxIdleConn=1)")
		client = &http.Client{
			Timeout: time.Second * time.Duration(apiTimeout),
			CheckRedirect: func(_ *http.Request, _ []*http.Request) error {
				return http.ErrUseLastResponse
			},
			Transport: &http.Transport{
				DisableKeepAlives:  false,
				MaxIdleConns:       1,
				DisableCompression: disableCompression,
			},
		}
	}
	fmt.Println("Request Body:")
	spew.Dump(req.Body)
	fmt.Println("With Headers:", req.Header)
	fmt.Println("To URL:", req.URL.String())
	httpResp, errHTTPReq := client.Do(req)
	if errHTTPReq != nil {
		utils.LogError(logger, errHTTPReq, "failed to send testcase request to app")
		return nil, errHTTPReq
	}

	defer func() {
		if httpResp != nil && httpResp.Body != nil {
			if err := httpResp.Body.Close(); err != nil {
				utils.LogError(logger, err, "failed to close response body")
			}
		}
	}()

	respBody, errReadRespBody := io.ReadAll(httpResp.Body)
	if errReadRespBody != nil {
		utils.LogError(logger, errReadRespBody, "failed reading response body")
		return nil, errReadRespBody
	}

	if httpResp.Header.Get("Content-Encoding") != "" {
		respBody, err = Decompress(logger, httpResp.Header.Get("Content-Encoding"), respBody)
		if err != nil {
			utils.LogError(logger, err, "failed to decode response body")
			return nil, err
		}
	}

	statusMessage := http.StatusText(httpResp.StatusCode)

	resp = &models.HTTPResp{
		StatusCode:    httpResp.StatusCode,
		StatusMessage: statusMessage,
		Body:          string(respBody),
		Header:        ToYamlHTTPHeader(httpResp.Header),
	}

	// Centralized template update: if response body present and templates exist, update them.
	if len(utils.TemplatizedValues) > 0 && len(respBody) > 0 {
		fmt.Println("Received response from user app:", resp)
		// Snapshot for logging only (no propagation here; replay handles its own propagation logic)
		prev := make(map[string]interface{}, len(utils.TemplatizedValues))
		for k, v := range utils.TemplatizedValues {
			prev[k] = v
		}
		if updateTemplatesFromJSON(logger, respBody) {
			// Persist change to testset template if replay layer provided such a method via context (optional future extension)
			logger.Info("templates updated inside SimulateHTTP", zap.String("testSet", testSet), zap.Any("templates", utils.TemplatizedValues))
		}
	}

	return resp, errHTTPReq
}

// RenderTestCaseWithTemplates returns a copy of the provided TestCase with
// current templated and secret values applied. This is useful for producing
// a concrete "expected" testcase (for example expected responses) before
// the test is executed and templates may get updated by the runtime.
func RenderTestCaseWithTemplates(tc *models.TestCase) (*models.TestCase, error) {
	// If there are no templated or secret values, just return a deep copy
	if len(utils.TemplatizedValues) == 0 && len(utils.SecretValues) == 0 {
		copy := *tc
		return &copy, nil
	}

	// Marshal the testcase and execute the template with current values
	testCaseStr, err := json.Marshal(tc)
	if err != nil {
		return nil, err
	}

	funcMap := template.FuncMap{
		"int":    utils.ToInt,
		"string": utils.ToString,
		"float":  utils.ToFloat,
	}
	tmpl, err := template.New("template").Funcs(funcMap).Parse(string(testCaseStr))
	if err != nil || tmpl == nil {
		return nil, err
	}

	data := make(map[string]interface{})
	for k, v := range utils.TemplatizedValues {
		data[k] = v
	}
	if len(utils.SecretValues) > 0 {
		data["secret"] = utils.SecretValues
	}

	var output bytes.Buffer
	if err := tmpl.Execute(&output, data); err != nil {
		return nil, err
	}

	var rendered models.TestCase
	if err := json.Unmarshal(output.Bytes(), &rendered); err != nil {
		return nil, err
	}
	return &rendered, nil
}

// DetectNoiseFieldsInResp inspects a rendered HTTP response and returns a map
// of noise fields that should be marked on the testcase so matchers ignore
// them during comparison. It uses current templated values from utils.
func DetectNoiseFieldsInResp(resp *models.HTTPResp) map[string][]string {
	noise := make(map[string][]string)
	if resp == nil {
		return noise
	}

	// headers: if a header value contains a templated value, mark header.<name>
	for hk, hv := range resp.Header {
		for _, v := range utils.TemplatizedValues {
			if v == nil {
				continue
			}
			lit := fmt.Sprintf("%v", v)
			if lit == "" {
				continue
			}
			if strings.Contains(hv, lit) {
				key := fmt.Sprintf("header.%s", strings.ToLower(hk))
				noise[key] = []string{}
				break
			}
		}
	}

	// body: if JSON, traverse and mark specific json paths where templated values appear
	var parsed interface{}
	if json.Valid([]byte(resp.Body)) {
		if err := json.Unmarshal([]byte(resp.Body), &parsed); err == nil {
			for _, v := range utils.TemplatizedValues {
				if v == nil {
					continue
				}
				lit := fmt.Sprintf("%v", v)
				if lit == "" {
					continue
				}
				paths := findJSONPathsWithValue(parsed, lit, "")
				for _, p := range paths {
					key := fmt.Sprintf("body.%s", p)
					noise[key] = []string{}
				}
				// also mark literal occurrences in raw body (fallback)
				if strings.Contains(resp.Body, lit) && len(paths) == 0 {
					noise["body"] = []string{}
				}
			}
		}
	} else {
		// non-json body: if any templated literal present, mark the full body as noisy
		for _, v := range utils.TemplatizedValues {
			if v == nil {
				continue
			}
			lit := fmt.Sprintf("%v", v)
			if lit == "" {
				continue
			}
			if strings.Contains(resp.Body, lit) {
				noise["body"] = []string{}
				break
			}
		}
	}

	return noise
}

// findJSONPathsWithValue recursively searches parsed JSON for values equal to target
// and returns dot-separated paths (no leading dot). For arrays, indices are used.
func findJSONPathsWithValue(node interface{}, target, prefix string) []string {
	var paths []string
	switch t := node.(type) {
	case map[string]interface{}:
		for k, v := range t {
			p := k
			if prefix != "" {
				p = prefix + "." + k
			}
			paths = append(paths, findJSONPathsWithValue(v, target, p)...)
		}
	case []interface{}:
		for i, v := range t {
			idx := fmt.Sprintf("%d", i)
			p := idx
			if prefix != "" {
				p = prefix + "." + idx
			}
			paths = append(paths, findJSONPathsWithValue(v, target, p)...)
		}
	case string:
		if t == target {
			paths = append(paths, prefix)
		}
	case float64, bool, nil:
		if fmt.Sprintf("%v", t) == target {
			paths = append(paths, prefix)
		}
	}
	return paths
}

func ParseHTTPRequest(requestBytes []byte) (*http.Request, error) {
	// Parse the request using the http.ReadRequest function
	request, err := http.ReadRequest(bufio.NewReader(bytes.NewReader(requestBytes)))
	if err != nil {
		return nil, err
	}
	request.Header.Set("Host", request.Host)

	return request, nil
}

func ParseHTTPResponse(data []byte, request *http.Request) (*http.Response, error) {
	buffer := bytes.NewBuffer(data)
	reader := bufio.NewReader(buffer)
	response, err := http.ReadResponse(reader, request)
	if err != nil {
		return nil, err
	}
	return response, nil
}

func MakeCurlCommand(tc models.HTTPReq) string {
	curl := fmt.Sprintf("curl --request %s \\\n", string(tc.Method))
	curl = curl + fmt.Sprintf("  --url %s \\\n", tc.URL)
	header := ToHTTPHeader(tc.Header)

	for k, v := range ToYamlHTTPHeader(header) {
		if k != "Content-Length" {
			curl = curl + fmt.Sprintf("  --header '%s: %s' \\\n", k, v)
		}
	}
	if len(tc.Form) > 0 {
		for _, form := range tc.Form {
			key := form.Key
			if len(form.Values) == 0 {
				continue
			}
			value := form.Values[0]
			curl = curl + fmt.Sprintf("  --form '%s=%s' \\\n", key, value)
		}
	} else if tc.Body != "" {
		curl = curl + fmt.Sprintf("  --data %s", strconv.Quote(tc.Body))
	}
	return curl
}

func ReadSessionIndices(path string, Logger *zap.Logger) ([]string, error) {
	indices := []string{}

	dir, err := os.OpenFile(path, os.O_RDONLY, fs.FileMode(os.O_RDONLY))
	if err != nil {
		Logger.Debug("creating a folder for the keploy  generated testcases", zap.Error(err))
		return indices, err
	}
	defer func() {
		if closeErr := dir.Close(); closeErr != nil {
			Logger.Debug("failed to close directory", zap.Error(closeErr))
		}
	}()

	files, err := dir.ReadDir(0)
	if err != nil {
		Logger.Debug("failed to read directory contents", zap.Error(err))
		return indices, err
	}

	for _, v := range files {
		if v.Name() != "reports" && v.IsDir() {
			indices = append(indices, v.Name())
		}
	}

	return indices, nil
}

func NextID(IDs []string, identifier string) string {
	latestIndx := 0
	for _, ID := range IDs {
		namePackets := strings.Split(ID, "-")
		if len(namePackets) == 3 {
			Indx, err := strconv.Atoi(namePackets[2])
			if err != nil {
				continue
			}
			if latestIndx < Indx+1 {
				latestIndx = Indx + 1
			}
		}
	}
	return fmt.Sprintf("%s%v", identifier, latestIndx)
}

func LastID(IDs []string, identifier string) string {
	latestIndx := 0
	for _, ID := range IDs {
		namePackets := strings.Split(ID, "-")
		if len(namePackets) == 3 {
			Indx, err := strconv.Atoi(namePackets[2])
			if err != nil {
				continue
			}
			if latestIndx < Indx {
				latestIndx = Indx
			}
		}
	}
	return fmt.Sprintf("%s%v", identifier, latestIndx)
}

var (
	dateFormats = []string{
		time.Layout,
		time.ANSIC,
		time.UnixDate,
		time.RubyDate,
		time.RFC822,
		time.RFC822Z,
		time.RFC850,
		time.RFC1123,
		time.RFC1123Z,
		time.RFC3339,
		time.RFC3339Nano,
		time.Kitchen,
		time.Stamp,
		time.StampMilli,
		time.StampMicro,
		time.StampNano,
		time.DateTime,
		time.DateOnly,
		time.TimeOnly,
	}
)

// ExtractPort extracts the port from a given URL string, defaulting to 80 if no port is specified.
func ExtractPort(rawURL string) (uint32, error) {
	parsedURL, err := url.Parse(rawURL)
	if err != nil {
		return 0, err
	}

	host := parsedURL.Host
	if strings.Contains(host, ":") {
		// Split the host by ":" and return the port part
		parts := strings.Split(host, ":")
		port, err := strconv.ParseUint(parts[len(parts)-1], 10, 32)
		if err != nil {
			return 0, fmt.Errorf("invalid port in URL: %s", rawURL)
		}
		return uint32(port), nil
	}

	// Default ports based on scheme
	switch parsedURL.Scheme {
	case "https":
		return 443, nil
	default:
		return 80, nil
	}
}

func ExtractHostAndPort(curlCmd string) (string, string, error) {
	// Split the command string to find the URL
	parts := strings.Split(curlCmd, " ")
	for _, part := range parts {
		if strings.HasPrefix(part, "http") {
			u, err := url.Parse(part)
			if err != nil {
				return "", "", err
			}
			host := u.Hostname()
			port := u.Port()
			if port == "" {
				if u.Scheme == "https" {
					port = "443"
				} else {
					port = "80"
				}
			}
			return host, port, nil
		}
	}
	return "", "", fmt.Errorf("no URL found in CURL command")
}

func WaitForPort(ctx context.Context, host string, port string, timeout time.Duration) error {
	ticker := time.NewTicker(1 * time.Second)
	defer ticker.Stop()

	timer := time.NewTimer(timeout)
	defer timer.Stop()
	for {
		select {
		case <-ctx.Done():
			return ctx.Err()
		case <-ticker.C:
			conn, err := net.DialTimeout("tcp", net.JoinHostPort(host, port), 800*time.Millisecond)
			if err == nil {
				err := conn.Close()
				if err != nil {
					return err
				}
				return nil
			}
		case <-timer.C:
			msg := "Please add delay if your application takes more time to start"
			return fmt.Errorf("timeout after %v waiting for port %s:%s, %s", timeout, host, port, msg)
		}
	}
}

func FilterTcsMocks(ctx context.Context, logger *zap.Logger, m []*models.Mock, afterTime time.Time, beforeTime time.Time) []*models.Mock {
	filteredMocks, _ := filterByTimeStamp(ctx, logger, m, afterTime, beforeTime)

	sort.SliceStable(filteredMocks, func(i, j int) bool {
		return filteredMocks[i].Spec.ReqTimestampMock.Before(filteredMocks[j].Spec.ReqTimestampMock)
	})

	return filteredMocks
}

func FilterConfigMocks(ctx context.Context, logger *zap.Logger, m []*models.Mock, afterTime time.Time, beforeTime time.Time) []*models.Mock {
	filteredMocks, unfilteredMocks := filterByTimeStamp(ctx, logger, m, afterTime, beforeTime)

	sort.SliceStable(filteredMocks, func(i, j int) bool {
		return filteredMocks[i].Spec.ReqTimestampMock.Before(filteredMocks[j].Spec.ReqTimestampMock)
	})

	sort.SliceStable(unfilteredMocks, func(i, j int) bool {
		return unfilteredMocks[i].Spec.ReqTimestampMock.Before(unfilteredMocks[j].Spec.ReqTimestampMock)
	})

	return append(filteredMocks, unfilteredMocks...)
}

func filterByTimeStamp(_ context.Context, logger *zap.Logger, m []*models.Mock, afterTime time.Time, beforeTime time.Time) ([]*models.Mock, []*models.Mock) {

	filteredMocks := make([]*models.Mock, 0)
	unfilteredMocks := make([]*models.Mock, 0)

	if afterTime.Equal(time.Time{}) {
		return m, unfilteredMocks
	}

	if beforeTime.Equal(time.Time{}) {
		return m, unfilteredMocks
	}

	isNonKeploy := false

	for _, mock := range m {
		// doing deep copy to prevent data race, which was happening due to the write to isFiltered
		// field in this for loop, and write in mockmanager functions.
		tmp := *mock
		p := &tmp
		if p.Version != "api.keploy.io/v1beta1" && p.Version != "api.keploy.io/v1beta2" {
			isNonKeploy = true
		}
		if p.Spec.ReqTimestampMock.Equal(time.Time{}) || p.Spec.ResTimestampMock.Equal(time.Time{}) {
			logger.Debug("request or response timestamp of mock is missing")
			p.TestModeInfo.IsFiltered = true
			filteredMocks = append(filteredMocks, p)
			continue
		}

		if p.Spec.ReqTimestampMock.After(afterTime) && p.Spec.ResTimestampMock.Before(beforeTime) {
			p.TestModeInfo.IsFiltered = true
			filteredMocks = append(filteredMocks, p)
			continue
		}
		p.TestModeInfo.IsFiltered = false
		unfilteredMocks = append(unfilteredMocks, p)
	}
	if isNonKeploy {
		logger.Debug("Few mocks in the mock File are not recorded by keploy ignoring them")
	}
	return filteredMocks, unfilteredMocks
}

func GuessContentType(data []byte) models.BodyType {
	// Use net/http library's DetectContentType for basic MIME type detection
	mimeType := http.DetectContentType(data)

	// Additional checks to further specify the content type
	switch {
	case IsJSON(data):
		return models.JSON
	case IsXML(data):
		return models.XML
	case strings.Contains(mimeType, "text/html"):
		return models.HTML
	case strings.Contains(mimeType, "text/plain"):
		if IsCSV(data) {
			return models.CSV
		}
		return models.Plain
	}

	return models.UnknownType
}

func IsJSON(body []byte) bool {
	var js interface{}
	return json.Unmarshal(body, &js) == nil
}

func IsXML(data []byte) bool {
	var xm xml.Name
	return xml.Unmarshal(data, &xm) == nil
}

// IsCSV checks if data can be parsed as CSV by looking for common characteristics
func IsCSV(data []byte) bool {
	// Very simple CSV check: look for commas in the first line
	content := string(data)
	if lines := strings.Split(content, "\n"); len(lines) > 0 {
		return strings.Contains(lines[0], ",")
	}
	return false
}

func Decompress(logger *zap.Logger, encoding string, data []byte) ([]byte, error) {
	switch encoding {
	case "br":
		logger.Debug("decompressing brotli compressed data")
		reader := brotli.NewReader(bytes.NewReader(data))
		decodedData, err := io.ReadAll(reader)
		if err != nil {
			utils.LogError(logger, err, "failed to read the brotli compressed data")
			return nil, err
		}
		return decodedData, nil
	case "gzip":
		logger.Debug("decoding gzip compressed data")
		reader, err := gzip.NewReader(bytes.NewReader(data))
		if err != nil {
			utils.LogError(logger, err, "failed to create gzip reader")
			return nil, err
		}
		defer reader.Close()
		decodedData, err := io.ReadAll(reader)
		if err != nil {
			utils.LogError(logger, err, "failed to read the gzip compressed data")
			return nil, err
		}
		return decodedData, nil
	}
	return data, nil
}

func Compress(logger *zap.Logger, encoding string, data []byte) ([]byte, error) {
	switch encoding {
	case "gzip":
		logger.Debug("compressing data using gzip")
		var compressedBuffer bytes.Buffer
		gw := gzip.NewWriter(&compressedBuffer)
		_, err := gw.Write(data)
		if err != nil {
			utils.LogError(logger, err, "failed to write compressed data to gzip writer")
			return nil, err
		}
		err = gw.Close()
		if err != nil {
			utils.LogError(logger, err, "failed to close gzip writer")
			return nil, err
		}
		return compressedBuffer.Bytes(), nil
	case "br":
		logger.Debug("compressing data using brotli")
		var compressedBuffer bytes.Buffer
		bw := brotli.NewWriter(&compressedBuffer)
		_, err := bw.Write(data)
		if err != nil {
			utils.LogError(logger, err, "failed to write compressed data to brotli writer")
			return nil, err
		}
		err = bw.Close()
		if err != nil {
			utils.LogError(logger, err, "failed to close brotli writer")
			return nil, err
		}
		return compressedBuffer.Bytes(), nil
	}
	return data, nil
}<|MERGE_RESOLUTION|>--- conflicted
+++ resolved
@@ -109,7 +109,7 @@
 			utils.LogError(logger, err, "failed to marshal the testcase for templating")
 			return nil, err
 		}
-<<<<<<< HEAD
+
 		funcMap := template.FuncMap{
 			"int":    utils.ToInt,
 			"string": utils.ToString,
@@ -124,8 +124,7 @@
 		// fmt.Println("Templatized Values:", utils.TemplatizedValues)
 
 		data := make(map[string]interface{})
-=======
->>>>>>> fe566dc2
+
 
 		// Prepare the data for template execution.
 		templateData := make(map[string]interface{})
@@ -135,13 +134,10 @@
 		if len(utils.SecretValues) > 0 {
 			templateData["secret"] = utils.SecretValues
 		}
-<<<<<<< HEAD
+
 		var output bytes.Buffer
 		err = tmpl.Execute(&output, data)
-=======
-
-		renderedStr, err := utils.RenderTemplatesInString(logger, string(testCaseStr), templateData)
->>>>>>> fe566dc2
+
 		if err != nil {
 			utils.LogError(logger, err, "failed to render some template values", zap.String("TestCase", tc.Name), zap.String("TestSet", testSet))
 		}
@@ -164,12 +160,9 @@
 			return nil, err
 		}
 	}
-<<<<<<< HEAD
+
 	logger.Info("starting test for of", zap.Any("test case", models.HighlightString(tc.Name)), zap.Any("test set", models.HighlightString(testSet)))
-=======
-
-	logger.Info("starting test for of", zap.String("test case", models.HighlightString(tc.Name)), zap.String("test set", models.HighlightString(testSet)))
->>>>>>> fe566dc2
+
 	req, err := http.NewRequestWithContext(ctx, string(tc.HTTPReq.Method), tc.HTTPReq.URL, bytes.NewBuffer(reqBody))
 	if err != nil {
 		utils.LogError(logger, err, "failed to create a http request from the yaml document")
