package pkg

import (
	"bufio"
	"bytes"
	"fmt"
	"io"
	"net/http"
	"strings"

	"github.com/araddon/dateparse"
	"github.com/gorilla/mux"
	"go.keploy.io/server/pkg/models"
	"go.uber.org/zap"
)

var Emoji = "\U0001F430" + " Keploy:"

// UrlParams returns the Url and Query parameters from the request url.
func UrlParams(r *http.Request) map[string]string {
	params := mux.Vars(r)

	result := params
	qp := r.URL.Query()
	for i, j := range qp {
		var s string
		if _, ok := result[i]; ok {
			s = result[i]
		}
		for _, e := range j {
			if s != "" {
				s += ", " + e
			} else {
				s = e
			}
		}
		result[i] = s
	}
	return result
}

// ToYamlHttpHeader converts the http header into yaml format
func ToYamlHttpHeader(httpHeader http.Header) map[string]string {
	header := map[string]string{}
	for i, j := range httpHeader {
		header[i] = strings.Join(j, ",")
	}
	return header
}

func ToHttpHeader(mockHeader map[string]string) http.Header {
	header := http.Header{}
	for i, j := range mockHeader {
		match := IsTime(j)
		if match {
			//Values like "Tue, 17 Jan 2023 16:34:58 IST" should be considered as single element
			header[i] = []string{j}
			continue
		}
		header[i] = strings.Split(j, ",")
	}
	return header
}

// IsTime verifies whether a given string represents a valid date or not.
func IsTime(stringDate string) bool {
	s := strings.TrimSpace(stringDate)
	_, err := dateparse.ParseAny(s)
	return err == nil
}

func SimulateHttp(tc models.TestCase, logger *zap.Logger) (*models.HttpResp, error) {
	resp := &models.HttpResp{}

	logger.Info(Emoji+"making a http request", zap.Any("test case id", tc.Name))
	req, err := http.NewRequest(string(tc.HttpReq.Method), tc.HttpReq.URL, bytes.NewBufferString(tc.HttpReq.Body))
	if err != nil {
		logger.Error(Emoji+"failed to create a http request from the yaml document", zap.Error(err))
		return nil, err
	}
	req.Header = ToHttpHeader(tc.HttpReq.Header)
	req.Header.Set("KEPLOY_TEST_ID", tc.Name)
	req.ProtoMajor = tc.HttpReq.ProtoMajor
	req.ProtoMinor = tc.HttpReq.ProtoMinor
	req.Close = true

	logger.Debug(Emoji + fmt.Sprintf("Sending request to user app:%v", req))

<<<<<<< HEAD
=======
	// Creating the client and disabling redirects
>>>>>>> ac5f06fd
	client := &http.Client{
		CheckRedirect: func(req *http.Request, via []*http.Request) error {
			return http.ErrUseLastResponse
		},
	}

	httpResp, err := client.Do(req)
	if err != nil {
		logger.Error(Emoji+"failed sending testcase request to app", zap.Error(err))
		return nil, err
	}

	respBody, err := io.ReadAll(httpResp.Body)
	if err != nil {
		logger.Error(Emoji+"failed reading response body", zap.Error(err))
		return nil, err
	}

	resp = &models.HttpResp{
		StatusCode: httpResp.StatusCode,
		Body:       string(respBody),
		Header:     ToYamlHttpHeader(httpResp.Header),
	}

	return resp, nil
}


func ParseHTTPRequest(requestBytes []byte) (*http.Request, error) {
	// Parse the request using the http.ReadRequest function
	request, err := http.ReadRequest(bufio.NewReader(bytes.NewReader(requestBytes)))
	if err != nil {
		return nil, err
	}
	request.Header.Set("Host", request.Host)

	return request, nil
}

func ParseHTTPResponse(data []byte, request *http.Request) (*http.Response, error) {
	buffer := bytes.NewBuffer(data)
	reader := bufio.NewReader(buffer)
	response, err := http.ReadResponse(reader, request)
	if err != nil {
		return nil, err
	}
	return response, nil
}<|MERGE_RESOLUTION|>--- conflicted
+++ resolved
@@ -86,10 +86,7 @@
 
 	logger.Debug(Emoji + fmt.Sprintf("Sending request to user app:%v", req))
 
-<<<<<<< HEAD
-=======
 	// Creating the client and disabling redirects
->>>>>>> ac5f06fd
 	client := &http.Client{
 		CheckRedirect: func(req *http.Request, via []*http.Request) error {
 			return http.ErrUseLastResponse
