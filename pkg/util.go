// Package pkg provides utility functions for Keploy.
package pkg

import (
	"bufio"
	"bytes"
	"context"
	"encoding/json"
	"fmt"
	"io"
	"io/fs"
	"net"
	"net/http"
	"net/url"
	"os"

	"strconv"
	"strings"
	"time"

	"text/template"

	"go.keploy.io/server/v2/pkg/models"

	"go.keploy.io/server/v2/utils"
	"go.uber.org/zap"
)

var Emoji = "\U0001F430" + " Keploy:"

// URLParams returns the Url and Query parameters from the request url.
func URLParams(r *http.Request) map[string]string {
	qp := r.URL.Query()
	result := make(map[string]string)

	for key, values := range qp {
		result[key] = strings.Join(values, ", ")
	}

	return result
}

// ToYamlHTTPHeader converts the http header into yaml format
func ToYamlHTTPHeader(httpHeader http.Header) map[string]string {
	header := map[string]string{}
	for i, j := range httpHeader {
		header[i] = strings.Join(j, ",")
	}
	return header
}

func ToHTTPHeader(mockHeader map[string]string) http.Header {
	header := http.Header{}
	for i, j := range mockHeader {
		match := IsTime(j)
		if match {
			//Values like "Tue, 17 Jan 2023 16:34:58 IST" should be considered as single element
			header[i] = []string{j}
			continue
		}
		header[i] = strings.Split(j, ",")
	}
	return header
}

// IsTime verifies whether a given string represents a valid date or not.
func IsTime(stringDate string) bool {
	date := strings.TrimSpace(stringDate)
	if secondsFloat, err := strconv.ParseFloat(date, 64); err == nil {
		seconds := int64(secondsFloat / 1e9)
		nanoseconds := int64(secondsFloat) % 1e9
		expectedTime := time.Unix(seconds, nanoseconds)
		currentTime := time.Now()
		if currentTime.Sub(expectedTime) < 24*time.Hour && currentTime.Sub(expectedTime) > -24*time.Hour {
			return true
		}
	}
	for _, dateFormat := range dateFormats {
		_, err := time.Parse(dateFormat, date)
		if err == nil {
			return true
		}
	}
	return false
}

func SimulateHTTP(ctx context.Context, tc *models.TestCase, testSet string, logger *zap.Logger, apiTimeout uint64) (*models.HTTPResp, error) {
	var resp *models.HTTPResp

	//TODO: adjust this logic in the render function in order to remove the redundant code
	// convert testcase to string and render the template values.
	if len(utils.TemplatizedValues) > 0 {
		testCaseStr, err := json.Marshal(tc)
		if err != nil {
			utils.LogError(logger, err, "failed to marshal the testcase")
			return nil, err
		}
		funcMap := template.FuncMap{
			"int":    utils.ToInt,
			"string": utils.ToString,
			"float":  utils.ToFloat,
		}
		tmpl, err := template.New("template").Funcs(funcMap).Parse(string(testCaseStr))
		if err != nil || tmpl == nil {
			utils.LogError(logger, err, "failed to parse the template", zap.Any("TestCaseString", string(testCaseStr)), zap.Any("TestCase", tc.Name), zap.Any("TestSet", testSet))
			return nil, err
		}

		var output bytes.Buffer
		err = tmpl.Execute(&output, utils.TemplatizedValues)
		if err != nil {
			utils.LogError(logger, err, "failed to execute the template")
			return nil, err
		}
		testCaseStr = output.Bytes()
		err = json.Unmarshal([]byte(testCaseStr), &tc)
		if err != nil {
			utils.LogError(logger, err, "failed to unmarshal the testcase")
			return nil, err
		}
	}

	logger.Info("starting test for of", zap.Any("test case", models.HighlightString(tc.Name)), zap.Any("test set", models.HighlightString(testSet)))
	req, err := http.NewRequestWithContext(ctx, string(tc.HTTPReq.Method), tc.HTTPReq.URL, bytes.NewBufferString(tc.HTTPReq.Body))
	if err != nil {
		utils.LogError(logger, err, "failed to create a http request from the yaml document")
		return nil, err
	}
	req.Header = ToHTTPHeader(tc.HTTPReq.Header)
	req.ProtoMajor = tc.HTTPReq.ProtoMajor
	req.ProtoMinor = tc.HTTPReq.ProtoMinor
	req.Header.Set("KEPLOY-TEST-ID", tc.Name)
	req.Header.Set("KEPLOY-TEST-SET-ID", testSet)
<<<<<<< HEAD
	logger.Info(fmt.Sprintf("Sending request to user app:%v", req))
=======
	// send if its the last testcase
	if tc.IsLast {
		req.Header.Set("KEPLOY-LAST-TESTCASE", "true")
	}
	logger.Debug(fmt.Sprintf("Sending request to user app:%v", req))
>>>>>>> a0da0bbb

	// override host header if present in the request
	hostHeader := tc.HTTPReq.Header["Host"]
	if hostHeader != "" {
		logger.Debug("overriding host header", zap.String("host", hostHeader))
		req.Host = hostHeader
	}

	// Creating the client and disabling redirects
	var client *http.Client

	_, hasAcceptEncoding := req.Header["Accept-Encoding"]
	disableCompression := !hasAcceptEncoding

	keepAlive, ok := req.Header["Connection"]
	if ok && strings.EqualFold(keepAlive[0], "keep-alive") {
		logger.Debug("simulating request with conn:keep-alive")
		client = &http.Client{
			Timeout: time.Second * time.Duration(apiTimeout),
			CheckRedirect: func(_ *http.Request, _ []*http.Request) error {
				return http.ErrUseLastResponse
			},
			Transport: &http.Transport{
				DisableCompression: disableCompression,
			},
		}
	} else if ok && strings.EqualFold(keepAlive[0], "close") {
		logger.Debug("simulating request with conn:close")
		client = &http.Client{
			Timeout: time.Second * time.Duration(apiTimeout),
			CheckRedirect: func(_ *http.Request, _ []*http.Request) error {
				return http.ErrUseLastResponse
			},
			Transport: &http.Transport{
				DisableKeepAlives:  true,
				DisableCompression: disableCompression,
			},
		}
	} else {
		logger.Debug("simulating request with conn:keep-alive (maxIdleConn=1)")
		client = &http.Client{
			Timeout: time.Second * time.Duration(apiTimeout),
			CheckRedirect: func(_ *http.Request, _ []*http.Request) error {
				return http.ErrUseLastResponse
			},
			Transport: &http.Transport{
				DisableKeepAlives:  false,
				MaxIdleConns:       1,
				DisableCompression: disableCompression,
			},
		}
	}

	httpResp, errHTTPReq := client.Do(req)
	if errHTTPReq != nil {
		utils.LogError(logger, errHTTPReq, "failed to send testcase request to app")
		return nil, errHTTPReq
	}

	defer func() {
		if httpResp != nil && httpResp.Body != nil {
			if err := httpResp.Body.Close(); err != nil {
				utils.LogError(logger, err, "failed to close response body")
			}
		}
	}()

	respBody, errReadRespBody := io.ReadAll(httpResp.Body)
	if errReadRespBody != nil {
		utils.LogError(logger, errReadRespBody, "failed reading response body")
		return nil, errReadRespBody
	}

	resp = &models.HTTPResp{
		StatusCode: httpResp.StatusCode,
		Body:       string(respBody),
		Header:     ToYamlHTTPHeader(httpResp.Header),
	}

	return resp, errHTTPReq
}

func ParseHTTPRequest(requestBytes []byte) (*http.Request, error) {
	// Parse the request using the http.ReadRequest function
	request, err := http.ReadRequest(bufio.NewReader(bytes.NewReader(requestBytes)))
	if err != nil {
		return nil, err
	}
	request.Header.Set("Host", request.Host)

	return request, nil
}

func ParseHTTPResponse(data []byte, request *http.Request) (*http.Response, error) {
	buffer := bytes.NewBuffer(data)
	reader := bufio.NewReader(buffer)
	response, err := http.ReadResponse(reader, request)
	if err != nil {
		return nil, err
	}
	return response, nil
}

func MakeCurlCommand(tc models.HTTPReq) string {
	curl := fmt.Sprintf("curl --request %s \\\n", string(tc.Method))
	curl = curl + fmt.Sprintf("  --url %s \\\n", tc.URL)
	header := ToHTTPHeader(tc.Header)

	for k, v := range ToYamlHTTPHeader(header) {
		if k != "Content-Length" {
			curl = curl + fmt.Sprintf("  --header '%s: %s' \\\n", k, v)
		}
	}
	if len(tc.Form) > 0 {
		for _, form := range tc.Form {
			key := form.Key
			if len(form.Values) == 0 {
				continue
			}
			value := form.Values[0]
			curl = curl + fmt.Sprintf("  --form '%s=%s' \\\n", key, value)
		}
	} else if tc.Body != "" {
		curl = curl + fmt.Sprintf("  --data %s", strconv.Quote(tc.Body))
	}
	return curl
}

func ReadSessionIndices(path string, Logger *zap.Logger) ([]string, error) {
	indices := []string{}
	dir, err := os.OpenFile(path, os.O_RDONLY, fs.FileMode(os.O_RDONLY))
	if err != nil {
		Logger.Debug("creating a folder for the keploy generated testcases", zap.Error(err))
		return indices, nil
	}

	files, err := dir.ReadDir(0)
	if err != nil {
		return indices, err
	}

	for _, v := range files {
		if v.Name() != "reports" && v.IsDir() {
			indices = append(indices, v.Name())
		}
	}
	return indices, nil
}

func NextID(IDs []string, identifier string) string {
	latestIndx := 0
	for _, ID := range IDs {
		namePackets := strings.Split(ID, "-")
		if len(namePackets) == 3 {
			Indx, err := strconv.Atoi(namePackets[2])
			if err != nil {
				continue
			}
			if latestIndx < Indx+1 {
				latestIndx = Indx + 1
			}
		}
	}
	return fmt.Sprintf("%s%v", identifier, latestIndx)
}

func LastID(IDs []string, identifier string) string {
	latestIndx := 0
	for _, ID := range IDs {
		namePackets := strings.Split(ID, "-")
		if len(namePackets) == 3 {
			Indx, err := strconv.Atoi(namePackets[2])
			if err != nil {
				continue
			}
			if latestIndx < Indx {
				latestIndx = Indx
			}
		}
	}
	return fmt.Sprintf("%s%v", identifier, latestIndx)
}

var (
	dateFormats = []string{
		time.Layout,
		time.ANSIC,
		time.UnixDate,
		time.RubyDate,
		time.RFC822,
		time.RFC822Z,
		time.RFC850,
		time.RFC1123,
		time.RFC1123Z,
		time.RFC3339,
		time.RFC3339Nano,
		time.Kitchen,
		time.Stamp,
		time.StampMilli,
		time.StampMicro,
		time.StampNano,
		time.DateTime,
		time.DateOnly,
		time.TimeOnly,
	}
)

func ExtractHostAndPort(curlCmd string) (string, string, error) {
	// Split the command string to find the URL
	parts := strings.Split(curlCmd, " ")
	for _, part := range parts {
		if strings.HasPrefix(part, "http") {
			u, err := url.Parse(part)
			if err != nil {
				return "", "", err
			}
			host := u.Hostname()
			port := u.Port()
			if port == "" {
				if u.Scheme == "https" {
					port = "443"
				} else {
					port = "80"
				}
			}
			return host, port, nil
		}
	}
	return "", "", fmt.Errorf("no URL found in CURL command")
}

func WaitForPort(ctx context.Context, host string, port string, timeout time.Duration) error {
	ticker := time.NewTicker(1 * time.Second)
	defer ticker.Stop()

	timer := time.NewTimer(timeout)
	defer timer.Stop()

	for {
		select {
		case <-ctx.Done():
			return ctx.Err()
		case <-ticker.C:
			conn, err := net.DialTimeout("tcp", net.JoinHostPort(host, port), 800*time.Millisecond)
			if err == nil {
				err := conn.Close()
				if err != nil {
					return err
				}
				return nil
			}
		case <-timer.C:
			msg := "Please add delay if your application takes more time to start"
			return fmt.Errorf("timeout after %v waiting for port %s:%s, %s", timeout, host, port, msg)
		}
	}
}<|MERGE_RESOLUTION|>--- conflicted
+++ resolved
@@ -131,15 +131,11 @@
 	req.ProtoMinor = tc.HTTPReq.ProtoMinor
 	req.Header.Set("KEPLOY-TEST-ID", tc.Name)
 	req.Header.Set("KEPLOY-TEST-SET-ID", testSet)
-<<<<<<< HEAD
-	logger.Info(fmt.Sprintf("Sending request to user app:%v", req))
-=======
 	// send if its the last testcase
 	if tc.IsLast {
 		req.Header.Set("KEPLOY-LAST-TESTCASE", "true")
 	}
 	logger.Debug(fmt.Sprintf("Sending request to user app:%v", req))
->>>>>>> a0da0bbb
 
 	// override host header if present in the request
 	hostHeader := tc.HTTPReq.Header["Host"]
