package pkg

import (
	"bufio"
	"bytes"
	"fmt"
	"io"
	"io/fs"
	"math/rand"
	"net/http"
	"os"
	"path/filepath"
	"strconv"
	"regexp"
	"strings"
	"time"

	"github.com/araddon/dateparse"
	"go.keploy.io/server/pkg/models"
	"go.uber.org/zap"
)

var Emoji = "\U0001F430" + " Keploy:"

// UrlParams returns the Url and Query parameters from the request url.
func UrlParams(r *http.Request) map[string]string {
	qp := r.URL.Query()
	result := make(map[string]string)

	for key, values := range qp {
		result[key] = strings.Join(values, ", ")
	}

	return result
}

// ToYamlHttpHeader converts the http header into yaml format
func ToYamlHttpHeader(httpHeader http.Header) map[string]string {
	header := map[string]string{}
	for i, j := range httpHeader {
		header[i] = strings.Join(j, ",")
	}
	return header
}

func ToHttpHeader(mockHeader map[string]string) http.Header {
	header := http.Header{}
	for i, j := range mockHeader {
		match := IsTime(j)
		if match {
			//Values like "Tue, 17 Jan 2023 16:34:58 IST" should be considered as single element
			header[i] = []string{j}
			continue
		}
		header[i] = strings.Split(j, ",")
	}
	return header
}

// IsTime verifies whether a given string represents a valid date or not.
func IsTime(stringDate string) bool {
	s := strings.TrimSpace(stringDate)
	_, err := dateparse.ParseAny(s)
	return err == nil
}

func SimulateHttp(tc models.TestCase, testSet string, logger *zap.Logger, apiTimeout uint64) (*models.HttpResp, error) {
	resp := &models.HttpResp{}

	logger.Info("starting test for of", zap.Any("test case", models.HighlightString(tc.Name)), zap.Any("test set", models.HighlightString(testSet)))
	req, err := http.NewRequest(string(tc.HttpReq.Method), tc.HttpReq.URL, bytes.NewBufferString(tc.HttpReq.Body))
	if err != nil {
		logger.Error("failed to create a http request from the yaml document", zap.Error(err))
		return nil, err
	}
	req.Header = ToHttpHeader(tc.HttpReq.Header)
	req.Header.Set("KEPLOY-TEST-ID", tc.Name)
	req.ProtoMajor = tc.HttpReq.ProtoMajor
	req.ProtoMinor = tc.HttpReq.ProtoMinor

	logger.Debug(fmt.Sprintf("Sending request to user app:%v", req))

	// Creating the client and disabling redirects
	var client *http.Client

	keepAlive, ok := req.Header["Connection"]
	if ok && strings.EqualFold(keepAlive[0], "keep-alive") {
		logger.Debug("simulating request with connection:keep-alive")
		client = &http.Client{
			Timeout: time.Second * time.Duration(apiTimeout),
			CheckRedirect: func(req *http.Request, via []*http.Request) error {
				return http.ErrUseLastResponse
			},
		}
	} else if ok && strings.EqualFold(keepAlive[0], "close") {
		logger.Debug("simulating request with connection:close")
		client = &http.Client{
			Timeout: time.Second * time.Duration(apiTimeout),
			CheckRedirect: func(req *http.Request, via []*http.Request) error {
				return http.ErrUseLastResponse
			},
			Transport: &http.Transport{
				DisableKeepAlives: true,
			},
		}
	} else {
		logger.Debug("simulating request with connection:keep-alive (maxIdleConn=1)")
		client = &http.Client{
			Timeout: time.Second * time.Duration(apiTimeout),
			CheckRedirect: func(req *http.Request, via []*http.Request) error {
				return http.ErrUseLastResponse
			},
			Transport: &http.Transport{
				DisableKeepAlives: false,
				MaxIdleConns:      1,
			},
		}
	}

	httpResp, errHttpReq := client.Do(req)
	if httpResp != nil {
		// Cases covered, non-nil httpResp with non-nil errHttpReq and non-nil httpResp
		// with nil errHttpReq
		respBody, errReadRespBody := io.ReadAll(httpResp.Body)
		if errReadRespBody != nil {
			logger.Error("failed reading response body", zap.Error(errReadRespBody))
			return nil, err
		}

		resp = &models.HttpResp{
			StatusCode: httpResp.StatusCode,
			Body:       string(respBody),
			Header:     ToYamlHttpHeader(httpResp.Header),
		}
	} else if errHttpReq != nil {
		// Case covered, nil HTTP response with non-nil error
		logger.Error("failed sending testcase request to app", zap.Error(err))

		resp = &models.HttpResp{
			Body: errHttpReq.Error(),
		}
	}

	return resp, errHttpReq
}

func ParseHTTPRequest(requestBytes []byte) (*http.Request, error) {
	// Parse the request using the http.ReadRequest function
	request, err := http.ReadRequest(bufio.NewReader(bytes.NewReader(requestBytes)))
	if err != nil {
		return nil, err
	}
	request.Header.Set("Host", request.Host)

	return request, nil
}

func ParseHTTPResponse(data []byte, request *http.Request) (*http.Response, error) {
	buffer := bytes.NewBuffer(data)
	reader := bufio.NewReader(buffer)
	response, err := http.ReadResponse(reader, request)
	if err != nil {
		return nil, err
	}
	return response, nil
}

// Generate unique random id
func GenerateRandomID() int {
	rand.Seed(time.Now().UnixNano())
	id := rand.Intn(1000000000) // Adjust the range as needed
	return id
}

func MakeCurlCommand(method string, url string, header map[string]string, body string) string {
	curl := fmt.Sprintf("curl --request %s \\\n", method)
	curl = curl + fmt.Sprintf("  --url %s \\\n", url)
	for k, v := range header {
		if k != "Content-Length" {
			curl = curl + fmt.Sprintf("  --header '%s: %s' \\\n", k, v)
		}
	}
	if body != "" {
		curl = curl + fmt.Sprintf("  --data '%s'", body)
	}
	return curl
}

func GetNextTestReportDir(testReportPath, subDirPrefix string) (string, error) {
	latestReportNumber := 1

	if _, err := os.Stat(testReportPath); !os.IsNotExist(err) {
		file, err := os.Open(testReportPath)
		if err != nil {
			return "", fmt.Errorf("failed to open directory: %w", err)
		}
		defer file.Close()

		files, err := file.Readdir(-1) // -1 to read all files and directories
		if err != nil {
			return "", fmt.Errorf("failed to read directory: %w", err)
		}

		for _, f := range files {
			if f.IsDir() && strings.HasPrefix(f.Name(), subDirPrefix) {
				reportNumber, err := strconv.Atoi(strings.TrimPrefix(f.Name(), subDirPrefix))
				if err != nil {
					return "", fmt.Errorf("failed to parse report number: %w", err)
				}
				if reportNumber > latestReportNumber {
					latestReportNumber = reportNumber
				}
			}
		}
		latestReportNumber++ // increment to create a new report directory
	}

	newTestReportPath := filepath.Join(testReportPath, fmt.Sprintf("%s%d", subDirPrefix, latestReportNumber))
	return newTestReportPath, nil
}

<<<<<<< HEAD
func DeleteTestReports(logger *zap.Logger, generateTestReport bool) {

	if generateTestReport {
		return
	}
	
	_, err := os.Stat("keploy/testReports")
	if os.IsNotExist(err) {
		return
	}
	err = os.RemoveAll("keploy/testReports")
	if err != nil {
		logger.Error("Error while removing test reports: %v", zap.String("error", err.Error()))
		return
	}
=======
func ReadSessionIndices(path string, Logger *zap.Logger) ([]string, error) {
	indices := []string{}
	dir, err := os.OpenFile(path, os.O_RDONLY, fs.FileMode(os.O_RDONLY))
	if err != nil {
		Logger.Debug("creating a folder for the keploy generated testcases", zap.Error(err))
		return indices, nil
	}

	files, err := dir.ReadDir(0)
	if err != nil {
		return indices, err
	}

	for _, v := range files {
		// Define the regular expression pattern
		pattern := fmt.Sprintf(`^%s\d{1,}$`, models.TestSetPattern)

		// Compile the regular expression
		regex, err := regexp.Compile(pattern)
		if err != nil {
			return indices, err
		}

		// Check if the string matches the pattern
		if regex.MatchString(v.Name()) {
			indices = append(indices, v.Name())
		}
	}
	return indices, nil
>>>>>>> 8b52aefa
}<|MERGE_RESOLUTION|>--- conflicted
+++ resolved
@@ -219,7 +219,37 @@
 	return newTestReportPath, nil
 }
 
-<<<<<<< HEAD
+func ReadSessionIndices(path string, Logger *zap.Logger) ([]string, error) {
+	indices := []string{}
+	dir, err := os.OpenFile(path, os.O_RDONLY, fs.FileMode(os.O_RDONLY))
+	if err != nil {
+		Logger.Debug("creating a folder for the keploy generated testcases", zap.Error(err))
+		return indices, nil
+	}
+
+	files, err := dir.ReadDir(0)
+	if err != nil {
+		return indices, err
+	}
+
+	for _, v := range files {
+		// Define the regular expression pattern
+		pattern := fmt.Sprintf(`^%s\d{1,}$`, models.TestSetPattern)
+
+		// Compile the regular expression
+		regex, err := regexp.Compile(pattern)
+		if err != nil {
+			return indices, err
+		}
+
+		// Check if the string matches the pattern
+		if regex.MatchString(v.Name()) {
+			indices = append(indices, v.Name())
+		}
+	}
+	return indices, nil
+}
+
 func DeleteTestReports(logger *zap.Logger, generateTestReport bool) {
 
 	if generateTestReport {
@@ -235,35 +265,4 @@
 		logger.Error("Error while removing test reports: %v", zap.String("error", err.Error()))
 		return
 	}
-=======
-func ReadSessionIndices(path string, Logger *zap.Logger) ([]string, error) {
-	indices := []string{}
-	dir, err := os.OpenFile(path, os.O_RDONLY, fs.FileMode(os.O_RDONLY))
-	if err != nil {
-		Logger.Debug("creating a folder for the keploy generated testcases", zap.Error(err))
-		return indices, nil
-	}
-
-	files, err := dir.ReadDir(0)
-	if err != nil {
-		return indices, err
-	}
-
-	for _, v := range files {
-		// Define the regular expression pattern
-		pattern := fmt.Sprintf(`^%s\d{1,}$`, models.TestSetPattern)
-
-		// Compile the regular expression
-		regex, err := regexp.Compile(pattern)
-		if err != nil {
-			return indices, err
-		}
-
-		// Check if the string matches the pattern
-		if regex.MatchString(v.Name()) {
-			indices = append(indices, v.Name())
-		}
-	}
-	return indices, nil
->>>>>>> 8b52aefa
 }