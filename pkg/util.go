--- conflicted
+++ resolved
@@ -10,10 +10,7 @@
 	"net/http"
 	"os"
 	"path/filepath"
-<<<<<<< HEAD
 	"regexp"
-=======
->>>>>>> 24840737
 	"strconv"
 	"strings"
 	"time"
