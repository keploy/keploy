--- conflicted
+++ resolved
@@ -1,29 +1,28 @@
-// Package pkg provides utility functions for Keploy.
 package pkg
 
 import (
 	"bufio"
 	"bytes"
-	"context"
 	"fmt"
 	"io"
 	"io/fs"
+	"math/rand"
 	"net/http"
 	"os"
+	"path/filepath"
 	"strconv"
 	"strings"
 	"time"
 
 	"github.com/araddon/dateparse"
-	"go.keploy.io/server/v2/pkg/models"
-	"go.keploy.io/server/v2/utils"
+	"go.keploy.io/server/pkg/models"
 	"go.uber.org/zap"
 )
 
 var Emoji = "\U0001F430" + " Keploy:"
 
-// URLParams returns the Url and Query parameters from the request url.
-func URLParams(r *http.Request) map[string]string {
+// UrlParams returns the Url and Query parameters from the request url.
+func UrlParams(r *http.Request) map[string]string {
 	qp := r.URL.Query()
 	result := make(map[string]string)
 
@@ -34,8 +33,8 @@
 	return result
 }
 
-// ToYamlHTTPHeader converts the http header into yaml format
-func ToYamlHTTPHeader(httpHeader http.Header) map[string]string {
+// ToYamlHttpHeader converts the http header into yaml format
+func ToYamlHttpHeader(httpHeader http.Header) map[string]string {
 	header := map[string]string{}
 	for i, j := range httpHeader {
 		header[i] = strings.Join(j, ",")
@@ -43,7 +42,7 @@
 	return header
 }
 
-func ToHTTPHeader(mockHeader map[string]string) http.Header {
+func ToHttpHeader(mockHeader map[string]string) http.Header {
 	header := http.Header{}
 	for i, j := range mockHeader {
 		match := IsTime(j)
@@ -64,19 +63,19 @@
 	return err == nil
 }
 
-func SimulateHTTP(ctx context.Context, tc models.TestCase, testSet string, logger *zap.Logger, apiTimeout uint64) (*models.HTTPResp, error) {
-	var resp *models.HTTPResp
+func SimulateHttp(tc models.TestCase, testSet string, logger *zap.Logger, apiTimeout uint64) (*models.HttpResp, error) {
+	resp := &models.HttpResp{}
 
 	logger.Info("starting test for of", zap.Any("test case", models.HighlightString(tc.Name)), zap.Any("test set", models.HighlightString(testSet)))
-	req, err := http.NewRequestWithContext(ctx, string(tc.HTTPReq.Method), tc.HTTPReq.URL, bytes.NewBufferString(tc.HTTPReq.Body))
-	if err != nil {
-		utils.LogError(logger, err, "failed to create a http request from the yaml document")
+	req, err := http.NewRequest(string(tc.HttpReq.Method), tc.HttpReq.URL, bytes.NewBufferString(tc.HttpReq.Body))
+	if err != nil {
+		logger.Error("failed to create a http request from the yaml document", zap.Error(err))
 		return nil, err
 	}
-	req.Header = ToHTTPHeader(tc.HTTPReq.Header)
+	req.Header = ToHttpHeader(tc.HttpReq.Header)
 	req.Header.Set("KEPLOY-TEST-ID", tc.Name)
-	req.ProtoMajor = tc.HTTPReq.ProtoMajor
-	req.ProtoMinor = tc.HTTPReq.ProtoMinor
+	req.ProtoMajor = tc.HttpReq.ProtoMajor
+	req.ProtoMinor = tc.HttpReq.ProtoMinor
 
 	logger.Debug(fmt.Sprintf("Sending request to user app:%v", req))
 
@@ -85,18 +84,18 @@
 
 	keepAlive, ok := req.Header["Connection"]
 	if ok && strings.EqualFold(keepAlive[0], "keep-alive") {
-		logger.Debug("simulating request with conn:keep-alive")
+		logger.Debug("simulating request with connection:keep-alive")
 		client = &http.Client{
 			Timeout: time.Second * time.Duration(apiTimeout),
-			CheckRedirect: func(_ *http.Request, _ []*http.Request) error {
+			CheckRedirect: func(req *http.Request, via []*http.Request) error {
 				return http.ErrUseLastResponse
 			},
 		}
 	} else if ok && strings.EqualFold(keepAlive[0], "close") {
-		logger.Debug("simulating request with conn:close")
+		logger.Debug("simulating request with connection:close")
 		client = &http.Client{
 			Timeout: time.Second * time.Duration(apiTimeout),
-			CheckRedirect: func(_ *http.Request, _ []*http.Request) error {
+			CheckRedirect: func(req *http.Request, via []*http.Request) error {
 				return http.ErrUseLastResponse
 			},
 			Transport: &http.Transport{
@@ -104,10 +103,10 @@
 			},
 		}
 	} else {
-		logger.Debug("simulating request with conn:keep-alive (maxIdleConn=1)")
+		logger.Debug("simulating request with connection:keep-alive (maxIdleConn=1)")
 		client = &http.Client{
 			Timeout: time.Second * time.Duration(apiTimeout),
-			CheckRedirect: func(_ *http.Request, _ []*http.Request) error {
+			CheckRedirect: func(req *http.Request, via []*http.Request) error {
 				return http.ErrUseLastResponse
 			},
 			Transport: &http.Transport{
@@ -117,25 +116,31 @@
 		}
 	}
 
-	httpResp, errHTTPReq := client.Do(req)
-	if errHTTPReq != nil {
-		utils.LogError(logger, errHTTPReq, "failed to send testcase request to app")
-		return nil, errHTTPReq
-	}
-
-	respBody, errReadRespBody := io.ReadAll(httpResp.Body)
-	if errReadRespBody != nil {
-		utils.LogError(logger, errReadRespBody, "failed reading response body")
-		return nil, err
-	}
-
-	resp = &models.HTTPResp{
-		StatusCode: httpResp.StatusCode,
-		Body:       string(respBody),
-		Header:     ToYamlHTTPHeader(httpResp.Header),
-	}
-
-	return resp, errHTTPReq
+	httpResp, errHttpReq := client.Do(req)
+	if httpResp != nil {
+		// Cases covered, non-nil httpResp with non-nil errHttpReq and non-nil httpResp
+		// with nil errHttpReq
+		respBody, errReadRespBody := io.ReadAll(httpResp.Body)
+		if errReadRespBody != nil {
+			logger.Error("failed reading response body", zap.Error(errReadRespBody))
+			return nil, err
+		}
+
+		resp = &models.HttpResp{
+			StatusCode: httpResp.StatusCode,
+			Body:       string(respBody),
+			Header:     ToYamlHttpHeader(httpResp.Header),
+		}
+	} else if errHttpReq != nil {
+		// Case covered, nil HTTP response with non-nil error
+		logger.Error("failed sending testcase request to app", zap.Error(err))
+
+		resp = &models.HttpResp{
+			Body: errHttpReq.Error(),
+		}
+	}
+
+	return resp, errHttpReq
 }
 
 func ParseHTTPRequest(requestBytes []byte) (*http.Request, error) {
@@ -157,6 +162,13 @@
 		return nil, err
 	}
 	return response, nil
+}
+
+// Generate unique random id
+func GenerateRandomID() int {
+	rand.Seed(time.Now().UnixNano())
+	id := rand.Intn(1000000000) // Adjust the range as needed
+	return id
 }
 
 func MakeCurlCommand(method string, url string, header map[string]string, body string) string {
@@ -173,6 +185,39 @@
 	return curl
 }
 
+func GetNextTestReportDir(testReportPath, subDirPrefix string) (string, error) {
+	latestReportNumber := 1
+
+	if _, err := os.Stat(testReportPath); !os.IsNotExist(err) {
+		file, err := os.Open(testReportPath)
+		if err != nil {
+			return "", fmt.Errorf("failed to open directory: %w", err)
+		}
+		defer file.Close()
+
+		files, err := file.Readdir(-1) // -1 to read all files and directories
+		if err != nil {
+			return "", fmt.Errorf("failed to read directory: %w", err)
+		}
+
+		for _, f := range files {
+			if f.IsDir() && strings.HasPrefix(f.Name(), subDirPrefix) {
+				reportNumber, err := strconv.Atoi(strings.TrimPrefix(f.Name(), subDirPrefix))
+				if err != nil {
+					return "", fmt.Errorf("failed to parse report number: %w", err)
+				}
+				if reportNumber > latestReportNumber {
+					latestReportNumber = reportNumber
+				}
+			}
+		}
+		latestReportNumber++ // increment to create a new report directory
+	}
+
+	newTestReportPath := filepath.Join(testReportPath, fmt.Sprintf("%s%d", subDirPrefix, latestReportNumber))
+	return newTestReportPath, nil
+}
+
 func ReadSessionIndices(path string, Logger *zap.Logger) ([]string, error) {
 	indices := []string{}
 	dir, err := os.OpenFile(path, os.O_RDONLY, fs.FileMode(os.O_RDONLY))
@@ -187,11 +232,7 @@
 	}
 
 	for _, v := range files {
-<<<<<<< HEAD
-		if v.Name() != "reports" {
-=======
 		if v.Name() != "testReports" {
->>>>>>> e4f7cadd
 			indices = append(indices, v.Name())
 		}
 	}
@@ -199,23 +240,6 @@
 	return indices, nil
 }
 
-<<<<<<< HEAD
-func NewID(IDs []string, identifier string) string {
-	latestIndx := 0
-	for _, ID := range IDs {
-		namePackets := strings.Split(ID, "-")
-		if len(namePackets) == 3 {
-			Indx, err := strconv.Atoi(namePackets[2])
-			if err != nil {
-				continue
-			}
-			if latestIndx < Indx+1 {
-				latestIndx = Indx + 1
-			}
-		}
-	}
-	return fmt.Sprintf("%s%v", identifier, latestIndx)
-=======
 func DeleteTestReports(logger *zap.Logger, generateTestReport bool) {
 
 	if generateTestReport {
@@ -233,5 +257,4 @@
 	}
 
 	logger.Info("Test Reports are being removed since generateTestReport flag is set false")
->>>>>>> e4f7cadd
 }