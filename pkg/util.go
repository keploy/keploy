// Package pkg provides utility functions for Keploy.
package pkg

import (
	"bufio"
	"bytes"
	"compress/gzip"
	"context"
	"encoding/json"
	"encoding/xml"
	"fmt"
	"io"
	"io/fs"
	"net"
	"net/http"
	"net/url"
	"os"
	"sort"
	"strconv"
	"strings"
	"sync/atomic"
	"time"

<<<<<<< HEAD
=======
	"text/template"

	"github.com/andybalholm/brotli"
>>>>>>> 6b003bef
	"go.keploy.io/server/v2/pkg/models"

	"go.keploy.io/server/v2/utils"
	"go.uber.org/zap"
)

var Emoji = "\U0001F430" + " Keploy:"

var SortCounter int64 = -1

func InitSortCounter(counter int64) {
	atomic.StoreInt64(&SortCounter, counter)
}

func GetNextSortNum() int64 {
	return atomic.AddInt64(&SortCounter, 1)
}

// URLParams returns the Url and Query parameters from the request url.
func URLParams(r *http.Request) map[string]string {
	qp := r.URL.Query()
	result := make(map[string]string)

	for key, values := range qp {
		result[key] = strings.Join(values, ", ")
	}

	return result
}

// ToYamlHTTPHeader converts the http header into yaml format
func ToYamlHTTPHeader(httpHeader http.Header) map[string]string {
	header := map[string]string{}
	for i, j := range httpHeader {
		header[i] = strings.Join(j, ",")
	}
	return header
}

func ToHTTPHeader(mockHeader map[string]string) http.Header {
	header := http.Header{}
	for i, j := range mockHeader {
		match := IsTime(j)
		if match {
			//Values like "Tue, 17 Jan 2023 16:34:58 IST" should be considered as single element
			header[i] = []string{j}
			continue
		}
		header[i] = strings.Split(j, ",")
	}
	return header
}

// IsTime verifies whether a given string represents a valid date or not.
func IsTime(stringDate string) bool {
	date := strings.TrimSpace(stringDate)
	if secondsFloat, err := strconv.ParseFloat(date, 64); err == nil {
		seconds := int64(secondsFloat / 1e9)
		nanoseconds := int64(secondsFloat) % 1e9
		expectedTime := time.Unix(seconds, nanoseconds)
		currentTime := time.Now()
		if currentTime.Sub(expectedTime) < 24*time.Hour && currentTime.Sub(expectedTime) > -24*time.Hour {
			return true
		}
	}
	for _, dateFormat := range dateFormats {
		_, err := time.Parse(dateFormat, date)
		if err == nil {
			return true
		}
	}
	return false
}

func SimulateHTTP(ctx context.Context, tc *models.TestCase, testSet string, logger *zap.Logger, apiTimeout uint64) (*models.HTTPResp, error) {
	var resp *models.HTTPResp

	//TODO: adjust this logic in the render function in order to remove the redundant code
	// convert testcase to string and render the template values.
	// Render any template values in the test case before simulation.
	if len(utils.TemplatizedValues) > 0 || len(utils.SecretValues) > 0 {
		testCaseStr, err := json.Marshal(tc)
		if err != nil {
			utils.LogError(logger, err, "failed to marshal the testcase for templating")
			return nil, err
		}

		// Prepare the data for template execution.
		templateData := make(map[string]interface{})
		for k, v := range utils.TemplatizedValues {
			templateData[k] = v
		}
		if len(utils.SecretValues) > 0 {
			templateData["secret"] = utils.SecretValues
		}

		renderedStr, err := utils.RenderTemplatesInString(logger, string(testCaseStr), templateData)
		if err != nil {
			utils.LogError(logger, err, "failed to render some template values", zap.Any("TestCase", tc.Name), zap.Any("TestSet", testSet))
		}

		// Unmarshal the rendered string back into the test case struct.
		err = json.Unmarshal([]byte(renderedStr), &tc)
		if err != nil {
			utils.LogError(logger, err, "failed to unmarshal the rendered testcase", zap.Any("RenderedString", renderedStr))
			return nil, err
		}
	}

	reqBody := []byte(tc.HTTPReq.Body)
	var err error

	if tc.HTTPReq.Header["Content-Encoding"] != "" {
		reqBody, err = Compress(logger, tc.HTTPReq.Header["Content-Encoding"], reqBody)
		if err != nil {
			utils.LogError(logger, err, "failed to compress the request body")
			return nil, err
		}
	}

	logger.Info("starting test for of", zap.Any("test case", models.HighlightString(tc.Name)), zap.Any("test set", models.HighlightString(testSet)))
	req, err := http.NewRequestWithContext(ctx, string(tc.HTTPReq.Method), tc.HTTPReq.URL, bytes.NewBuffer(reqBody))
	if err != nil {
		utils.LogError(logger, err, "failed to create a http request from the yaml document")
		return nil, err
	}
	req.Header = ToHTTPHeader(tc.HTTPReq.Header)
	req.ProtoMajor = tc.HTTPReq.ProtoMajor
	req.ProtoMinor = tc.HTTPReq.ProtoMinor
	req.Header.Set("KEPLOY-TEST-ID", tc.Name)
	req.Header.Set("KEPLOY-TEST-SET-ID", testSet)
	// send if its the last testcase
	if tc.IsLast {
		req.Header.Set("KEPLOY-LAST-TESTCASE", "true")
	}
	logger.Debug(fmt.Sprintf("Sending request to user app:%v", req))

	// override host header if present in the request
	hostHeader := tc.HTTPReq.Header["Host"]
	if hostHeader != "" {
		logger.Debug("overriding host header", zap.String("host", hostHeader))
		req.Host = hostHeader
	}

	// Creating the client and disabling redirects
	var client *http.Client

	_, hasAcceptEncoding := req.Header["Accept-Encoding"]
	disableCompression := !hasAcceptEncoding

	keepAlive, ok := req.Header["Connection"]
	if ok && strings.EqualFold(keepAlive[0], "keep-alive") {
		logger.Debug("simulating request with conn:keep-alive")
		client = &http.Client{
			Timeout: time.Second * time.Duration(apiTimeout),
			CheckRedirect: func(_ *http.Request, _ []*http.Request) error {
				return http.ErrUseLastResponse
			},
			Transport: &http.Transport{
				DisableCompression: disableCompression,
			},
		}
	} else if ok && strings.EqualFold(keepAlive[0], "close") {
		logger.Debug("simulating request with conn:close")
		client = &http.Client{
			Timeout: time.Second * time.Duration(apiTimeout),
			CheckRedirect: func(_ *http.Request, _ []*http.Request) error {
				return http.ErrUseLastResponse
			},
			Transport: &http.Transport{
				DisableKeepAlives:  true,
				DisableCompression: disableCompression,
			},
		}
	} else {
		logger.Debug("simulating request with conn:keep-alive (maxIdleConn=1)")
		client = &http.Client{
			Timeout: time.Second * time.Duration(apiTimeout),
			CheckRedirect: func(_ *http.Request, _ []*http.Request) error {
				return http.ErrUseLastResponse
			},
			Transport: &http.Transport{
				DisableKeepAlives:  false,
				MaxIdleConns:       1,
				DisableCompression: disableCompression,
			},
		}
	}

	httpResp, errHTTPReq := client.Do(req)
	if errHTTPReq != nil {
		utils.LogError(logger, errHTTPReq, "failed to send testcase request to app")
		return nil, errHTTPReq
	}

	defer func() {
		if httpResp != nil && httpResp.Body != nil {
			if err := httpResp.Body.Close(); err != nil {
				utils.LogError(logger, err, "failed to close response body")
			}
		}
	}()

	respBody, errReadRespBody := io.ReadAll(httpResp.Body)
	if errReadRespBody != nil {
		utils.LogError(logger, errReadRespBody, "failed reading response body")
		return nil, errReadRespBody
	}

	if httpResp.Header.Get("Content-Encoding") != "" {
		respBody, err = Decompress(logger, httpResp.Header.Get("Content-Encoding"), respBody)
		if err != nil {
			utils.LogError(logger, err, "failed to decode response body")
			return nil, err
		}
	}

	resp = &models.HTTPResp{
		StatusCode: httpResp.StatusCode,
		Body:       string(respBody),
		Header:     ToYamlHTTPHeader(httpResp.Header),
	}

	return resp, errHTTPReq
}

func ParseHTTPRequest(requestBytes []byte) (*http.Request, error) {
	// Parse the request using the http.ReadRequest function
	request, err := http.ReadRequest(bufio.NewReader(bytes.NewReader(requestBytes)))
	if err != nil {
		return nil, err
	}
	request.Header.Set("Host", request.Host)

	return request, nil
}

func ParseHTTPResponse(data []byte, request *http.Request) (*http.Response, error) {
	buffer := bytes.NewBuffer(data)
	reader := bufio.NewReader(buffer)
	response, err := http.ReadResponse(reader, request)
	if err != nil {
		return nil, err
	}
	return response, nil
}

func MakeCurlCommand(tc models.HTTPReq) string {
	curl := fmt.Sprintf("curl --request %s \\\n", string(tc.Method))
	curl = curl + fmt.Sprintf("  --url %s \\\n", tc.URL)
	header := ToHTTPHeader(tc.Header)

	for k, v := range ToYamlHTTPHeader(header) {
		if k != "Content-Length" {
			curl = curl + fmt.Sprintf("  --header '%s: %s' \\\n", k, v)
		}
	}
	if len(tc.Form) > 0 {
		for _, form := range tc.Form {
			key := form.Key
			if len(form.Values) == 0 {
				continue
			}
			value := form.Values[0]
			curl = curl + fmt.Sprintf("  --form '%s=%s' \\\n", key, value)
		}
	} else if tc.Body != "" {
		curl = curl + fmt.Sprintf("  --data %s", strconv.Quote(tc.Body))
	}
	return curl
}

func ReadSessionIndices(path string, Logger *zap.Logger) ([]string, error) {
	indices := []string{}

	dir, err := os.OpenFile(path, os.O_RDONLY, fs.FileMode(os.O_RDONLY))
	if err != nil {
		Logger.Debug("creating a folder for the keploy  generated testcases", zap.Error(err))
		return indices, err
	}
	defer func() {
		if closeErr := dir.Close(); closeErr != nil {
			Logger.Debug("failed to close directory", zap.Error(closeErr))
		}
	}()

	files, err := dir.ReadDir(0)
	if err != nil {
		Logger.Debug("failed to read directory contents", zap.Error(err))
		return indices, err
	}

	for _, v := range files {
		if v.Name() != "reports" && v.IsDir() {
			indices = append(indices, v.Name())
		}
	}

	return indices, nil
}

func NextID(IDs []string, identifier string) string {
	latestIndx := 0
	for _, ID := range IDs {
		namePackets := strings.Split(ID, "-")
		if len(namePackets) == 3 {
			Indx, err := strconv.Atoi(namePackets[2])
			if err != nil {
				continue
			}
			if latestIndx < Indx+1 {
				latestIndx = Indx + 1
			}
		}
	}
	return fmt.Sprintf("%s%v", identifier, latestIndx)
}

func LastID(IDs []string, identifier string) string {
	latestIndx := 0
	for _, ID := range IDs {
		namePackets := strings.Split(ID, "-")
		if len(namePackets) == 3 {
			Indx, err := strconv.Atoi(namePackets[2])
			if err != nil {
				continue
			}
			if latestIndx < Indx {
				latestIndx = Indx
			}
		}
	}
	return fmt.Sprintf("%s%v", identifier, latestIndx)
}

var (
	dateFormats = []string{
		time.Layout,
		time.ANSIC,
		time.UnixDate,
		time.RubyDate,
		time.RFC822,
		time.RFC822Z,
		time.RFC850,
		time.RFC1123,
		time.RFC1123Z,
		time.RFC3339,
		time.RFC3339Nano,
		time.Kitchen,
		time.Stamp,
		time.StampMilli,
		time.StampMicro,
		time.StampNano,
		time.DateTime,
		time.DateOnly,
		time.TimeOnly,
	}
)

// ExtractPort extracts the port from a given URL string, defaulting to 80 if no port is specified.
func ExtractPort(rawURL string) (uint32, error) {
	parsedURL, err := url.Parse(rawURL)
	if err != nil {
		return 0, err
	}

	host := parsedURL.Host
	if strings.Contains(host, ":") {
		// Split the host by ":" and return the port part
		parts := strings.Split(host, ":")
		port, err := strconv.ParseUint(parts[len(parts)-1], 10, 32)
		if err != nil {
			return 0, fmt.Errorf("invalid port in URL: %s", rawURL)
		}
		return uint32(port), nil
	}

	// Default ports based on scheme
	switch parsedURL.Scheme {
	case "https":
		return 443, nil
	default:
		return 80, nil
	}
}

func ExtractHostAndPort(curlCmd string) (string, string, error) {
	// Split the command string to find the URL
	parts := strings.Split(curlCmd, " ")
	for _, part := range parts {
		if strings.HasPrefix(part, "http") {
			u, err := url.Parse(part)
			if err != nil {
				return "", "", err
			}
			host := u.Hostname()
			port := u.Port()
			if port == "" {
				if u.Scheme == "https" {
					port = "443"
				} else {
					port = "80"
				}
			}
			return host, port, nil
		}
	}
	return "", "", fmt.Errorf("no URL found in CURL command")
}

func WaitForPort(ctx context.Context, host string, port string, timeout time.Duration) error {
	ticker := time.NewTicker(1 * time.Second)
	defer ticker.Stop()

	timer := time.NewTimer(timeout)
	defer timer.Stop()
	for {
		select {
		case <-ctx.Done():
			return ctx.Err()
		case <-ticker.C:
			conn, err := net.DialTimeout("tcp", net.JoinHostPort(host, port), 800*time.Millisecond)
			if err == nil {
				err := conn.Close()
				if err != nil {
					return err
				}
				return nil
			}
		case <-timer.C:
			msg := "Please add delay if your application takes more time to start"
			return fmt.Errorf("timeout after %v waiting for port %s:%s, %s", timeout, host, port, msg)
		}
	}
}

func FilterTcsMocks(ctx context.Context, logger *zap.Logger, m []*models.Mock, afterTime time.Time, beforeTime time.Time) []*models.Mock {
	filteredMocks, _ := filterByTimeStamp(ctx, logger, m, afterTime, beforeTime)

	sort.SliceStable(filteredMocks, func(i, j int) bool {
		return filteredMocks[i].Spec.ReqTimestampMock.Before(filteredMocks[j].Spec.ReqTimestampMock)
	})

	return filteredMocks
}

func FilterConfigMocks(ctx context.Context, logger *zap.Logger, m []*models.Mock, afterTime time.Time, beforeTime time.Time) []*models.Mock {
	filteredMocks, unfilteredMocks := filterByTimeStamp(ctx, logger, m, afterTime, beforeTime)

	sort.SliceStable(filteredMocks, func(i, j int) bool {
		return filteredMocks[i].Spec.ReqTimestampMock.Before(filteredMocks[j].Spec.ReqTimestampMock)
	})

	sort.SliceStable(unfilteredMocks, func(i, j int) bool {
		return unfilteredMocks[i].Spec.ReqTimestampMock.Before(unfilteredMocks[j].Spec.ReqTimestampMock)
	})

	return append(filteredMocks, unfilteredMocks...)
}

func filterByTimeStamp(_ context.Context, logger *zap.Logger, m []*models.Mock, afterTime time.Time, beforeTime time.Time) ([]*models.Mock, []*models.Mock) {

	filteredMocks := make([]*models.Mock, 0)
	unfilteredMocks := make([]*models.Mock, 0)

	if afterTime.Equal(time.Time{}) {
		return m, unfilteredMocks
	}

	if beforeTime.Equal(time.Time{}) {
		return m, unfilteredMocks
	}

	isNonKeploy := false

	for _, mock := range m {
		// doing deep copy to prevent data race, which was happening due to the write to isFiltered
		// field in this for loop, and write in mockmanager functions.
		tmp := *mock
		p := &tmp
		if p.Version != "api.keploy.io/v1beta1" && p.Version != "api.keploy.io/v1beta2" {
			isNonKeploy = true
		}
		if p.Spec.ReqTimestampMock.Equal(time.Time{}) || p.Spec.ResTimestampMock.Equal(time.Time{}) {
			logger.Debug("request or response timestamp of mock is missing")
			p.TestModeInfo.IsFiltered = true
			filteredMocks = append(filteredMocks, p)
			continue
		}

		if p.Spec.ReqTimestampMock.After(afterTime) && p.Spec.ResTimestampMock.Before(beforeTime) {
			p.TestModeInfo.IsFiltered = true
			filteredMocks = append(filteredMocks, p)
			continue
		}
		p.TestModeInfo.IsFiltered = false
		unfilteredMocks = append(unfilteredMocks, p)
	}
	if isNonKeploy {
		logger.Debug("Few mocks in the mock File are not recorded by keploy ignoring them")
	}
	return filteredMocks, unfilteredMocks
}

func GuessContentType(data []byte) models.BodyType {
	// Use net/http library's DetectContentType for basic MIME type detection
	mimeType := http.DetectContentType(data)

	// Additional checks to further specify the content type
	switch {
	case IsJSON(data):
		return models.JSON
	case IsXML(data):
		return models.XML
	case strings.Contains(mimeType, "text/html"):
		return models.HTML
	case strings.Contains(mimeType, "text/plain"):
		if IsCSV(data) {
			return models.CSV
		}
		return models.Plain
	}

	return models.UnknownType
}

func IsJSON(body []byte) bool {
	var js interface{}
	return json.Unmarshal(body, &js) == nil
}

func IsXML(data []byte) bool {
	var xm xml.Name
	return xml.Unmarshal(data, &xm) == nil
}

// IsCSV checks if data can be parsed as CSV by looking for common characteristics
func IsCSV(data []byte) bool {
	// Very simple CSV check: look for commas in the first line
	content := string(data)
	if lines := strings.Split(content, "\n"); len(lines) > 0 {
		return strings.Contains(lines[0], ",")
	}
	return false
}

func Decompress(logger *zap.Logger, encoding string, data []byte) ([]byte, error) {
	switch encoding {
	case "br":
		logger.Debug("decompressing brotli compressed data")
		reader := brotli.NewReader(bytes.NewReader(data))
		decodedData, err := io.ReadAll(reader)
		if err != nil {
			utils.LogError(logger, err, "failed to read the brotli compressed data")
			return nil, err
		}
		return decodedData, nil
	case "gzip":
		logger.Debug("decoding gzip compressed data")
		reader, err := gzip.NewReader(bytes.NewReader(data))
		if err != nil {
			utils.LogError(logger, err, "failed to create gzip reader")
			return nil, err
		}
		defer reader.Close()
		decodedData, err := io.ReadAll(reader)
		if err != nil {
			utils.LogError(logger, err, "failed to read the gzip compressed data")
			return nil, err
		}
		return decodedData, nil
	}
	return data, nil
}

func Compress(logger *zap.Logger, encoding string, data []byte) ([]byte, error) {
	switch encoding {
	case "gzip":
		logger.Debug("compressing data using gzip")
		var compressedBuffer bytes.Buffer
		gw := gzip.NewWriter(&compressedBuffer)
		_, err := gw.Write(data)
		if err != nil {
			utils.LogError(logger, err, "failed to write compressed data to gzip writer")
			return nil, err
		}
		err = gw.Close()
		if err != nil {
			utils.LogError(logger, err, "failed to close gzip writer")
			return nil, err
		}
		return compressedBuffer.Bytes(), nil
	case "br":
		logger.Debug("compressing data using brotli")
		var compressedBuffer bytes.Buffer
		bw := brotli.NewWriter(&compressedBuffer)
		_, err := bw.Write(data)
		if err != nil {
			utils.LogError(logger, err, "failed to write compressed data to brotli writer")
			return nil, err
		}
		err = bw.Close()
		if err != nil {
			utils.LogError(logger, err, "failed to close brotli writer")
			return nil, err
		}
		return compressedBuffer.Bytes(), nil
	}
	return data, nil
}<|MERGE_RESOLUTION|>--- conflicted
+++ resolved
@@ -21,12 +21,9 @@
 	"sync/atomic"
 	"time"
 
-<<<<<<< HEAD
-=======
 	"text/template"
 
 	"github.com/andybalholm/brotli"
->>>>>>> 6b003bef
 	"go.keploy.io/server/v2/pkg/models"
 
 	"go.keploy.io/server/v2/utils"
