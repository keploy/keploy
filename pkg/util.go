// Package pkg provides utility functions for Keploy.
package pkg

import (
	"bufio"
	"bytes"
	"context"
	"fmt"
	"io"
	"io/fs"
	"net/http"
	"os"
	"path/filepath"
	"strconv"
	"strings"
	"time"

	"go.keploy.io/server/v2/pkg/models"
	"go.keploy.io/server/v2/utils"
	"go.uber.org/zap"
)

var Emoji = "\U0001F430" + " Keploy:"

// URLParams returns the Url and Query parameters from the request url.
func URLParams(r *http.Request) map[string]string {
	qp := r.URL.Query()
	result := make(map[string]string)

	for key, values := range qp {
		result[key] = strings.Join(values, ", ")
	}

	return result
}

// ToYamlHTTPHeader converts the http header into yaml format
func ToYamlHTTPHeader(httpHeader http.Header) map[string]string {
	header := map[string]string{}
	for i, j := range httpHeader {
		header[i] = strings.Join(j, ",")
	}
	return header
}

func ToHTTPHeader(mockHeader map[string]string) http.Header {
	header := http.Header{}
	for i, j := range mockHeader {
		match := IsTime(j)
		if match {
			//Values like "Tue, 17 Jan 2023 16:34:58 IST" should be considered as single element
			header[i] = []string{j}
			continue
		}
		header[i] = strings.Split(j, ",")
	}
	return header
}

// IsTime verifies whether a given string represents a valid date or not.
func IsTime(stringDate string) bool {
	date := strings.TrimSpace(stringDate)
	if secondsFloat, err := strconv.ParseFloat(date, 64); err == nil {
		seconds := int64(secondsFloat / 1e9)
		nanoseconds := int64(secondsFloat) % 1e9
		expectedTime := time.Unix(seconds, nanoseconds)
		currentTime := time.Now()
		if currentTime.Sub(expectedTime) < 24*time.Hour && currentTime.Sub(expectedTime) > -24*time.Hour {
			return true
		}
	}
	for _, dateFormat := range dateFormats {
		_, err := time.Parse(dateFormat, date)
		if err == nil {
			return true
		}
	}
	return false
}

func SimulateHTTP(ctx context.Context, tc models.TestCase, testSet string, logger *zap.Logger, apiTimeout uint64) (*models.HTTPResp, error) {
	var resp *models.HTTPResp

	logger.Info("starting test for of", zap.Any("test case", models.HighlightString(tc.Name)), zap.Any("test set", models.HighlightString(testSet)))
	req, err := http.NewRequestWithContext(ctx, string(tc.HTTPReq.Method), tc.HTTPReq.URL, bytes.NewBufferString(tc.HTTPReq.Body))
	if err != nil {
		utils.LogError(logger, err, "failed to create a http request from the yaml document")
		return nil, err
	}
	req.Header = ToHTTPHeader(tc.HTTPReq.Header)
	req.ProtoMajor = tc.HTTPReq.ProtoMajor
	req.ProtoMinor = tc.HTTPReq.ProtoMinor
	req.Header.Set("KEPLOY-TEST-ID", tc.Name)
	logger.Debug(fmt.Sprintf("Sending request to user app:%v", req))

	// Creating the client and disabling redirects
	var client *http.Client

	_, hasAcceptEncoding := req.Header["Accept-Encoding"]
	disableCompression := !hasAcceptEncoding

	keepAlive, ok := req.Header["Connection"]
	if ok && strings.EqualFold(keepAlive[0], "keep-alive") {
		logger.Debug("simulating request with conn:keep-alive")
		client = &http.Client{
			Timeout: time.Second * time.Duration(apiTimeout),
			CheckRedirect: func(_ *http.Request, _ []*http.Request) error {
				return http.ErrUseLastResponse
			},
			Transport: &http.Transport{
				DisableCompression: disableCompression,
			},
		}
	} else if ok && strings.EqualFold(keepAlive[0], "close") {
		logger.Debug("simulating request with conn:close")
		client = &http.Client{
			Timeout: time.Second * time.Duration(apiTimeout),
			CheckRedirect: func(_ *http.Request, _ []*http.Request) error {
				return http.ErrUseLastResponse
			},
			Transport: &http.Transport{
				DisableKeepAlives:  true,
				DisableCompression: disableCompression,
			},
		}
	} else {
		logger.Debug("simulating request with conn:keep-alive (maxIdleConn=1)")
		client = &http.Client{
			Timeout: time.Second * time.Duration(apiTimeout),
			CheckRedirect: func(_ *http.Request, _ []*http.Request) error {
				return http.ErrUseLastResponse
			},
			Transport: &http.Transport{
				DisableKeepAlives:  false,
				MaxIdleConns:       1,
				DisableCompression: disableCompression,
			},
		}
	}

	httpResp, errHTTPReq := client.Do(req)
	if errHTTPReq != nil {
		utils.LogError(logger, errHTTPReq, "failed to send testcase request to app")
		return nil, errHTTPReq
	}

	respBody, errReadRespBody := io.ReadAll(httpResp.Body)
	if errReadRespBody != nil {
		utils.LogError(logger, errReadRespBody, "failed reading response body")
		return nil, err
	}

	resp = &models.HTTPResp{
		StatusCode: httpResp.StatusCode,
		Body:       string(respBody),
		Header:     ToYamlHTTPHeader(httpResp.Header),
	}

	return resp, errHTTPReq
}

func ParseHTTPRequest(requestBytes []byte) (*http.Request, error) {
	// Parse the request using the http.ReadRequest function
	request, err := http.ReadRequest(bufio.NewReader(bytes.NewReader(requestBytes)))
	if err != nil {
		return nil, err
	}
	request.Header.Set("Host", request.Host)

	return request, nil
}

func ParseHTTPResponse(data []byte, request *http.Request) (*http.Response, error) {
	buffer := bytes.NewBuffer(data)
	reader := bufio.NewReader(buffer)
	response, err := http.ReadResponse(reader, request)
	if err != nil {
		return nil, err
	}
	return response, nil
}

func MakeCurlCommand(method string, url string, header map[string]string, body string) string {
	curl := fmt.Sprintf("curl --request %s \\\n", method)
	curl = curl + fmt.Sprintf("  --url %s \\\n", url)
	for k, v := range header {
		if k != "Content-Length" {
			curl = curl + fmt.Sprintf("  --header '%s: %s' \\\n", k, v)
		}
	}
	if body != "" {
		curl = curl + fmt.Sprintf("  --data '%s'", body)
	}
	return curl
}

func ReadSessionIndices(path string, Logger *zap.Logger) ([]string, error) {
	indices := []string{}
	dir, err := os.OpenFile(path, os.O_RDONLY, fs.FileMode(os.O_RDONLY))
	if err != nil {
		Logger.Debug("creating a folder for the keploy generated testcases", zap.Error(err))
		return indices, nil
	}

	files, err := dir.ReadDir(0)
	if err != nil {
		return indices, err
	}

	for _, v := range files {
		if v.Name() != "reports" {
			indices = append(indices, v.Name())
		}
	}
	return indices, nil
}

func NewID(IDs []string, identifier string) string {
	latestIndx := 0
	for _, ID := range IDs {
		namePackets := strings.Split(ID, "-")
		if len(namePackets) == 3 {
			Indx, err := strconv.Atoi(namePackets[2])
			if err != nil {
				continue
			}
			if latestIndx < Indx+1 {
				latestIndx = Indx + 1
			}
		}
	}
	return fmt.Sprintf("%s%v", identifier, latestIndx)
}

<<<<<<< HEAD
func GetAllSubDirs(path string) ([]string, error) {
	var dirs []string
	files, err := os.ReadDir(path)
	if err != nil {
		return dirs, err
	}
	for _, file := range files {
		if file.IsDir() {
			dirs = append(dirs, filepath.Join(path, file.Name()))
		}
	}
	return dirs, nil
}
=======
var (
	dateFormats = []string{
		time.Layout,
		time.ANSIC,
		time.UnixDate,
		time.RubyDate,
		time.RFC822,
		time.RFC822Z,
		time.RFC850,
		time.RFC1123,
		time.RFC1123Z,
		time.RFC3339,
		time.RFC3339Nano,
		time.Kitchen,
		time.Stamp,
		time.StampMilli,
		time.StampMicro,
		time.StampNano,
		time.DateTime,
		time.DateOnly,
		time.TimeOnly,
	}
)
>>>>>>> 3e30471e
<|MERGE_RESOLUTION|>--- conflicted
+++ resolved
@@ -232,7 +232,6 @@
 	return fmt.Sprintf("%s%v", identifier, latestIndx)
 }
 
-<<<<<<< HEAD
 func GetAllSubDirs(path string) ([]string, error) {
 	var dirs []string
 	files, err := os.ReadDir(path)
@@ -246,7 +245,7 @@
 	}
 	return dirs, nil
 }
-=======
+
 var (
 	dateFormats = []string{
 		time.Layout,
@@ -269,5 +268,4 @@
 		time.DateOnly,
 		time.TimeOnly,
 	}
-)
->>>>>>> 3e30471e
+)