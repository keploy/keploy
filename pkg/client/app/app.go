// Package app provides functionality for managing applications.
package app

import (
	"context"
	"errors"
	"fmt"
	"os/exec"
	"strings"
	"syscall"
	"time"

	"golang.org/x/sync/errgroup"

	"go.keploy.io/server/v2/pkg/models"

	"go.keploy.io/server/v2/pkg/platform/docker"
	"go.keploy.io/server/v2/utils"
	"go.uber.org/zap"
)

func NewApp(logger *zap.Logger, id uint64, cmd string, client docker.Client, opts Options) *App {
	app := &App{
		logger:           logger,
		id:               id,
		cmd:              cmd,
		docker:           client,
		kind:             utils.FindDockerCmd(cmd),
		keployContainer:  opts.KeployContainer,
		container:        opts.Container,
		containerDelay:   opts.DockerDelay,
		containerNetwork: opts.DockerNetwork,
	}
	return app
}

type App struct {
	logger           *zap.Logger
	docker           docker.Client
	id               uint64
	cmd              string
	kind             utils.CmdType
	containerDelay   uint64
	container        string
	containerNetwork string
	containerIPv4    chan string
	KeployNetwork    string
	keployContainer  string
	keployIPv4       string
	inodeChan        chan uint64
	EnableTesting    bool
	Mode             models.Mode
}

type Options struct {
	// canExit disables any error returned if the app exits by itself.
	//CanExit       bool
	Container       string
	KeployContainer string
	DockerDelay     uint64
	DockerNetwork   string
}

func (a *App) Setup(_ context.Context) error {

	if utils.IsDockerCmd(a.kind) && isDetachMode(a.logger, a.cmd, a.kind) {
		return fmt.Errorf("application could not be started in detached mode")
	}

	switch a.kind {
	case utils.DockerRun, utils.DockerStart:
		err := a.SetupDocker()
		if err != nil {
			return err
		}
	case utils.DockerCompose:
		err := a.SetupCompose()
		if err != nil {
			return err
		}
	default:
		// setup native binary
	}
	return nil
}

func (a *App) KeployIPv4Addr() string {
	return a.keployIPv4
}

func (a *App) ContainerIPv4Addr() string {
	return <-a.containerIPv4
}
func (a *App) SetContainerIPv4Addr(ipAddr string) {
	a.logger.Debug("setting container IPv4 address", zap.String("ipAddr", ipAddr))
	a.containerIPv4 <- ipAddr
}

func (a *App) SetupDocker() error {

	if a.kind == utils.DockerStart {
		running, err := a.docker.IsContainerRunning(a.container)
		if err != nil {
			return err
		}
		if running {
			return fmt.Errorf("docker container is already in running state")
		}
	}

	a.logger.Debug("inside setup docker", zap.String("cmd", a.cmd))

	if HookImpl != nil {
		newCmd, err := HookImpl.BeforeDockerSetup(context.Background(), a.cmd)
		if err != nil {
			utils.LogError(a.logger, err, "hook failed during docker setup")
			return err
		}
		a.cmd = newCmd
	}

	a.logger.Debug("after before docker setup hook", zap.String("cmd", a.cmd))

	// injecting appNetwork to keploy.
	// err := a.injectNetwork(a.containerNetwork)
	// if err != nil {
	// 	utils.LogError(a.logger, err, fmt.Sprintf("failed to inject network:%v to the keploy container", a.containerNetwork))
	// 	return err
	// }

	// attaching the init container's PID namespace to the app container
	err := a.attachInitPid(context.Background())
	if err != nil {
		utils.LogError(a.logger, err, "failed to attach init pid")
		return err
	}
	return nil
}

// AttachInitPid modifies the existing Docker command to attach the init container's PID namespace
func (a *App) attachInitPid(_ context.Context) error {
	if a.cmd == "" {
		return fmt.Errorf("no command provided to modify")
	}

	pidMode := fmt.Sprintf("--pid=container:%s", a.keployContainer)
	networkMode := fmt.Sprintf("--network=container:%s", a.keployContainer)

	// Inject the pidMode flag after 'docker run' in the command
	parts := strings.SplitN(a.cmd, " ", 3) // Split by first two spaces to isolate "docker run"
	if len(parts) < 3 {
		return fmt.Errorf("invalid command structure: %s", a.cmd)
	}

	// Modify the command to insert the pidMode
	// a.cmd = fmt.Sprintf("%s %s %s %s", parts[0], parts[1], pidMode, parts[2])
	a.cmd = fmt.Sprintf("%s %s %s %s %s", parts[0], parts[1], pidMode, networkMode, parts[2])
	a.logger.Debug("added network namespace and pid to docker command", zap.String("cmd", a.cmd))
	return nil
}

func (a *App) SetupCompose() error {
	if a.container == "" {
		utils.LogError(a.logger, nil, "container name not found", zap.String("AppCmd", a.cmd))
		return errors.New("container name not found")
	}
	a.logger.Info("keploy requires docker compose containers to be run with external network")
	//finding the user docker-compose file in the current directory.
	// TODO currently we just return the first default docker-compose file found in the current directory
	// we should add support for multiple docker-compose files by either parsing cmd for path
	// or by asking the user to provide the path
	// kdocker-compose.yaml file will be run instead of the user docker-compose.yaml file acc to below cases

	path := findComposeFile(a.cmd)
	if path == "" {
		return errors.New("can't find the docker compose file of user. Are you in the right directory? ")
	}

	a.logger.Info(fmt.Sprintf("Found docker compose file path: %s", path))

	newPath := "docker-compose-tmp.yaml"

	compose, err := a.docker.ReadComposeFile(path)
	if err != nil {
		utils.LogError(a.logger, err, "failed to read the compose file")
		return err
	}
	composeChanged := false

	// hook: allow compose mutation before further processing
	if HookImpl != nil {
		changed, err := HookImpl.BeforeDockerComposeSetup(context.Background(), compose, a.container)
		if err != nil {
			utils.LogError(a.logger, err, "hook failed during compose mutation")
			return err
		}
		if changed {
			composeChanged = true
		}
	}

	// Check if docker compose file uses relative file names for bind mounts
	ok := a.docker.HasRelativePath(compose)
	if ok {
		err = a.docker.ForceAbsolutePath(compose, path)
		if err != nil {
			utils.LogError(a.logger, nil, "failed to convert relative paths to absolute paths in volume mounts in docker compose file")
			return err
		}
		composeChanged = true
	}

	// Checking info about the network and whether its external:true
	info := a.docker.GetNetworkInfo(compose)

	// if info == nil {
	// 	info, err = a.docker.SetKeployNetwork(compose)
	// 	if err != nil {
	// 		utils.LogError(a.logger, nil, "failed to set default network in the compose file", zap.String("network", a.KeployNetwork))
	// 		return err
	// 	}
	// 	composeChanged = true
	// }

	if !info.External {
		err = a.docker.MakeNetworkExternal(compose)
		if err != nil {
			utils.LogError(a.logger, nil, "failed to make the network external in the compose file", zap.String("network", info.Name))
			return fmt.Errorf("error while updating network to external: %v", err)
		}
		composeChanged = true
	}

	// a.KeployNetwork = info.Name
	// ok, err = a.docker.NetworkExists(a.KeployNetwork)
	// if err != nil {
	// 	utils.LogError(a.logger, nil, "failed to find default network", zap.String("network", a.KeployNetwork))
	// 	return err
	// }

	// //if keploy-network doesn't exist locally then create it
	// if !ok {
	// 	err = a.docker.CreateNetwork(a.KeployNetwork)
	// 	if err != nil {
	// 		utils.LogError(a.logger, nil, "failed to create default network", zap.String("network", a.KeployNetwork))
	// 		return err
	// 	}
	// }

	//check if compose file has keploy-init container
	// adding keploy init pid to the compose file
	// err = a.docker.SetInitPid(compose, a.container)
	// if err != nil {
	// 	utils.LogError(a.logger, nil, "failed to set init pid in the compose file")
	// 	return err
	// }
	// composeChanged = true

	// err = a.docker.SetPidContainer(compose, a.container, a.keployContainer)
	// if err != nil {
	// 	utils.LogError(a.logger, nil, "failed to set agent's pid namespace in the compose file")
	// 	return err
	// }
	// composeChanged = true

	err = a.docker.SetAgentNamespacesInCompose(compose, a.container, a.keployContainer)
	if err != nil {
		utils.LogError(a.logger, nil, "failed to set agent's namespaces in the compose file")
		return err
	}
	if composeChanged {
		err = a.docker.WriteComposeFile(compose, newPath)
		if err != nil {
			utils.LogError(a.logger, nil, "failed to write the compose file", zap.String("path", newPath))
		}
		a.logger.Info("Created new docker-compose for keploy internal use", zap.String("path", newPath))
		//Now replace the running command to run the kdocker-compose.yaml file instead of user docker compose file.
		a.cmd = modifyDockerComposeCommand(a.cmd, newPath)
	}

	if a.containerNetwork == "" {
		a.containerNetwork = a.KeployNetwork
	}
	err = a.injectNetwork(a.containerNetwork)
	if err != nil {
		utils.LogError(a.logger, err, fmt.Sprintf("failed to inject network:%v to the keploy container", a.containerNetwork))
		return err
	}
	return nil
}

func (a *App) SetAppCommand(appCommand string) {
	a.logger.Debug("Setting App Command", zap.String("cmd", appCommand))
	a.cmd = appCommand
}

func (a *App) GetAppCommand() string {
	return a.cmd
}

func (a *App) Kind(_ context.Context) utils.CmdType {
	return a.kind
}

// injectNetwork attaches the given network to the keploy container
// and also sends the keploy container ip of the new network interface to the kernel space
func (a *App) injectNetwork(network string) error {
	// inject the network to the keploy container
	a.logger.Info(fmt.Sprintf("trying to inject network:%v to the keploy container", network))
	err := a.docker.AttachNetwork(a.keployContainer, []string{network})
	if err != nil {
		utils.LogError(a.logger, nil, "failed to inject network to the keploy container")
		return err
	}

	a.KeployNetwork = network

	//sending new proxy ip to kernel, since dynamically injected new network has different ip for keploy.
	inspect, err := a.docker.ContainerInspect(context.Background(), a.keployContainer)
	if err != nil {
		utils.LogError(a.logger, nil, fmt.Sprintf("failed to get inspect keploy container:%v", inspect))
		return err
	}

	KeployNetworks := inspect.NetworkSettings.Networks
	//Here we considering that the application would use only one custom network.
	//TODO: handle for application having multiple custom networks
	//TODO: check the logic for correctness
	for n, settings := range KeployNetworks {
		if n == network {
			a.keployIPv4 = settings.IPAddress
			a.logger.Info("Successfully injected network to the keploy container", zap.Any("Keploy container", a.keployContainer), zap.Any("appNetwork", network), zap.String("keploy container ip", a.keployIPv4))
			return nil
		}
		//if networkName != "bridge" {
		//	network = networkName
		//	newProxyIpString = networkSettings.IPAddress
		//	a.logger.Debug(fmt.Sprintf("Network Name: %s, New Proxy IP: %s\n", networkName, networkSettings.IPAddress))
		//}
	}
	return fmt.Errorf("failed to find the network:%v in the keploy container", network)
}
<<<<<<< HEAD

// Commenting out for now as it might not be needed now after docker changes, will check this

// func (a *App) extractMeta(ctx context.Context, e events.Message) (bool, error) {

// 	if e.Action != "start" {
// 		return false, nil
// 	}
// 	// Fetch container details by inspecting using container ID to check if container is created
// 	info, err := a.docker.ContainerInspect(ctx, e.ID)
// 	if err != nil {
// 		a.logger.Debug("failed to inspect container by container Id", zap.Error(err))
// 		return false, err
// 	}

// 	// Check if the container's name matches the desired name
// 	if info.Name != "/"+a.container {
// 		a.logger.Debug("ignoring container creation for unrelated container", zap.String("containerName", info.Name))
// 		return false, nil
// 	}

// 	// Set Docker Container ID
// 	a.docker.SetContainerID(e.ID)
// 	a.logger.Debug("checking for container pid", zap.Any("containerDetails.State.Pid", info.State.Pid))
// 	if info.State.Pid == 0 {
// 		return false, errors.New("failed to get the pid of the container")
// 	}
// 	a.logger.Debug("", zap.Any("containerDetails.State.Pid", info.State.Pid), zap.String("containerName", a.container))
// 	inode, err := getInode(info.State.Pid)
// 	if err != nil {
// 		return false, err
// 	}

// 	a.inodeChan <- inode
// 	a.logger.Debug("container started and successfully extracted inode", zap.Any("inode", inode))
// 	if info.NetworkSettings == nil || info.NetworkSettings.Networks == nil {
// 		a.logger.Debug("container network settings not available", zap.Any("containerDetails.NetworkSettings", info.NetworkSettings))
// 		return false, nil
// 	}

// 	n, ok := info.NetworkSettings.Networks[a.containerNetwork]
// 	if !ok || n == nil {
// 		a.logger.Debug("container network not found", zap.Any("containerDetails.NetworkSettings.Networks", info.NetworkSettings.Networks))
// 		return false, fmt.Errorf("container network not found: %s", fmt.Sprintf("%+v", info.NetworkSettings.Networks))
// 	}
// 	a.SetContainerIPv4Addr(n.IPAddress)
// 	return inode != 0 && n.IPAddress != "", nil
// }

// func (a *App) getDockerMeta(ctx context.Context) <-chan error {
// 	// listen for the docker daemon events
// 	defer a.logger.Debug("exiting from goroutine of docker daemon event listener")

// 	errCh := make(chan error, 1)
// 	timer := time.NewTimer(time.Duration(a.containerDelay) * time.Second)
// 	logTicker := time.NewTicker(1 * time.Second)
// 	defer logTicker.Stop()

// 	eventFilter := filters.NewArgs(
// 		filters.KeyValuePair{Key: "type", Value: "container"},
// 		filters.KeyValuePair{Key: "type", Value: "network"},
// 		filters.KeyValuePair{Key: "action", Value: "create"},
// 		filters.KeyValuePair{Key: "action", Value: "connect"},
// 		filters.KeyValuePair{Key: "action", Value: "start"},
// 	)

// 	messages, errCh2 := a.docker.Events(ctx, types.EventsOptions{
// 		Filters: eventFilter,
// 	})

// 	g, ok := ctx.Value(models.ErrGroupKey).(*errgroup.Group)
// 	if !ok {
// 		errCh <- errors.New("failed to get the error group from the context")
// 		return errCh
// 	}

// 	g.Go(func() error {
// 		defer utils.Recover(a.logger)
// 		// closing the channels in any case when returning.
// 		defer func() {
// 			a.logger.Debug("closing err, containerIPv4 and inode channels ")
// 			close(errCh)
// 			close(a.containerIPv4)
// 			close(a.inodeChan)
// 		}()
// 		for {
// 			select {
// 			case <-timer.C:
// 				errCh <- errors.New("timeout waiting for the container to start")
// 				return nil
// 			case <-ctx.Done():
// 				a.logger.Debug("context cancelled, stopping the listener for container creation event.")
// 				errCh <- ctx.Err()
// 				return nil
// 			case e := <-messages:
// 				done, err := a.extractMeta(ctx, e)
// 				if err != nil {
// 					errCh <- err
// 					return nil
// 				}

// 				if done {
// 					return nil
// 				}
// 			// for debugging purposes
// 			case <-logTicker.C:
// 				a.logger.Debug("still waiting for the container to start.", zap.String("containerName", a.container))
// 				return nil
// 			case err := <-errCh2:
// 				errCh <- err
// 				return nil
// 			}
// 		}
// 	})
// 	return errCh
// }

// Have commented out the code to extract docker meta data as it might not be needed now after docker changes, will check this
=======
func (a *App) extractMeta(ctx context.Context, e events.Message) (bool, error) {
	// return true, nil
	if e.Action != "start" {
		return false, nil
	}
	// Fetch container details by inspecting using container  ID to check if container is created
	info, err := a.docker.ContainerInspect(ctx, e.ID)
	if err != nil {
		a.logger.Debug("failed to inspect container by container Id", zap.Error(err))
		return false, err
	}

	// Check if the container's name matches the desired name
	if info.Name != "/"+a.container {
		a.logger.Debug("ignoring container creation for unrelated container", zap.String("containerName", info.Name))
		return false, nil
	}

	// Set Docker Container ID
	a.docker.SetContainerID(e.ID)
	a.logger.Debug("checking for container pid", zap.Any("containerDetails.State.Pid", info.State.Pid))
	if info.State.Pid == 0 {
		return false, errors.New("failed to get the pid of the container")
	}
	a.logger.Debug("", zap.Any("containerDetails.State.Pid", info.State.Pid), zap.String("containerName", a.container))
	inode, err := getInode(info.State.Pid)
	if err != nil {
		return false, err
	}

	a.inodeChan <- inode
	a.logger.Debug("container started and successfully extracted inode", zap.Any("inode", inode))
	if info.NetworkSettings == nil || info.NetworkSettings.Networks == nil {
		a.logger.Debug("container network settings not available", zap.Any("containerDetails.NetworkSettings", info.NetworkSettings))
		return false, nil
	}

	// n, ok := info.NetworkSettings.Networks[a.containerNetwork]
	// if !ok || n == nil {
	// 	a.logger.Debug("container network not found", zap.Any("containerDetails.NetworkSettings.Networks", info.NetworkSettings.Networks))
	// 	return false, fmt.Errorf("container network not found: %s", fmt.Sprintf("%+v", info.NetworkSettings.Networks))
	// }

	// a.SetContainerIPv4Addr(n.IPAddress)
	// return inode != 0 && n.IPAddress != "", nil
	return true, nil
}

func (a *App) getDockerMeta(ctx context.Context) <-chan error {
	// listen for the docker daemon events
	defer a.logger.Debug("exiting from goroutine of docker daemon event listener")

	errCh := make(chan error, 1)
	timer := time.NewTimer(time.Duration(a.containerDelay) * time.Second)
	logTicker := time.NewTicker(1 * time.Second)
	defer logTicker.Stop()

	eventFilter := filters.NewArgs(
		filters.KeyValuePair{Key: "type", Value: "container"},
		filters.KeyValuePair{Key: "type", Value: "network"},
		filters.KeyValuePair{Key: "action", Value: "create"},
		filters.KeyValuePair{Key: "action", Value: "connect"},
		filters.KeyValuePair{Key: "action", Value: "start"},
	)

	messages, errCh2 := a.docker.Events(ctx, types.EventsOptions{
		Filters: eventFilter,
	})

	g, ok := ctx.Value(models.ErrGroupKey).(*errgroup.Group)
	if !ok {
		errCh <- errors.New("failed to get the error group from the context")
		return errCh
	}

	g.Go(func() error {
		defer utils.Recover(a.logger)
		// closing the channels in any case when returning.
		defer func() {
			a.logger.Debug("closing err, containerIPv4 and inode channels ")
			close(errCh)
			close(a.containerIPv4)
			close(a.inodeChan)
		}()
		for {
			select {
			case <-timer.C:
				errCh <- errors.New("timeout waiting for the container to start")
				return nil
			case <-ctx.Done():
				a.logger.Debug("context cancelled, stopping the listener for container creation event.")
				errCh <- ctx.Err()
				return nil
			case e := <-messages:
				done, err := a.extractMeta(ctx, e)
				if err != nil {
					errCh <- err
					return nil
				}

				if done {
					return nil
				}
			// for debugging purposes
			case <-logTicker.C:
				a.logger.Debug("still waiting for the container to start.", zap.String("containerName", a.container))
				return nil
			case err := <-errCh2:
				errCh <- err
				return nil
			}
		}
	})
	return errCh
}
>>>>>>> 4058d41f

func (a *App) runDocker(ctx context.Context) models.AppError {
	// if a.cmd is empty, it means the user wants to run the application manually,
	// so we don't need to run the application in a goroutine
	if a.cmd == "" {
		return models.AppError{}
	}

	g, ctx := errgroup.WithContext(ctx)
	ctx = context.WithValue(ctx, models.ErrGroupKey, g)

	// dockerMetaCtx, cancel := context.WithCancel(ctx)

	defer func() {
		// cancel()
		err := g.Wait()
		if err != nil {
			utils.LogError(a.logger, err, "failed to run dockerized app")
		}
	}()

	errCh := make(chan error, 1)

	// listen for the "create container" event in order to send the inode of the container to the kernel
	// errCh2 := a.getDockerMeta(dockerMetaCtx)

	g.Go(func() error {
		defer utils.Recover(a.logger)
		defer close(errCh)
		err := a.run(ctx)
		if err.Err != nil {
			utils.LogError(a.logger, err.Err, "Application stopped with the error")
			errCh <- err.Err
		}
		return nil
	})

	select {
	case err := <-errCh:
		if err != nil && errors.Is(err, context.Canceled) {
			return models.AppError{AppErrorType: models.ErrCtxCanceled, Err: ctx.Err()}
		}
		return models.AppError{AppErrorType: models.ErrInternal, Err: err}
	// case err := <-errCh2:
	// 	if err != nil && errors.Is(err, context.Canceled) {
	// 		return models.AppError{AppErrorType: models.ErrCtxCanceled, Err: ctx.Err()}
	// 	}
	// 	return models.AppError{AppErrorType: models.ErrInternal, Err: err}
	case <-ctx.Done():
		return models.AppError{AppErrorType: models.ErrCtxCanceled, Err: ctx.Err()}
	}
}

func (a *App) Run(ctx context.Context, inodeChan chan uint64) models.AppError {
	a.inodeChan = inodeChan
	a.containerIPv4 = make(chan string, 1)
	if utils.IsDockerCmd(a.kind) {
		return a.runDocker(ctx)
	}
	return a.run(ctx)
}
func (a *App) waitTillExit() {
	timeout := time.NewTimer(30 * time.Second)
	logTicker := time.NewTicker(1 * time.Second)
	defer logTicker.Stop()
	defer timeout.Stop()

	containerID := a.container
	for {
		select {
		case <-logTicker.C:
			// Inspect the container status
			containerJSON, err := a.docker.ContainerInspect(context.Background(), containerID)
			if err != nil {
				a.logger.Debug("failed to inspect container", zap.String("containerID", containerID), zap.Error(err))
				return
			}

			a.logger.Debug("container status", zap.String("status", containerJSON.State.Status), zap.String("containerName", a.container))
			// Check if container is stopped or dead
			if containerJSON.State.Status == "exited" || containerJSON.State.Status == "dead" {
				return
			}
		case <-timeout.C:
			a.logger.Warn("timeout waiting for the container to stop", zap.String("containerID", containerID))
			return
		}
	}
}

func (a *App) run(ctx context.Context) models.AppError {
	userCmd := a.cmd

	if utils.FindDockerCmd(a.cmd) == utils.DockerRun {
		userCmd = utils.EnsureRmBeforeName(userCmd)
	}

	// Define the function to cancel the command
	cmdCancel := func(cmd *exec.Cmd) func() error {
		return func() error {
			if utils.IsDockerCmd(a.kind) {
				a.logger.Debug("sending SIGINT to the container", zap.Any("cmd.Process.Pid", cmd.Process.Pid))
				err := utils.SendSignal(a.logger, -cmd.Process.Pid, syscall.SIGINT)

				return err
			}
			return utils.InterruptProcessTree(a.logger, cmd.Process.Pid, syscall.SIGINT)
		}
	}

	var err error
	cmdErr := utils.ExecuteCommand(ctx, a.logger, userCmd, cmdCancel, 25*time.Second)
	if cmdErr.Err != nil {
		switch cmdErr.Type {
		case utils.Init:
			return models.AppError{AppErrorType: models.ErrCommandError, Err: cmdErr.Err}
		case utils.Runtime:
			err = cmdErr.Err
		}
	}

	if utils.IsDockerCmd(a.kind) {
		a.waitTillExit()
	}

	select {
	case <-ctx.Done():
		a.logger.Debug("context cancelled, error while waiting for the app to exit", zap.Error(ctx.Err()))
		return models.AppError{AppErrorType: models.ErrCtxCanceled, Err: ctx.Err()}
	default:
		if a.Mode == models.MODE_RECORD && a.EnableTesting {
			a.logger.Info("waiting for some time before returning the error to allow recording of test cases when testing keploy with itself")
			time.Sleep(3 * time.Second)
			a.logger.Debug("test binary stopped", zap.Error(err))
			return models.AppError{AppErrorType: models.ErrTestBinStopped, Err: context.Canceled}
		}

		if err != nil {
			return models.AppError{AppErrorType: models.ErrUnExpected, Err: err}
		}
		return models.AppError{AppErrorType: models.ErrAppStopped, Err: nil}
	}
}

//if a.docker.GetContainerID() == "" {
//	a.logger.Debug("still waiting for the container to start.", zap.String("containerName", a.container))
//	continue
//}
////Inspecting the application container again since the ip and pid takes some time to be linked to the container.
//info, err := a.docker.ContainerInspect(ctx, a.container)
//if err != nil {
//	return err
//}
//
//a.logger.Debug("checking for container pid", zap.Any("containerDetails.State.Pid", info.State.Pid))
//if info.State.Pid == 0 {
//	a.logger.Debug("container not yet started", zap.Any("containerDetails.State.Pid", info.State.Pid))
//	continue
//}
//a.logger.Debug("", zap.Any("containerDetails.State.Pid", info.State.Pid), zap.String("containerName", a.container))
//a.inode,err = getInode(info.State.Pid)
//if err != nil {
//	return err
//}
//if info.NetworkSettings == nil || info.NetworkSettings.Networks == nil {
//	a.logger.Debug("container network settings not available", zap.Any("containerDetails.NetworkSettings", info.NetworkSettings))
//	continue
//}
//
//n, ok := info.NetworkSettings.Networks[a.containerNetwork]
//if !ok || n == nil {
//	return errors.New("container network not found")
//}
//a.keployIPv4 = n.IPAddress
//a.logger.Info("container started successfully", zap.Any("", info.NetworkSettings.Networks))
//return

//case e := <-messages:
//	if e.Type != events.ContainerEventType || e.Action != "start" {
//		continue
//	}
//
//	// Fetch container details by inspecting using container ID to check if container is created
//	c, err := a.docker.ContainerInspect(ctx, e.ID)
//	if err != nil {
//		a.logger.Debug("failed to inspect container by container Id", zap.Error(err))
//		return err
//	}
//
//	// Check if the container's name matches the desired name
//	if c.Name != "/"+a.container {
//		a.logger.Debug("ignoring container creation for unrelated container", zap.String("containerName", c.Name))
//		continue
//	}
//	// Set Docker Container ID
//	a.docker.SetContainerID(e.ID)
//
//	a.logger.Debug("container created for desired app", zap.Any("ID", e.ID))<|MERGE_RESOLUTION|>--- conflicted
+++ resolved
@@ -340,7 +340,6 @@
 	}
 	return fmt.Errorf("failed to find the network:%v in the keploy container", network)
 }
-<<<<<<< HEAD
 
 // Commenting out for now as it might not be needed now after docker changes, will check this
 
@@ -459,123 +458,6 @@
 // }
 
 // Have commented out the code to extract docker meta data as it might not be needed now after docker changes, will check this
-=======
-func (a *App) extractMeta(ctx context.Context, e events.Message) (bool, error) {
-	// return true, nil
-	if e.Action != "start" {
-		return false, nil
-	}
-	// Fetch container details by inspecting using container  ID to check if container is created
-	info, err := a.docker.ContainerInspect(ctx, e.ID)
-	if err != nil {
-		a.logger.Debug("failed to inspect container by container Id", zap.Error(err))
-		return false, err
-	}
-
-	// Check if the container's name matches the desired name
-	if info.Name != "/"+a.container {
-		a.logger.Debug("ignoring container creation for unrelated container", zap.String("containerName", info.Name))
-		return false, nil
-	}
-
-	// Set Docker Container ID
-	a.docker.SetContainerID(e.ID)
-	a.logger.Debug("checking for container pid", zap.Any("containerDetails.State.Pid", info.State.Pid))
-	if info.State.Pid == 0 {
-		return false, errors.New("failed to get the pid of the container")
-	}
-	a.logger.Debug("", zap.Any("containerDetails.State.Pid", info.State.Pid), zap.String("containerName", a.container))
-	inode, err := getInode(info.State.Pid)
-	if err != nil {
-		return false, err
-	}
-
-	a.inodeChan <- inode
-	a.logger.Debug("container started and successfully extracted inode", zap.Any("inode", inode))
-	if info.NetworkSettings == nil || info.NetworkSettings.Networks == nil {
-		a.logger.Debug("container network settings not available", zap.Any("containerDetails.NetworkSettings", info.NetworkSettings))
-		return false, nil
-	}
-
-	// n, ok := info.NetworkSettings.Networks[a.containerNetwork]
-	// if !ok || n == nil {
-	// 	a.logger.Debug("container network not found", zap.Any("containerDetails.NetworkSettings.Networks", info.NetworkSettings.Networks))
-	// 	return false, fmt.Errorf("container network not found: %s", fmt.Sprintf("%+v", info.NetworkSettings.Networks))
-	// }
-
-	// a.SetContainerIPv4Addr(n.IPAddress)
-	// return inode != 0 && n.IPAddress != "", nil
-	return true, nil
-}
-
-func (a *App) getDockerMeta(ctx context.Context) <-chan error {
-	// listen for the docker daemon events
-	defer a.logger.Debug("exiting from goroutine of docker daemon event listener")
-
-	errCh := make(chan error, 1)
-	timer := time.NewTimer(time.Duration(a.containerDelay) * time.Second)
-	logTicker := time.NewTicker(1 * time.Second)
-	defer logTicker.Stop()
-
-	eventFilter := filters.NewArgs(
-		filters.KeyValuePair{Key: "type", Value: "container"},
-		filters.KeyValuePair{Key: "type", Value: "network"},
-		filters.KeyValuePair{Key: "action", Value: "create"},
-		filters.KeyValuePair{Key: "action", Value: "connect"},
-		filters.KeyValuePair{Key: "action", Value: "start"},
-	)
-
-	messages, errCh2 := a.docker.Events(ctx, types.EventsOptions{
-		Filters: eventFilter,
-	})
-
-	g, ok := ctx.Value(models.ErrGroupKey).(*errgroup.Group)
-	if !ok {
-		errCh <- errors.New("failed to get the error group from the context")
-		return errCh
-	}
-
-	g.Go(func() error {
-		defer utils.Recover(a.logger)
-		// closing the channels in any case when returning.
-		defer func() {
-			a.logger.Debug("closing err, containerIPv4 and inode channels ")
-			close(errCh)
-			close(a.containerIPv4)
-			close(a.inodeChan)
-		}()
-		for {
-			select {
-			case <-timer.C:
-				errCh <- errors.New("timeout waiting for the container to start")
-				return nil
-			case <-ctx.Done():
-				a.logger.Debug("context cancelled, stopping the listener for container creation event.")
-				errCh <- ctx.Err()
-				return nil
-			case e := <-messages:
-				done, err := a.extractMeta(ctx, e)
-				if err != nil {
-					errCh <- err
-					return nil
-				}
-
-				if done {
-					return nil
-				}
-			// for debugging purposes
-			case <-logTicker.C:
-				a.logger.Debug("still waiting for the container to start.", zap.String("containerName", a.container))
-				return nil
-			case err := <-errCh2:
-				errCh <- err
-				return nil
-			}
-		}
-	})
-	return errCh
-}
->>>>>>> 4058d41f
 
 func (a *App) runDocker(ctx context.Context) models.AppError {
 	// if a.cmd is empty, it means the user wants to run the application manually,
