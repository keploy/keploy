package proxy

import (
	"bufio"
	"bytes"
	"context"
	"crypto"
	"crypto/tls"
	"crypto/x509"
	"embed"
	"fmt"
	"go.keploy.io/server/pkg/proxy/integrations/grpcparser"
	"io"
	"io/ioutil"
	"log"
	"math/rand"
	"net"
	"os"
	"os/exec"
	"path/filepath"
	"strconv"
	"strings"
	"sync"

	"github.com/cloudflare/cfssl/csr"
	"github.com/cloudflare/cfssl/helpers"
	"github.com/cloudflare/cfssl/signer"
	"github.com/cloudflare/cfssl/signer/local"

	"github.com/google/gopacket"
	"github.com/google/gopacket/layers"
	"github.com/google/gopacket/pcap"
	"github.com/google/gopacket/pcapgo"
	"github.com/miekg/dns"
	"go.keploy.io/server/pkg/hooks"
	"go.keploy.io/server/pkg/models"
	genericparser "go.keploy.io/server/pkg/proxy/integrations/genericParser"
	"go.keploy.io/server/pkg/proxy/integrations/httpparser"
	"go.keploy.io/server/pkg/proxy/integrations/mongoparser"
	postgresparser "go.keploy.io/server/pkg/proxy/integrations/postgresParser"
	"go.keploy.io/server/pkg/proxy/util"
	"go.uber.org/zap"

	"time"
)

var Emoji = "\U0001F430" + " Keploy:"

type ProxySet struct {
	IP4              uint32
	IP6              [4]uint32
	Port             uint32
	hook             *hooks.Hook
	logger           *zap.Logger
	FilterPid        bool
	Listener         net.Listener
	DnsServer        *dns.Server
	DnsServerTimeout time.Duration
	dockerAppCmd     bool
}

type CustomConn struct {
	net.Conn
	r      io.Reader
	logger *zap.Logger
}

func (c *CustomConn) Read(p []byte) (int, error) {
	if len(p) == 0 {
<<<<<<< HEAD
		fmt.Println("the length is 0 for the reading")
=======
		c.logger.Debug("the length is 0 for the reading from customConn")
>>>>>>> dcda2629
	}
	return c.r.Read(p)
}

type Conn struct {
	net.Conn
	r bufio.Reader
	// buffer       []byte
	// ReadComplete bool
	// pointer      int
}

func (c *Conn) Read(b []byte) (n int, err error) {
	return c.r.Read(b)

	// buffer, err := readBytes(c.conn)
	// if err != nil {
	// 	return 0, err
	// }
	// b = buffer
	// if len(buffer) == 0 && len(c.buffer) != 0 {
	// 	b = c.buffer
	// } else {
	// 	c.buffer = buffer
	// }
	// if c.ReadComplete {
	// 	b = c.buffer[c.pointer:(c.pointer + len(b))]

	// 	return 257, nil
	// }
	// n, err = c.Conn.Read(b)
	// if n > 0 {
	// 	c.buffer = append(c.buffer, b...)
	// }
	// if err != nil {
	// 	return n, err
	// }

	// return n, nil
}
func (ps *ProxySet) SetHook(hook *hooks.Hook) {
	ps.hook = hook
}

func getDistroInfo() string {
	osRelease, err := ioutil.ReadFile("/etc/os-release")
	if err != nil {
		fmt.Println(Emoji+"Error reading /etc/os-release:", err)
		return ""
	}
	lines := strings.Split(string(osRelease), "\n")
	for _, line := range lines {
		if strings.HasPrefix(line, "PRETTY_NAME=") {
			return strings.Split(strings.Trim(line[len("PRETTY_NAME="):], `"`), " ")[0]

		}
	}
	return ""
}

//go:embed asset/ca.crt
var caCrt []byte

//go:embed asset/ca.key
var caPKey []byte

//go:embed asset
var caFolder embed.FS

// isJavaInstalled checks if java is installed on the system
func isJavaInstalled() bool {
	_, err := exec.LookPath("java")
	return err == nil
}

// JavaCAExists checks if the CA is already installed in the specified Java keystore
func JavaCAExists(alias, storepass, cacertsPath string) bool {
	cmd := exec.Command("keytool", "-list", "-keystore", cacertsPath, "-storepass", storepass, "-alias", alias)

	err := cmd.Run()

	return err == nil
}

// get jdk path from application pid using proc file system in case of running application via IDE's
func getJavaHomeFromPID(pid string) (string, error) {
	cmdlinePath := fmt.Sprintf("/proc/%s/cmdline", pid)
	file, err := os.Open(cmdlinePath)
	if err != nil {
		return "", err
	}
	defer file.Close()

	scanner := bufio.NewScanner(file)
	scanner.Split(bufio.ScanWords) // cmdline arguments are separated by NULL bytes

	if scanner.Scan() {
		javaExecPath := filepath.Dir(filepath.Dir(scanner.Text()))
		index := strings.Index(javaExecPath, "/bin/java")

		if index != -1 {
			path := javaExecPath[:index+len("/bin/java")]
			if strings.HasSuffix(path, "/bin/java") {
				jdkPath := strings.TrimSuffix(strings.TrimSpace(path), "/bin/java")
				return jdkPath, nil
			}

		}
	}
	fmt.Println("Not sending error because there is none")
	return "", fmt.Errorf("failed to find JAVA_HOME from PID")
}

// getJavaHome returns the JAVA_HOME path
func getJavaHome() (string, error) {
	cmd := exec.Command("java", "-XshowSettings:properties", "-version")
	var out bytes.Buffer
	cmd.Stderr = &out // The output we need is printed to STDERR

	if err := cmd.Run(); err != nil {
		return "", err
	}

	for _, line := range strings.Split(out.String(), "\n") {
		if strings.Contains(line, "java.home") {
			parts := strings.Split(line, "=")
			if len(parts) > 1 {
				return strings.TrimSpace(parts[1]), nil
			}
		}
	}

	return "", fmt.Errorf("java.home not found in command output")
}

// InstallJavaCA installs the CA in the Java keystore
func InstallJavaCA(logger *zap.Logger, caPath string, pid uint32) {
	// check if java is installed
	if isJavaInstalled() {
		var javaHome string
		var err error
		if pid != 0 { // in case of unit tests, we know the pid beforehand
			logger.Debug("checking java path from proc file system", zap.Any("pid", pid))
			javaHome, err = getJavaHomeFromPID(strconv.Itoa(int(pid)))
		} else {
			logger.Debug("checking java path from default java home")
			javaHome, err = getJavaHome()
		}

		if err != nil {
			logger.Error("Java detected but failed to find JAVA_HOME", zap.Error(err))
			return
		}

		// Assuming modern Java structure (without /jre/)
		cacertsPath := fmt.Sprintf("%s/lib/security/cacerts", javaHome)
		// You can modify these as per your requirements
		storePass := "changeit"
		alias := "keployCA"

		logger.Debug("", zap.Any("java_home", javaHome), zap.Any("caCertsPath", cacertsPath), zap.Any("caPath", caPath))

		if JavaCAExists(alias, storePass, cacertsPath) {
			logger.Info("Java detected and CA already exists", zap.String("path", cacertsPath))
			return
		}

		cmd := exec.Command("keytool", "-import", "-trustcacerts", "-keystore", cacertsPath, "-storepass", storePass, "-noprompt", "-alias", alias, "-file", caPath)

		cmdOutput, err := cmd.CombinedOutput()

		if err != nil {
			logger.Error("Java detected but failed to import CA", zap.Error(err), zap.String("output", string(cmdOutput)))
			return
		}

		logger.Info("Java detected and successfully imported CA", zap.String("path", cacertsPath), zap.String("output", string(cmdOutput)))
		logger.Info("Successfully imported CA", zap.Any("", cmdOutput))
	}
}

// BootProxy starts proxy server on the idle local port, Default:16789
func BootProxy(logger *zap.Logger, opt Option, appCmd, appContainer string, pid uint32) *ProxySet {

	// assign default values if not provided
	distro := getDistroInfo()

	caPath := filepath.Join(caStorePath[distro], "ca.crt")

	fs, err := os.Create(caPath)
	if err != nil {
		logger.Error("failed to create custom ca certificate", zap.Error(err), zap.Any("root store path", caStorePath[distro]))
		return nil
	}

	_, err = fs.Write(caCrt)
	if err != nil {
		logger.Error("failed to write custom ca certificate", zap.Error(err), zap.Any("root store path", caStorePath[distro]))
		return nil
	}

	// install CA in the java keystore if java is installed
	InstallJavaCA(logger, caPath, pid)

	// Update the trusted CAs store
	cmd := exec.Command("/usr/bin/sudo", caStoreUpdateCmd[distro])
	// log.Printf("This is the command2: %v", cmd)
	err = cmd.Run()
	if err != nil {
		log.Fatalf(Emoji+"Failed to update system trusted store: %v", err)
	}

	if opt.Port == 0 {
		opt.Port = 16789
	}

	//IPv4
	localIp4, err := util.GetLocalIPv4()
	if err != nil {
		log.Fatalln(Emoji+"Failed to get the local Ip4 address", err)
	}

	proxyAddr4, ok := util.ConvertToIPV4(localIp4)
	if !ok {
		log.Fatalf(Emoji + "Failed to convert local Ip to IPV4")
	}

	//IPv6
	// localIp6, err := util.GetLocalIPv6()
	// if err != nil {
	// 	log.Fatalln(Emoji+"Failed to get the local Ip6 address", err)
	// }

	// proxyAddr6, err := util.ConvertIPv6ToUint32Array(localIp6)
	// if err != nil {
	// 	log.Fatalf(Emoji + "Failed to convert local Ip to IPV6")
	// }
	proxyAddr6 := [4]uint32{0000, 0000, 0000, 0001}

	//check if the user application is running inside docker container
	dCmd, _ := util.IsDockerRelatedCommand(appCmd)
	//check if the user application is running docker container using IDE
	dIDE := (appCmd == "" && len(appContainer) != 0)

	var proxySet = ProxySet{
		Port:         opt.Port,
		IP4:          proxyAddr4,
		IP6:          proxyAddr6,
		logger:       logger,
		dockerAppCmd: (dCmd || dIDE),
	}

	if isPortAvailable(opt.Port) {
		go proxySet.startProxy()
		// Resolve DNS queries only in case of test mode.
		if models.GetMode() == models.MODE_TEST {
			proxySet.logger.Debug("Running Dns Server in Test mode...")
			proxySet.logger.Info("Keploy has hijacked the DNS resolution mechanism, your application may misbehave in keploy test mode if you have provided wrong domain name in your application code.")
			go proxySet.startDnsServer()
		}
	} else {
		// TODO: Release eBPF resources if failed abruptly
		log.Fatalf(Emoji+"Failed to start Proxy at [Port:%v]: %v", opt.Port, err)
	}

	randomID := generateRandomID()
	go func() {

		pcapFileName := fmt.Sprintf("capture_%s.pcap", randomID)

		// Create a new PCAP file
		pcapFile, err := os.Create(pcapFileName)
		if err != nil {
			log.Fatal("Error creating PCAP file:", err)
		}
		defer pcapFile.Close()

		// Create a new PCAP writer
		pcapWriter := pcapgo.NewWriter(pcapFile)
		pcapWriter.WriteFileHeader(65536, layers.LinkTypeEthernet) // Adjust parameters as needed

		// Create a packet source to capture packets from an interface
		iface := "any" // Replace with your network interface name
		handle, err := pcap.OpenLive(iface, 1600, true, pcap.BlockForever)
		if err != nil {
			log.Fatal("Error opening interface:", err)
		}
		defer handle.Close()

		// Set up a packet filter for port 16789
		filter := "port 16789"
		err = handle.SetBPFFilter(filter)
		if err != nil {
			log.Fatal("Error setting BPF filter:", err)
		}

		// Start capturing packets
		packetSource := gopacket.NewPacketSource(handle, handle.LinkType())
		for packet := range packetSource.Packets() {
			// Convert packet data to bytes
			packetData := packet.Data()

			// Write packet data to the PCAP file
			err = pcapWriter.WritePacket(packet.Metadata().CaptureInfo, packetData)
			if err != nil {
				log.Println("Error writing packet data:", err)
			}
		}

		log.Println("Packet capture complete")
	}()

	proxySet.logger.Debug(fmt.Sprintf("Proxy IPv4:Port %v:%v", proxySet.IP4, proxySet.Port))
	proxySet.logger.Debug(fmt.Sprintf("Proxy IPV6:Port Addr %v:%v", proxySet.IP6, proxySet.Port))
	proxySet.logger.Info(fmt.Sprintf("Proxy started at port:%v", proxySet.Port))

	return &proxySet
}

// isPortAvailable function checks whether a local port is occupied and returns a boolean value indicating its availability.
func isPortAvailable(port uint32) bool {
	ln, err := net.Listen("tcp", fmt.Sprintf(":%v", port))
	if err != nil {
		return false
	}
	defer ln.Close()
	return true
}

// const (
// 	caCertPath       = "pkg/proxy/ca.crt" // Your CA certificate file path
// 	caPrivateKeyPath = "pkg/proxy/ca.key" // Your CA private key file path
// )

var caStorePath = map[string]string{
	"Ubuntu":   "/usr/local/share/ca-certificates/",
	"Pop!_OS":  "/usr/local/share/ca-certificates/",
	"Debian":   "/usr/local/share/ca-certificates/",
	"CentOS":   "/etc/pki/ca-trust/source/anchors/",
	"Red Hat":  "/etc/pki/ca-trust/source/anchors/",
	"Fedora":   "/etc/pki/ca-trust/source/anchors/",
	"Arch ":    "/etc/ca-certificates/trust-source/anchors/",
	"openSUSE": "/etc/pki/trust/anchors/",
	"SUSE ":    "/etc/pki/trust/anchors/",
	"Oracle ":  "/etc/pki/ca-trust/source/anchors/",
	"Alpine ":  "/usr/local/share/ca-certificates/",
	"Gentoo ":  "/usr/local/share/ca-certificates/",
	"FreeBSD":  "/usr/local/share/certs/",
	"OpenBSD":  "/etc/ssl/certs/",
	"macOS":    "/usr/local/share/ca-certificates/",
}

var caStoreUpdateCmd = map[string]string{
	"Ubuntu":   "update-ca-certificates",
	"Pop!_OS":  "update-ca-certificates",
	"Debian":   "update-ca-certificates",
	"CentOS":   "update-ca-trust",
	"Red Hat":  "update-ca-trust",
	"Fedora":   "update-ca-trust",
	"Arch ":    "trust extract-compat",
	"openSUSE": "update-ca-certificates",
	"SUSE ":    "update-ca-certificates",
	"Oracle ":  "update-ca-trust",
	"Alpine ":  "update-ca-certificates",
	"Gentoo ":  "update-ca-certificates",
	"FreeBSD":  "trust extract-compat",
	"OpenBSD":  "trust extract-compat",
	"macOS":    "security add-trusted-cert -d -r trustRoot -k /Library/Keychains/System.keychain",
}

type certKeyPair struct {
	cert tls.Certificate
	host string
}

var (
	caPrivKey      interface{}
	caCertParsed   *x509.Certificate
	destinationUrl string
)

func certForClient(clientHello *tls.ClientHelloInfo) (*tls.Certificate, error) {
	// Generate a new server certificate and private key for the given hostname
	// log.Printf("This is the server name: %s", clientHello.ServerName)
	destinationUrl = clientHello.ServerName
	serverReq := &csr.CertificateRequest{
		//Make the name accordng to the ip of the request
		CN: clientHello.ServerName,
		Hosts: []string{
			clientHello.ServerName,
		},
		KeyRequest: csr.NewKeyRequest(),
	}

	serverCsr, serverKey, err := csr.ParseRequest(serverReq)
	if err != nil {
		return nil, fmt.Errorf(Emoji+"failed to create server CSR: %v", err)
	}
	cryptoSigner, ok := caPrivKey.(crypto.Signer)
	if !ok {
		log.Printf(Emoji, "Error in typecasting the caPrivKey")
	}
	signerd, err := local.NewSigner(cryptoSigner, caCertParsed, signer.DefaultSigAlgo(cryptoSigner), nil)
	if err != nil {
		return nil, fmt.Errorf(Emoji+"failed to create signer: %v", err)
	}

	serverCert, err := signerd.Sign(signer.SignRequest{
		Hosts:   serverReq.Hosts,
		Request: string(serverCsr),
		Profile: "web",
	})
	if err != nil {
		return nil, fmt.Errorf(Emoji+"failed to sign server certificate: %v", err)
	}

	// Load the server certificate and private key
	serverTlsCert, err := tls.X509KeyPair(serverCert, serverKey)
	if err != nil {
		return nil, fmt.Errorf(Emoji+"failed to load server certificate and key: %v", err)
	}

	// fmt.Printf("[TLS]The certificate for the client is:\n%v\n",serverTlsCert)
	return &serverTlsCert, nil
}

// startProxy function initiates a proxy on the specified port to handle redirected outgoing network calls.
func (ps *ProxySet) startProxy() {

	port := ps.Port

	proxyAddress4 := util.ToIP4AddressStr(ps.IP4)
	ps.logger.Debug("", zap.Any("ProxyAddress4", proxyAddress4))

	proxyAddress6 := util.ToIPv6AddressStr(ps.IP6)
	ps.logger.Debug("", zap.Any("ProxyAddress6", proxyAddress6))

	listener, err := net.Listen("tcp", fmt.Sprintf(":%v", port))
	if err != nil {
		ps.logger.Error(fmt.Sprintf("failed to start proxy on port:%v", port), zap.Error(err))
		return
	}
	ps.Listener = listener

	ps.logger.Debug(fmt.Sprintf("Proxy server is listening on %s", fmt.Sprintf(":%v", listener.Addr())))
	ps.logger.Debug("Proxy will accept both ipv4 and ipv6 connections", zap.Any("Ipv4", proxyAddress4), zap.Any("Ipv6", proxyAddress6))

	// TODO: integerate method For TLS connections
	// config := &tls.Config{
	// 	GetCertificate: certForClient,
	// }
	// listener = tls.NewListener(listener, config)

	// retry := 0
	for {
		conn, err := listener.Accept()
		if err != nil {
			ps.logger.Error("failed to accept connection to the proxy", zap.Error(err))
			// retry++
			// if retry < 5 {
			// 	continue
			// }
			break
		}

		go ps.handleConnection(conn, port)
	}
}

func readableProxyAddress(ps *ProxySet) string {

	if ps != nil {
		port := ps.Port
		proxyAddress := util.ToIP4AddressStr(ps.IP4)
		return fmt.Sprintf(proxyAddress+":%v", port)
	}
	return ""
}

func (ps *ProxySet) startDnsServer() {

	proxyAddress4 := readableProxyAddress(ps)
	ps.logger.Debug("", zap.Any("ProxyAddress in dns server", proxyAddress4))

	//TODO: Need to make it configurable
	ps.DnsServerTimeout = 1 * time.Second

	handler := ps
	server := &dns.Server{
		Addr:      proxyAddress4,
		Net:       "udp",
		Handler:   handler,
		UDPSize:   65535,
		ReusePort: true,
		// DisableBackground: true,
	}

	ps.DnsServer = server

	ps.logger.Info(fmt.Sprintf("starting DNS server at addr:%v", server.Addr))
	err := server.ListenAndServe()
	if err != nil {
		ps.logger.Error("failed to start dns server", zap.Any("addr", server.Addr), zap.Error(err))
	}
}

// For DNS caching
var cache = struct {
	sync.RWMutex
	m map[string][]dns.RR
}{m: make(map[string][]dns.RR)}

func generateCacheKey(name string, qtype uint16) string {
	return fmt.Sprintf("%s-%s", name, dns.TypeToString[qtype])
}

func (ps *ProxySet) ServeDNS(w dns.ResponseWriter, r *dns.Msg) {

	ps.logger.Debug("", zap.Any("Source socket info", w.RemoteAddr().String()))
	msg := new(dns.Msg)
	msg.SetReply(r)
	msg.Authoritative = true
	ps.logger.Debug("Got some Dns queries")
	for _, question := range r.Question {
		ps.logger.Debug("", zap.Any("Record Type", question.Qtype), zap.Any("Received Query", question.Name))

		key := generateCacheKey(question.Name, question.Qtype)

		// Check if the answer is cached
		cache.RLock()
		answers, found := cache.m[key]
		cache.RUnlock()

		if !found {
			// If not found in cache, resolve the DNS query
			// answers = resolveDNSQuery(question.Name, ps.logger, ps.DnsServerTimeout)

			if answers == nil || len(answers) == 0 {
				// If the resolution failed, return a default A record with Proxy IP
				if question.Qtype == dns.TypeA {
					answers = []dns.RR{&dns.A{
						Hdr: dns.RR_Header{Name: question.Name, Rrtype: dns.TypeA, Class: dns.ClassINET, Ttl: 3600},
						A:   net.ParseIP(util.ToIP4AddressStr(ps.IP4)),
					}}
					ps.logger.Debug("failed to resolve dns query hence sending proxy ip4", zap.Any("proxy Ip", util.ToIP4AddressStr(ps.IP4)))
				} else if question.Qtype == dns.TypeAAAA {
					if ps.dockerAppCmd {
						// answers = []dns.RR{&dns.AAAA{
						// 	Hdr:  dns.RR_Header{Name: question.Name, Rrtype: dns.TypeAAAA, Class: dns.ClassINET, Ttl: 3600},
						// 	AAAA: net.ParseIP(""),
						// }}
						ps.logger.Debug("failed to resolve dns query (in docker case) hence sending empty record")
					} else {
						answers = []dns.RR{&dns.AAAA{
							Hdr:  dns.RR_Header{Name: question.Name, Rrtype: dns.TypeAAAA, Class: dns.ClassINET, Ttl: 3600},
							AAAA: net.ParseIP(util.ToIPv6AddressStr(ps.IP6)),
						}}
						ps.logger.Debug("failed to resolve dns query hence sending proxy ip6", zap.Any("proxy Ip", util.ToIPv6AddressStr(ps.IP6)))
					}
				}

				ps.logger.Debug(fmt.Sprintf("Answers[when resolution failed for query:%v]:\n%v\n", question.Qtype, answers))
			}

			// Cache the answer
			cache.Lock()
			cache.m[key] = answers
			cache.Unlock()
			ps.logger.Debug(fmt.Sprintf("Answers[after caching it]:\n%v\n", answers))
		}

		ps.logger.Debug(fmt.Sprintf("Answers[before appending to msg]:\n%v\n", answers))
		msg.Answer = append(msg.Answer, answers...)
		ps.logger.Debug(fmt.Sprintf("Answers[After appending to msg]:\n%v\n", msg.Answer))
	}
<<<<<<< HEAD
	// ask if these needs to be debug logs
	fmt.Printf(Emoji+"dns msg sending back:\n%v\n", msg)
	fmt.Printf(Emoji+"dns msg RCODE sending back:\n%v\n", msg.Rcode)
	ps.logger.Debug(Emoji + "Writing dns info back to the client...")
=======

	ps.logger.Debug(fmt.Sprintf("dns msg sending back:\n%v\n", msg))
	ps.logger.Debug(fmt.Sprintf("dns msg RCODE sending back:\n%v\n", msg.Rcode))
	ps.logger.Debug("Writing dns info back to the client...")
>>>>>>> dcda2629
	err := w.WriteMsg(msg)
	if err != nil {
		ps.logger.Error("failed to write dns info back to the client", zap.Error(err))
	}
}

func resolveDNSQuery(domain string, logger *zap.Logger, timeout time.Duration) []dns.RR {
	// Remove the last dot from the domain name if it exists
	domain = strings.TrimSuffix(domain, ".")

	// Create a context with a timeout
	ctx, cancel := context.WithTimeout(context.Background(), timeout)
	defer cancel()

	// Use the default system resolver
	resolver := net.DefaultResolver

	// Perform the lookup with the context
	ips, err := resolver.LookupIPAddr(ctx, domain)
	if err != nil {
		logger.Debug(fmt.Sprintf("failed to resolve the dns query for:%v", domain), zap.Error(err))
		return nil
	}

	// Convert the resolved IPs to dns.RR
	var answers []dns.RR
	for _, ip := range ips {
		if ipv4 := ip.IP.To4(); ipv4 != nil {
			answers = append(answers, &dns.A{
				Hdr: dns.RR_Header{Name: dns.Fqdn(domain), Rrtype: dns.TypeA, Class: dns.ClassINET, Ttl: 3600},
				A:   ipv4,
			})
		} else {
			answers = append(answers, &dns.AAAA{
				Hdr:  dns.RR_Header{Name: dns.Fqdn(domain), Rrtype: dns.TypeAAAA, Class: dns.ClassINET, Ttl: 3600},
				AAAA: ip.IP,
			})
		}
	}

	if len(answers) > 0 {
		logger.Debug("net.LookupIP resolved the ip address...")
	}

	// for i, ans := range answers {
	// 	println("Answer-", i, ":", ans)
	// }

	return answers
}

func isTLSHandshake(data []byte) bool {
	if len(data) < 5 {
		return false
	}
	return data[0] == 0x16 && data[1] == 0x03 && (data[2] == 0x00 || data[2] == 0x01 || data[2] == 0x02 || data[2] == 0x03)
}

func handleTLSConnection(conn net.Conn) (net.Conn, error) {
	// fmt.Println(Emoji, "Handling TLS connection from", conn.RemoteAddr().String())
	//Load the CA certificate and private key

	var err error
	caPrivKey, err = helpers.ParsePrivateKeyPEM(caPKey)
	if err != nil {
		log.Fatalf(Emoji, "Failed to parse CA private key: %v", err)
	}
	caCertParsed, err = helpers.ParseCertificatePEM(caCrt)
	if err != nil {
		log.Fatalf(Emoji, "Failed to parse CA certificate: %v", err)
	}

	// Create a TLS configuration
	config := &tls.Config{
		GetCertificate: certForClient,
	}

	// Wrap the TCP connection with TLS
	tlsConn := tls.Server(conn, config)

	// req := make([]byte, 1024)
	// fmt.Println("before the parsed req: ", string(req))

	// _, err = tlsConn.Read(req)
	if err != nil {
		log.Panic(Emoji+"failed reading the request message with error: ", err)
	}
	// fmt.Println("after the parsed req: ", string(req))
	// Perform the TLS handshake
	// err = tlsConn.Handshake()
	// if err != nil {
	// 	log.Println("Error performing TLS handshake:", err)
	// 	return
	// }

	// Use the tlsConn for further communication
	// For example, you can read and write data using tlsConn.Read() and tlsConn.Write()

	// Here, we simply close the connection
	// tlsConn.Close()
	return tlsConn, nil
}

// handleConnection function executes the actual outgoing network call and captures/forwards the request and response messages.
func (ps *ProxySet) handleConnection(conn net.Conn, port uint32) {

	//checking how much time proxy takes to execute the flow.
	start := time.Now()

	ps.logger.Debug("", zap.Any("PID in proxy:", os.Getpid()))
	ps.logger.Debug("", zap.Any("Filtering in Proxy", ps.FilterPid))

	remoteAddr := conn.RemoteAddr().(*net.TCPAddr)
	sourcePort := remoteAddr.Port

	// ps.hook.PrintRedirectProxyMap()

	ps.logger.Debug("Inside handleConnection of proxyServer", zap.Any("source port", sourcePort), zap.Any("Time", time.Now().Unix()))

	//TODO:  fix this bug, getting source port same as proxy port.
	if uint16(sourcePort) == uint16(ps.Port) {
		ps.logger.Debug("Inside handleConnection: Got source port == proxy port", zap.Int("Source port", sourcePort), zap.Int("Proxy port", int(ps.Port)))
		return
	}

	destInfo, err := ps.hook.GetDestinationInfo(uint16(sourcePort))
	if err != nil {
		ps.logger.Error("failed to fetch the destination info", zap.Any("Source port", sourcePort), zap.Any("err:", err))
		return
	}

	if destInfo.IpVersion == 4 {
		ps.logger.Debug("", zap.Any("DestIp4", destInfo.DestIp4), zap.Any("DestPort", destInfo.DestPort), zap.Any("KernelPid", destInfo.KernelPid))
	} else if destInfo.IpVersion == 6 {
		ps.logger.Debug("", zap.Any("DestIp6", destInfo.DestIp6), zap.Any("DestPort", destInfo.DestPort), zap.Any("KernelPid", destInfo.KernelPid))
	}

	// releases the occupied source port when done fetching the destination info
	ps.hook.CleanProxyEntry(uint16(sourcePort))

	reader := bufio.NewReader(conn)
	initialData := make([]byte, 5)
	testBuffer, err := reader.Peek(len(initialData))
	if err != nil {
		ps.logger.Error("failed to peek the request message in proxy", zap.Error(err), zap.Any("proxy port", port))
		return
	}
	isTLS := isTLSHandshake(testBuffer)
	multiReader := io.MultiReader(reader, conn)
	conn = &CustomConn{
		Conn:   conn,
		r:      multiReader,
		logger: ps.logger,
	}
	if isTLS {
		conn, err = handleTLSConnection(conn)
		if err != nil {
			ps.logger.Error("failed to handle TLS connection", zap.Error(err))
			return
		}
	}
	connEstablishedAt := time.Now()
	rand.Seed(time.Now().UnixNano())
	clientConnId := rand.Intn(101)
	buffer, err := util.ReadBytes(conn)
	ps.logger.Debug(fmt.Sprintf("the clientConnId: %v", clientConnId))
	readRequestDelay := time.Since(connEstablishedAt)
	if err != nil {
		ps.logger.Error("failed to read the request message in proxy", zap.Error(err), zap.Any("proxy port", port))
		return
	}

	// dst stores the connection with actual destination for the outgoing network call
	var dst net.Conn
	var actualAddress = ""
	if destInfo.IpVersion == 4 {
		actualAddress = fmt.Sprintf("%v:%v", util.ToIP4AddressStr(destInfo.DestIp4), destInfo.DestPort)
	} else if destInfo.IpVersion == 6 {
		actualAddress = fmt.Sprintf("[%v]:%v", util.ToIPv6AddressStr(destInfo.DestIp6), destInfo.DestPort)
	}

	//Dialing for tls connection
	destConnId := 0
	// if models.GetMode() != models.MODE_TEST {
	destConnId = rand.Intn(101)
	if isTLS {
<<<<<<< HEAD
		ps.logger.Debug(Emoji, zap.Any("isTLS", isTLS))
=======
		ps.logger.Debug("", zap.Any("isTLS", isTLS))
>>>>>>> dcda2629
		config := &tls.Config{
			InsecureSkipVerify: false,
			ServerName:         destinationUrl,
		}
		dst, err = tls.Dial("tcp", fmt.Sprintf("%v:%v", destinationUrl, destInfo.DestPort), config)
		if err != nil && models.GetMode() != models.MODE_TEST {
<<<<<<< HEAD
			ps.logger.Error(Emoji+"failed to dial the connection to destination server", zap.Error(err), zap.Any("proxy port", port), zap.Any("server address", actualAddress))
			conn.Close()
			return
		}
	} else {
		dst, err = net.Dial("tcp", actualAddress)
		if err != nil && models.GetMode() != models.MODE_TEST {
			ps.logger.Error(Emoji+"failed to dial the connection to destination server", zap.Error(err), zap.Any("proxy port", port), zap.Any("server address", actualAddress))
			conn.Close()
			return
			// }
		}
=======
			ps.logger.Error("failed to dial the connection to destination server", zap.Error(err), zap.Any("proxy port", port), zap.Any("server address", actualAddress))
			conn.Close()
			return
		}
	} else {
		dst, err = net.Dial("tcp", actualAddress)
		if err != nil && models.GetMode() != models.MODE_TEST {
			ps.logger.Error("failed to dial the connection to destination server", zap.Error(err), zap.Any("proxy port", port), zap.Any("server address", actualAddress))
			conn.Close()
			return
			// }
		}
>>>>>>> dcda2629
	}
	// }

	switch {
	case httpparser.IsOutgoingHTTP(buffer):
		// capture the otutgoing http text messages]
		// if models.GetMode() == models.MODE_RECORD {
		// deps = append(deps, httpparser.CaptureHTTPMessage(buffer, conn, dst, ps.logger))
		// ps.hook.AppendDeps(httpparser.CaptureHTTPMessage(buffer, conn, dst, ps.logger))
		// }
		// var deps []*models.Mock = ps.hook.GetDeps()
		// fmt.Println("before http egress call, deps array: ", deps)
		httpparser.ProcessOutgoingHttp(buffer, conn, dst, ps.hook, ps.logger)
		// fmt.Println("after http egress call, deps array: ", deps)

		// ps.hook.SetDeps(deps)
	case mongoparser.IsOutgoingMongo(buffer):
		// var deps []*models.Mock = ps.hook.GetDeps()
		// fmt.Println("before mongo egress call, deps array: ", deps)
		ps.logger.Debug("into mongo parsing mode")
		mongoparser.ProcessOutgoingMongo(clientConnId, destConnId, buffer, conn, dst, ps.hook, connEstablishedAt, readRequestDelay, ps.logger)
		// fmt.Println("after mongo egress call, deps array: ", deps)

		// ps.hook.SetDeps(deps)

		// deps := mongoparser.CaptureMongoMessage(buffer, conn, dst, ps.logger)
		// for _, v := range deps {
		// 	ps.hook.AppendDeps(v)
		// }
	case postgresparser.IsOutgoingPSQL(buffer):

		ps.logger.Debug("into psql desp mode, before passing")

		postgresparser.ProcessOutgoingPSQL(buffer, conn, dst, ps.hook, ps.logger)
	case grpcparser.IsOutgoingGRPC(buffer):
		grpcparser.ProcessOutgoingGRPC(buffer, conn, dst, ps.hook, ps.logger)
	default:
		ps.logger.Debug("the external dependecy call is not supported")
		genericparser.ProcessGeneric(buffer, conn, dst, ps.hook, ps.logger)
		// fmt.Println("into default desp mode, before passing")
		// err = callNext(buffer, conn, dst, ps.logger)
		// if err != nil {
		// 	ps.logger.Error("failed to call next", zap.Error(err))
		// 	conn.Close()
		// 	return
		// }
		// fmt.Println("into default desp mode, after passing")

	}

	// Closing the user client connection
	conn.Close()
	duration := time.Since(start)
	ps.logger.Debug("time taken by proxy to execute the flow", zap.Any("Duration(ms)", duration.Milliseconds()))
}

func callNext(requestBuffer []byte, clientConn, destConn net.Conn, logger *zap.Logger) error {

	logger.Debug("trying to forward requests to target", zap.Any("Destination Addr", destConn.RemoteAddr().String()))

	defer destConn.Close()

	// channels for writing messages from proxy to destination or client
	destinationWriteChannel := make(chan []byte)
	clientWriteChannel := make(chan []byte)

	_, err := destConn.Write(requestBuffer)
	if err != nil {
		logger.Error("failed to write request message to the destination server", zap.Error(err), zap.Any("Destination Addr", destConn.RemoteAddr().String()))
		return err
	}

	for {
		logger.Debug("Inside connection")
		// go routine to read from client
		go func() {
			buffer, err := util.ReadBytes(clientConn)
			if err != nil {
				logger.Error("failed to read the request from client in proxy", zap.Error(err), zap.Any("Client Addr", clientConn.RemoteAddr().String()))
				return
			}
			destinationWriteChannel <- buffer
		}()

		// go routine to read from destination
		go func() {
			buffer, err := util.ReadBytes(destConn)
			if err != nil {
				logger.Error("failed to read the response from destination in proxy", zap.Error(err), zap.Any("Destination Addr", destConn.RemoteAddr().String()))
				return
			}

			clientWriteChannel <- buffer
		}()

		select {
		case requestBuffer := <-destinationWriteChannel:
			// Write the request message to the actual destination server
			_, err := destConn.Write(requestBuffer)
			if err != nil {
				logger.Error("failed to write request message to the destination server", zap.Error(err), zap.Any("Destination Addr", destConn.RemoteAddr().String()))
				return err
			}
		case responseBuffer := <-clientWriteChannel:
			// Write the response message to the client
			_, err := clientConn.Write(responseBuffer)
			if err != nil {
				logger.Error("failed to write response to the client", zap.Error(err), zap.Any("Client Addr", clientConn.RemoteAddr().String()))
				return err
			}
		}
	}

}

func (ps *ProxySet) StopProxyServer() {
	err := ps.Listener.Close()
	if err != nil {
		ps.logger.Error("failed to stop proxy server", zap.Error(err))
	}

	// stop dns server only in case of test mode.
	if ps.DnsServer != nil {
		err = ps.DnsServer.Shutdown()
		if err != nil {
			ps.logger.Error("failed to stop dns server", zap.Error(err))
		}
		ps.logger.Info("Dns server stopped")
	}
	ps.logger.Info("proxy stopped...")
}

func generateRandomID() string {
	rand.Seed(time.Now().UnixNano())
	id := rand.Intn(100000) // Adjust the range as needed
	return fmt.Sprintf("%d", id)
}<|MERGE_RESOLUTION|>--- conflicted
+++ resolved
@@ -67,11 +67,9 @@
 
 func (c *CustomConn) Read(p []byte) (int, error) {
 	if len(p) == 0 {
-<<<<<<< HEAD
 		fmt.Println("the length is 0 for the reading")
-=======
+
 		c.logger.Debug("the length is 0 for the reading from customConn")
->>>>>>> dcda2629
 	}
 	return c.r.Read(p)
 }
@@ -647,17 +645,11 @@
 		msg.Answer = append(msg.Answer, answers...)
 		ps.logger.Debug(fmt.Sprintf("Answers[After appending to msg]:\n%v\n", msg.Answer))
 	}
-<<<<<<< HEAD
-	// ask if these needs to be debug logs
-	fmt.Printf(Emoji+"dns msg sending back:\n%v\n", msg)
-	fmt.Printf(Emoji+"dns msg RCODE sending back:\n%v\n", msg.Rcode)
-	ps.logger.Debug(Emoji + "Writing dns info back to the client...")
-=======
+
 
 	ps.logger.Debug(fmt.Sprintf("dns msg sending back:\n%v\n", msg))
 	ps.logger.Debug(fmt.Sprintf("dns msg RCODE sending back:\n%v\n", msg.Rcode))
 	ps.logger.Debug("Writing dns info back to the client...")
->>>>>>> dcda2629
 	err := w.WriteMsg(msg)
 	if err != nil {
 		ps.logger.Error("failed to write dns info back to the client", zap.Error(err))
@@ -844,18 +836,15 @@
 	// if models.GetMode() != models.MODE_TEST {
 	destConnId = rand.Intn(101)
 	if isTLS {
-<<<<<<< HEAD
+
 		ps.logger.Debug(Emoji, zap.Any("isTLS", isTLS))
-=======
-		ps.logger.Debug("", zap.Any("isTLS", isTLS))
->>>>>>> dcda2629
+
 		config := &tls.Config{
 			InsecureSkipVerify: false,
 			ServerName:         destinationUrl,
 		}
 		dst, err = tls.Dial("tcp", fmt.Sprintf("%v:%v", destinationUrl, destInfo.DestPort), config)
 		if err != nil && models.GetMode() != models.MODE_TEST {
-<<<<<<< HEAD
 			ps.logger.Error(Emoji+"failed to dial the connection to destination server", zap.Error(err), zap.Any("proxy port", port), zap.Any("server address", actualAddress))
 			conn.Close()
 			return
@@ -868,20 +857,7 @@
 			return
 			// }
 		}
-=======
-			ps.logger.Error("failed to dial the connection to destination server", zap.Error(err), zap.Any("proxy port", port), zap.Any("server address", actualAddress))
-			conn.Close()
-			return
-		}
-	} else {
-		dst, err = net.Dial("tcp", actualAddress)
-		if err != nil && models.GetMode() != models.MODE_TEST {
-			ps.logger.Error("failed to dial the connection to destination server", zap.Error(err), zap.Any("proxy port", port), zap.Any("server address", actualAddress))
-			conn.Close()
-			return
-			// }
-		}
->>>>>>> dcda2629
+
 	}
 	// }
 
