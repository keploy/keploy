package proxy

import (
	"bufio"
	"bytes"
	"context"
	"crypto"
	"crypto/tls"
	"crypto/x509"
	"embed"
	"fmt"
	"io"
	"io/ioutil"
	"log"
	"math/rand"
	"net"
	"os"
	"os/exec"
	"path/filepath"
	"strings"
	"sync"

	"github.com/cloudflare/cfssl/csr"
	"github.com/cloudflare/cfssl/helpers"
	"github.com/cloudflare/cfssl/signer"
	"github.com/cloudflare/cfssl/signer/local"

	"github.com/miekg/dns"
	"go.keploy.io/server/pkg/hooks"
	"go.keploy.io/server/pkg/models"
	genericparser "go.keploy.io/server/pkg/proxy/integrations/genericParser"
	"go.keploy.io/server/pkg/proxy/integrations/httpparser"
	"go.keploy.io/server/pkg/proxy/integrations/mongoparser"
<<<<<<< HEAD
	"go.keploy.io/server/pkg/proxy/integrations/mysqlparser"
=======
>>>>>>> e4011a9a
	postgresparser "go.keploy.io/server/pkg/proxy/integrations/postgresParser"
	"go.keploy.io/server/pkg/proxy/util"
	"go.uber.org/zap"

	"time"
)

var Emoji = "\U0001F430" + " Keploy:"

type ProxySet struct {
	IP4              uint32
	IP6              [4]uint32
	Port             uint32
	hook             *hooks.Hook
	logger           *zap.Logger
	FilterPid        bool
	Listener         net.Listener
	DnsServer        *dns.Server
	DnsServerTimeout time.Duration
	dockerAppCmd     bool
}

type CustomConn struct {
	net.Conn
	r io.Reader
}

func (c *CustomConn) Read(p []byte) (int, error) {
	return c.r.Read(p)
}

type Conn struct {
	net.Conn
	r bufio.Reader
	// buffer       []byte
	// ReadComplete bool
	// pointer      int
}

func (c *Conn) Read(b []byte) (n int, err error) {
	return c.r.Read(b)

	// buffer, err := readBytes(c.conn)
	// if err != nil {
	// 	return 0, err
	// }
	// b = buffer
	// if len(buffer) == 0 && len(c.buffer) != 0 {
	// 	b = c.buffer
	// } else {
	// 	c.buffer = buffer
	// }
	// if c.ReadComplete {
	// 	b = c.buffer[c.pointer:(c.pointer + len(b))]

	// 	return 257, nil
	// }
	// n, err = c.Conn.Read(b)
	// if n > 0 {
	// 	c.buffer = append(c.buffer, b...)
	// }
	// if err != nil {
	// 	return n, err
	// }

	// return n, nil
}
func (ps *ProxySet) SetHook(hook *hooks.Hook) {
	ps.hook = hook
}

func getDistroInfo() string {
	osRelease, err := ioutil.ReadFile("/etc/os-release")
	if err != nil {
		fmt.Println(Emoji+"Error reading /etc/os-release:", err)
		return ""
	}
	lines := strings.Split(string(osRelease), "\n")
	for _, line := range lines {
		if strings.HasPrefix(line, "PRETTY_NAME=") {
			return strings.Split(strings.Trim(line[len("PRETTY_NAME="):], `"`), " ")[0]

		}
	}
	return ""
}

//go:embed asset/ca.crt
var caCrt []byte

//go:embed asset/ca.key
var caPKey []byte

//go:embed asset
var caFolder embed.FS

// isJavaInstalled checks if java is installed on the system
func isJavaInstalled() bool {
	_, err := exec.LookPath("java")
	return err == nil
}

// JavaCAExists checks if the CA is already installed in the Java keystore
func JavaCAExists(alias string) bool {
	cmd := exec.Command("keytool", "-list", "-alias", alias, "-cacerts", "-storepass", "changeit")

	err := cmd.Run()
	return err == nil
}

// getJavaHome returns the JAVA_HOME path
func getJavaHome() (string, error) {
	cmd := exec.Command("java", "-XshowSettings:properties", "-version")
	var out bytes.Buffer
	cmd.Stderr = &out // The output we need is printed to STDERR

	if err := cmd.Run(); err != nil {
		return "", err
	}

	for _, line := range strings.Split(out.String(), "\n") {
		if strings.Contains(line, "java.home") {
			parts := strings.Split(line, "=")
			if len(parts) > 1 {
				return strings.TrimSpace(parts[1]), nil
			}
		}
	}

	return "", fmt.Errorf("java.home not found in command output")
}

// InstallJavaCA installs the CA in the Java keystore
func InstallJavaCA(logger *zap.Logger, caPath string) {
	// check if java is installed
	if isJavaInstalled() {
		javaHome, err := getJavaHome()
		if err != nil {
			logger.Error(Emoji+"Java detected but failed to find JAVA_HOME", zap.Error(err))
			return
		}
		// Assuming modern Java structure (without /jre/)
		cacertsPath := fmt.Sprintf("%s/lib/security/cacerts", javaHome)
		// You can modify these as per your requirements
		storePass := "changeit"
		alias := "keployCA"
		if JavaCAExists(alias) {
			logger.Info(Emoji+"Java detected and CA already exists", zap.String("path", cacertsPath))
			return
		}

		cmd := exec.Command("keytool", "-import", "-trustcacerts", "-cacerts", "-storepass", storePass, "-noprompt", "-alias", alias, "-file", caPath)

		cmdOutput, err := cmd.CombinedOutput()
		if err != nil {
			logger.Error(Emoji+"Java detected but failed to import CA", zap.Error(err), zap.String("output", string(cmdOutput)))
			return
		}

		logger.Info(Emoji+"Java detected and successfully imported CA", zap.String("path", cacertsPath), zap.String("output", string(cmdOutput)))
		fmt.Printf("Successfully imported CA:\n%s\n", cmdOutput)

	}
}

// BootProxies starts proxy servers on the idle local port, Default:16789
func BootProxies(logger *zap.Logger, opt Option, appCmd, appContainer string) *ProxySet {

	// assign default values if not provided
	distro := getDistroInfo()

	caPath := filepath.Join(caStorePath[distro], "ca.crt")

	fs, err := os.Create(caPath)
	if err != nil {
		logger.Error(Emoji+"failed to create custom ca certificate", zap.Error(err), zap.Any("root store path", caStorePath[distro]))
		return nil
	}

	_, err = fs.Write(caCrt)
	if err != nil {
		logger.Error(Emoji+"failed to write custom ca certificate", zap.Error(err), zap.Any("root store path", caStorePath[distro]))
		return nil
	}

	// install CA in the java keystore if java is installed
	InstallJavaCA(logger, caPath)

	// Update the trusted CAs store
	cmd := exec.Command("/usr/bin/sudo", caStoreUpdateCmd[distro])
	// log.Printf("This is the command2: %v", cmd)
	err = cmd.Run()
	if err != nil {
		log.Fatalf(Emoji+"Failed to update system trusted store: %v", err)
	}

	if opt.Port == 0 {
		opt.Port = 16789
	}

	//IPv4
	localIp4, err := util.GetLocalIPv4()
	if err != nil {
		log.Fatalln(Emoji+"Failed to get the local Ip4 address", err)
	}

	proxyAddr4, ok := util.ConvertToIPV4(localIp4)
	if !ok {
		log.Fatalf(Emoji + "Failed to convert local Ip to IPV4")
	}

	//IPv6
	// localIp6, err := util.GetLocalIPv6()
	// if err != nil {
	// 	log.Fatalln(Emoji+"Failed to get the local Ip6 address", err)
	// }

	// proxyAddr6, err := util.ConvertIPv6ToUint32Array(localIp6)
	// if err != nil {
	// 	log.Fatalf(Emoji + "Failed to convert local Ip to IPV6")
	// }
	proxyAddr6 := [4]uint32{0000, 0000, 0000, 0001}

	//check if the user application is running inside docker container
	dCmd, _ := util.IsDockerRelatedCommand(appCmd)
	//check if the user application is running docker container using IDE
	dIDE := (appCmd == "" && len(appContainer) != 0)

	var proxySet = ProxySet{
		Port:         opt.Port,
		IP4:          proxyAddr4,
		IP6:          proxyAddr6,
		logger:       logger,
		dockerAppCmd: (dCmd || dIDE),
	}

	if isPortAvailable(opt.Port) {
		go proxySet.startProxy()
		// Resolve DNS queries only in case of test mode.
		if models.GetMode() == models.MODE_TEST {
			proxySet.logger.Debug(Emoji + "Running Dns Server in Test mode...")
			proxySet.logger.Info(Emoji + "Keploy has hijacked the DNS resolution mechanism, your application may misbehave in keploy test mode if you have provided wrong domain name in your application code.")
			go proxySet.startDnsServer()
		}
	} else {
		// TODO: Release eBPF resources if failed abruptly
		log.Fatalf(Emoji+"Failed to start Proxy at [Port:%v]: %v", opt.Port, err)
	}

	// randomID := generateRandomID()
	// go func() {

	// 	pcapFileName := fmt.Sprintf("capture_%s.pcap", randomID)

	// 	// Create a new PCAP file
	// 	pcapFile, err := os.Create(pcapFileName)
	// 	if err != nil {
	// 		log.Fatal("Error creating PCAP file:", err)
	// 	}
	// 	defer pcapFile.Close()

	// 	// Create a new PCAP writer
	// 	pcapWriter := pcapgo.NewWriter(pcapFile)
	// 	pcapWriter.WriteFileHeader(65536, layers.LinkTypeEthernet) // Adjust parameters as needed

	// 	// Create a packet source to capture packets from an interface
	// 	iface := "any" // Replace with your network interface name
	// 	handle, err := pcap.OpenLive(iface, 1600, true, pcap.BlockForever)
	// 	if err != nil {
	// 		log.Fatal("Error opening interface:", err)
	// 	}
	// 	defer handle.Close()

	// 	// Set up a packet filter for port 16789
	// 	filter := "port 16789"
	// 	err = handle.SetBPFFilter(filter)
	// 	if err != nil {
	// 		log.Fatal("Error setting BPF filter:", err)
	// 	}

	// 	// Start capturing packets
	// 	packetSource := gopacket.NewPacketSource(handle, handle.LinkType())
	// 	for packet := range packetSource.Packets() {
	// 		// Convert packet data to bytes
	// 		packetData := packet.Data()

	// 		// Write packet data to the PCAP file
	// 		err = pcapWriter.WritePacket(packet.Metadata().CaptureInfo, packetData)
	// 		if err != nil {
	// 			log.Println("Error writing packet data:", err)
	// 		}
	// 	}

	// 	log.Println("Packet capture complete")
	// }()

	proxySet.logger.Debug(Emoji + fmt.Sprintf("Proxy IPv4:Port %v:%v", proxySet.IP4, proxySet.Port))
	proxySet.logger.Debug(Emoji + fmt.Sprintf("Proxy IPV6:Port Addr %v:%v", proxySet.IP6, proxySet.Port))
	proxySet.logger.Info(Emoji + fmt.Sprintf("Proxy started at port:%v", proxySet.Port))

	return &proxySet
}

// isPortAvailable function checks whether a local port is occupied and returns a boolean value indicating its availability.
func isPortAvailable(port uint32) bool {
	ln, err := net.Listen("tcp", fmt.Sprintf(":%v", port))
	if err != nil {
		return false
	}
	defer ln.Close()
	return true
}

// const (
// 	caCertPath       = "pkg/proxy/ca.crt" // Your CA certificate file path
// 	caPrivateKeyPath = "pkg/proxy/ca.key" // Your CA private key file path
// )

var caStorePath = map[string]string{
	"Ubuntu":   "/usr/local/share/ca-certificates/",
	"Pop!_OS":  "/usr/local/share/ca-certificates/",
	"Debian":   "/usr/local/share/ca-certificates/",
	"CentOS":   "/etc/pki/ca-trust/source/anchors/",
	"Red Hat":  "/etc/pki/ca-trust/source/anchors/",
	"Fedora":   "/etc/pki/ca-trust/source/anchors/",
	"Arch ":    "/etc/ca-certificates/trust-source/anchors/",
	"openSUSE": "/etc/pki/trust/anchors/",
	"SUSE ":    "/etc/pki/trust/anchors/",
	"Oracle ":  "/etc/pki/ca-trust/source/anchors/",
	"Alpine ":  "/usr/local/share/ca-certificates/",
	"Gentoo ":  "/usr/local/share/ca-certificates/",
	"FreeBSD":  "/usr/local/share/certs/",
	"OpenBSD":  "/etc/ssl/certs/",
	"macOS":    "/usr/local/share/ca-certificates/",
}

var caStoreUpdateCmd = map[string]string{
	"Ubuntu":   "update-ca-certificates",
	"Pop!_OS":  "update-ca-certificates",
	"Debian":   "update-ca-certificates",
	"CentOS":   "update-ca-trust",
	"Red Hat":  "update-ca-trust",
	"Fedora":   "update-ca-trust",
	"Arch ":    "trust extract-compat",
	"openSUSE": "update-ca-certificates",
	"SUSE ":    "update-ca-certificates",
	"Oracle ":  "update-ca-trust",
	"Alpine ":  "update-ca-certificates",
	"Gentoo ":  "update-ca-certificates",
	"FreeBSD":  "trust extract-compat",
	"OpenBSD":  "trust extract-compat",
	"macOS":    "security add-trusted-cert -d -r trustRoot -k /Library/Keychains/System.keychain",
}

type certKeyPair struct {
	cert tls.Certificate
	host string
}

var (
	caPrivKey      interface{}
	caCertParsed   *x509.Certificate
	destinationUrl string
)

func certForClient(clientHello *tls.ClientHelloInfo) (*tls.Certificate, error) {
	// Generate a new server certificate and private key for the given hostname
	// log.Printf("This is the server name: %s", clientHello.ServerName)
	destinationUrl = clientHello.ServerName
	serverReq := &csr.CertificateRequest{
		//Make the name accordng to the ip of the request
		CN: clientHello.ServerName,
		Hosts: []string{
			clientHello.ServerName,
		},
		KeyRequest: csr.NewKeyRequest(),
	}

	serverCsr, serverKey, err := csr.ParseRequest(serverReq)
	if err != nil {
		return nil, fmt.Errorf(Emoji+"failed to create server CSR: %v", err)
	}
	cryptoSigner, ok := caPrivKey.(crypto.Signer)
	if !ok {
		log.Printf(Emoji, "Error in typecasting the caPrivKey")
	}
	signerd, err := local.NewSigner(cryptoSigner, caCertParsed, signer.DefaultSigAlgo(cryptoSigner), nil)
	if err != nil {
		return nil, fmt.Errorf(Emoji+"failed to create signer: %v", err)
	}

	serverCert, err := signerd.Sign(signer.SignRequest{
		Hosts:   serverReq.Hosts,
		Request: string(serverCsr),
		Profile: "web",
	})
	if err != nil {
		return nil, fmt.Errorf(Emoji+"failed to sign server certificate: %v", err)
	}

	// Load the server certificate and private key
	serverTlsCert, err := tls.X509KeyPair(serverCert, serverKey)
	if err != nil {
		return nil, fmt.Errorf(Emoji+"failed to load server certificate and key: %v", err)
	}

	return &serverTlsCert, nil
}

// startProxy function initiates a proxy on the specified port to handle redirected outgoing network calls.
func (ps *ProxySet) startProxy() {

	port := ps.Port

	proxyAddress4 := util.ToIP4AddressStr(ps.IP4)
	ps.logger.Debug(Emoji, zap.Any("ProxyAddress4", proxyAddress4))

	proxyAddress6 := util.ToIPv6AddressStr(ps.IP6)
	ps.logger.Debug(Emoji, zap.Any("ProxyAddress6", proxyAddress6))

	listener, err := net.Listen("tcp", fmt.Sprintf(":%v", port))
	if err != nil {
		ps.logger.Error(Emoji+fmt.Sprintf("failed to start proxy on port:%v", port), zap.Error(err))
		return
	}
	ps.Listener = listener

	ps.logger.Debug(Emoji + fmt.Sprintf("Proxy server is listening on %s", fmt.Sprintf(":%v", listener.Addr())))
	ps.logger.Debug(Emoji+"Proxy will accept both ipv4 and ipv6 connections", zap.Any("Ipv4", proxyAddress4), zap.Any("Ipv6", proxyAddress6))

	// TODO: integerate method For TLS connections
	// config := &tls.Config{
	// 	GetCertificate: certForClient,
	// }
	// listener = tls.NewListener(listener, config)

	// retry := 0
	for {
		conn, err := listener.Accept()
		if err != nil {
			ps.logger.Error(Emoji+"failed to accept connection to the proxy", zap.Error(err))
			// retry++
			// if retry < 5 {
			// 	continue
			// }
			break
		}

		go ps.handleConnection(conn, port)
	}
}

func readableProxyAddress(ps *ProxySet) string {

	if ps != nil {
		port := ps.Port
		proxyAddress := util.ToIP4AddressStr(ps.IP4)
		return fmt.Sprintf(proxyAddress+":%v", port)
	}
	return ""
}

func (ps *ProxySet) startDnsServer() {

	proxyAddress4 := readableProxyAddress(ps)
	ps.logger.Debug(Emoji, zap.Any("ProxyAddress in dns server", proxyAddress4))

	//TODO: Need to make it configurable
	ps.DnsServerTimeout = 1 * time.Second

	handler := ps
	server := &dns.Server{
		Addr:      proxyAddress4,
		Net:       "udp",
		Handler:   handler,
		UDPSize:   65535,
		ReusePort: true,
		// DisableBackground: true,
	}

	ps.DnsServer = server

	ps.logger.Info(Emoji + fmt.Sprintf("starting DNS server at addr:%v", server.Addr))
	err := server.ListenAndServe()
	if err != nil {
		ps.logger.Error(Emoji+"failed to start dns server", zap.Any("addr", server.Addr), zap.Error(err))
	}

	ps.logger.Info(Emoji + fmt.Sprintf("DNS server started at port:%v", ps.Port))

}

// For DNS caching
var cache = struct {
	sync.RWMutex
	m map[string][]dns.RR
}{m: make(map[string][]dns.RR)}

func generateCacheKey(name string, qtype uint16) string {
	return fmt.Sprintf("%s-%s", name, dns.TypeToString[qtype])
}

func (ps *ProxySet) ServeDNS(w dns.ResponseWriter, r *dns.Msg) {

	ps.logger.Debug(Emoji, zap.Any("Source socket info", w.RemoteAddr().String()))
	msg := new(dns.Msg)
	msg.SetReply(r)
	msg.Authoritative = true
	ps.logger.Debug(Emoji + "Got some Dns queries")
	for _, question := range r.Question {
		ps.logger.Debug(Emoji, zap.Any("Record Type", question.Qtype), zap.Any("Received Query", question.Name))

		key := generateCacheKey(question.Name, question.Qtype)

		// Check if the answer is cached
		cache.RLock()
		answers, found := cache.m[key]
		cache.RUnlock()

		if !found {
			// If not found in cache, resolve the DNS query
			// answers = resolveDNSQuery(question.Name, ps.logger, ps.DnsServerTimeout)

			if answers == nil || len(answers) == 0 {
				// If the resolution failed, return a default A record with Proxy IP
				if question.Qtype == dns.TypeA {
					answers = []dns.RR{&dns.A{
						Hdr: dns.RR_Header{Name: question.Name, Rrtype: dns.TypeA, Class: dns.ClassINET, Ttl: 3600},
						A:   net.ParseIP(util.ToIP4AddressStr(ps.IP4)),
					}}
					ps.logger.Debug(Emoji+"failed to resolve dns query hence sending proxy ip4", zap.Any("proxy Ip", util.ToIP4AddressStr(ps.IP4)))
				} else if question.Qtype == dns.TypeAAAA {
					if ps.dockerAppCmd {
						// answers = []dns.RR{&dns.AAAA{
						// 	Hdr:  dns.RR_Header{Name: question.Name, Rrtype: dns.TypeAAAA, Class: dns.ClassINET, Ttl: 3600},
						// 	AAAA: net.ParseIP(""),
						// }}
						ps.logger.Debug(Emoji + "failed to resolve dns query (in docker case) hence sending empty record")
					} else {
						answers = []dns.RR{&dns.AAAA{
							Hdr:  dns.RR_Header{Name: question.Name, Rrtype: dns.TypeAAAA, Class: dns.ClassINET, Ttl: 3600},
							AAAA: net.ParseIP(util.ToIPv6AddressStr(ps.IP6)),
						}}
						ps.logger.Debug(Emoji+"failed to resolve dns query hence sending proxy ip6", zap.Any("proxy Ip", util.ToIPv6AddressStr(ps.IP6)))
					}
				}

				fmt.Printf("Answers[when resolution failed for query:%v]:\n%v\n", question.Qtype, answers)
			}

			// Cache the answer
			cache.Lock()
			cache.m[key] = answers
			cache.Unlock()
			fmt.Printf("Answers[after caching it]:\n%v\n", answers)
		}

		fmt.Printf("Answers[before appending to msg]:\n%v\n", answers)
		msg.Answer = append(msg.Answer, answers...)
		fmt.Printf("Answers[After appending to msg]:\n%v\n", msg.Answer)
	}

	fmt.Printf(Emoji+"dns msg sending back:\n%v\n", msg)
	fmt.Printf(Emoji+"dns msg RCODE sending back:\n%v\n", msg.Rcode)
	ps.logger.Debug(Emoji + "Writing dns info back to the client...")
	err := w.WriteMsg(msg)
	if err != nil {
		ps.logger.Error(Emoji+"failed to write dns info back to the client", zap.Error(err))
	}
}

func resolveDNSQuery(domain string, logger *zap.Logger, timeout time.Duration) []dns.RR {
	// Remove the last dot from the domain name if it exists
	domain = strings.TrimSuffix(domain, ".")

	// Create a context with a timeout
	ctx, cancel := context.WithTimeout(context.Background(), timeout)
	defer cancel()

	// Use the default system resolver
	resolver := net.DefaultResolver

	// Perform the lookup with the context
	ips, err := resolver.LookupIPAddr(ctx, domain)
	if err != nil {
		logger.Debug(Emoji+fmt.Sprintf("failed to resolve the dns query for:%v", domain), zap.Error(err))
		return nil
	}

	// Convert the resolved IPs to dns.RR
	var answers []dns.RR
	for _, ip := range ips {
		if ipv4 := ip.IP.To4(); ipv4 != nil {
			answers = append(answers, &dns.A{
				Hdr: dns.RR_Header{Name: dns.Fqdn(domain), Rrtype: dns.TypeA, Class: dns.ClassINET, Ttl: 3600},
				A:   ipv4,
			})
		} else {
			answers = append(answers, &dns.AAAA{
				Hdr:  dns.RR_Header{Name: dns.Fqdn(domain), Rrtype: dns.TypeAAAA, Class: dns.ClassINET, Ttl: 3600},
				AAAA: ip.IP,
			})
		}
	}

	if len(answers) > 0 {
		logger.Debug(Emoji + "net.LookupIP resolved the ip address...")
	}

	// for i, ans := range answers {
	// 	println("Answer-", i, ":", ans)
	// }

	return answers
}

func isTLSHandshake(data []byte) bool {
	if len(data) < 5 {
		return false
	}
	return data[0] == 0x16 && data[1] == 0x03 && (data[2] == 0x00 || data[2] == 0x01 || data[2] == 0x02 || data[2] == 0x03)
}

func handleTLSConnection(conn net.Conn) (net.Conn, error) {
	// fmt.Println(Emoji, "Handling TLS connection from", conn.RemoteAddr().String())
	//Load the CA certificate and private key

	var err error
	caPrivKey, err = helpers.ParsePrivateKeyPEM(caPKey)
	if err != nil {
		log.Fatalf(Emoji, "Failed to parse CA private key: %v", err)
	}
	caCertParsed, err = helpers.ParseCertificatePEM(caCrt)
	if err != nil {
		log.Fatalf(Emoji, "Failed to parse CA certificate: %v", err)
	}

	// Create a TLS configuration
	config := &tls.Config{
		GetCertificate: certForClient,
	}

	// Wrap the TCP connection with TLS
	tlsConn := tls.Server(conn, config)

	// req := make([]byte, 1024)
	// fmt.Println("before the parsed req: ", string(req))

	// _, err = tlsConn.Read(req)
	if err != nil {
		log.Panic(Emoji+"failed reading the request message with error: ", err)
	}
	// fmt.Println("after the parsed req: ", string(req))
	// Perform the TLS handshake
	// err = tlsConn.Handshake()
	// if err != nil {
	// 	log.Println("Error performing TLS handshake:", err)
	// 	return
	// }

	// Use the tlsConn for further communication
	// For example, you can read and write data using tlsConn.Read() and tlsConn.Write()

	// Here, we simply close the connection
	// tlsConn.Close()
	return tlsConn, nil
}

// handleConnection function executes the actual outgoing network call and captures/forwards the request and response messages.
func (ps *ProxySet) handleConnection(conn net.Conn, port uint32) {

	//checking how much time proxy takes to execute the flow.
	start := time.Now()

	ps.logger.Debug(Emoji, zap.Any("PID in proxy:", os.Getpid()))
	ps.logger.Debug(Emoji, zap.Any("Filtering in Proxy", ps.FilterPid))

	remoteAddr := conn.RemoteAddr().(*net.TCPAddr)
	sourcePort := remoteAddr.Port

	// ps.hook.PrintRedirectProxyMap()

	ps.logger.Debug(Emoji+"Inside handleConnection of proxyServer", zap.Any("source port", sourcePort), zap.Any("Time", time.Now().Unix()))

	//TODO:  fix this bug, getting source port same as proxy port.
	if uint16(sourcePort) == uint16(ps.Port) {
		ps.logger.Debug(Emoji+"Inside handleConnection: Got source port == proxy port", zap.Int("Source port", sourcePort), zap.Int("Proxy port", int(ps.Port)))
		return
	}

	destInfo, err := ps.hook.GetDestinationInfo(uint16(sourcePort))
	if err != nil {
		ps.logger.Error(Emoji+"failed to fetch the destination info", zap.Any("Source port", sourcePort), zap.Any("err:", err))
		return
	}

	if destInfo.IpVersion == 4 {
		ps.logger.Debug(Emoji, zap.Any("DestIp4", destInfo.DestIp4), zap.Any("DestPort", destInfo.DestPort), zap.Any("KernelPid", destInfo.KernelPid))
	} else if destInfo.IpVersion == 6 {
		ps.logger.Debug(Emoji, zap.Any("DestIp6", destInfo.DestIp6), zap.Any("DestPort", destInfo.DestPort), zap.Any("KernelPid", destInfo.KernelPid))
	}

	// releases the occupied source port when done fetching the destination info
	ps.hook.CleanProxyEntry(uint16(sourcePort))

	connEstablishedAt := time.Now()
	rand.Seed(time.Now().UnixNano())
	clientConnId := rand.Intn(101)

	// dst stores the connection with actual destination for the outgoing network call
	var dst net.Conn
	var actualAddress = ""
	if destInfo.IpVersion == 4 {
		actualAddress = fmt.Sprintf("%v:%v", util.ToIP4AddressStr(destInfo.DestIp4), destInfo.DestPort)
	} else if destInfo.IpVersion == 6 {
		actualAddress = fmt.Sprintf("[%v]:%v", util.ToIPv6AddressStr(destInfo.DestIp6), destInfo.DestPort)
	}
	//checking for the destination port of mysql
	if destInfo.DestPort == 3306 {
		destConnId := 0
		if models.GetMode() != models.MODE_TEST {
			destConnId = rand.Intn(101)
			// if isTLS {
			// 	ps.logger.Info(Emoji, zap.Any("isTLS", isTLS))
			// 	config := &tls.Config{
			// 		InsecureSkipVerify: false,
			// 		ServerName:         destinationUrl,
			// 	}
			// 	dst, err = tls.Dial("tcp", fmt.Sprintf("%v:%v", destinationUrl, destInfo.DestPort), config)
			// 	if err != nil {
			// 		ps.logger.Error(Emoji+"failed to dial the connection to destination server", zap.Error(err), zap.Any("proxy port", port), zap.Any("server address", actualAddress))
			// 		conn.Close()
			// 		return
			// 	}
			// } else {
			dst, err = net.Dial("tcp", actualAddress)
			if err != nil {
				ps.logger.Error(Emoji+"failed to dial the connection to destination server", zap.Error(err), zap.Any("proxy port", port), zap.Any("server address", actualAddress))
				conn.Close()
				return
				// }
			}
			// }
		}
		readRequestDelay := time.Since(connEstablishedAt)

		mysqlparser.ProcessOutgoingMySql(clientConnId, destConnId, []byte{}, conn, dst, ps.hook, connEstablishedAt, readRequestDelay, ps.logger)

	} else {
		reader := bufio.NewReader(conn)
		// initialData := make([]byte, 5)
		// testBuffer, err := reader.Peek(len(initialData))
		// if err != nil {
		// 	ps.logger.Error(Emoji+"failed to peek the request message in proxy", zap.Error(err), zap.Any("proxy port", port))
		// 	return
		// }
		// isTLS := isTLSHandshake(testBuffer)
		conn = &Conn{r: *reader, Conn: conn}
		// if isTLS {
		// 	conn, err = handleTLSConnection(conn)
		// 	if err != nil {
		// 		ps.logger.Error(Emoji+"failed to handle TLS connection", zap.Error(err))
		// 		return
		// 	}
		// }
<<<<<<< HEAD
		buffer, err := util.ReadBytes(conn)
		ps.logger.Debug(fmt.Sprintf("the clientConnId: %v", clientConnId))
		readRequestDelay := time.Since(connEstablishedAt)
		if err != nil {
			ps.logger.Error(Emoji+"failed to read the request message in proxy", zap.Error(err), zap.Any("proxy port", port))
			return
		}
=======
	case postgresparser.IsOutgoingPSQL(buffer):
		fmt.Println("into psql desp mode, before passing")
		postgresparser.ProcessOutgoingPSQL(buffer, conn, dst, ps.hook, ps.logger)

	default:
		ps.logger.Debug(Emoji + "the external dependecy call is not supported")
		genericparser.ProcessGeneric(buffer, conn, dst, ps.hook, ps.logger)
		// fmt.Println("into default desp mode, before passing")
		// err = callNext(buffer, conn, dst, ps.logger)
		// if err != nil {
		// 	ps.logger.Error(Emoji+"failed to call next", zap.Error(err))
		// 	conn.Close()
		// 	return
		// }
		// fmt.Println("into default desp mode, after passing")
>>>>>>> e4011a9a

		//Dialing for tls connection
		destConnId := 0
		if models.GetMode() != models.MODE_TEST {
			destConnId = rand.Intn(101)
			// if isTLS {
			// 	ps.logger.Info(Emoji, zap.Any("isTLS", isTLS))
			// 	config := &tls.Config{
			// 		InsecureSkipVerify: false,
			// 		ServerName:         destinationUrl,
			// 	}
			// 	dst, err = tls.Dial("tcp", fmt.Sprintf("%v:%v", destinationUrl, destInfo.DestPort), config)
			// 	if err != nil {
			// 		ps.logger.Error(Emoji+"failed to dial the connection to destination server", zap.Error(err), zap.Any("proxy port", port), zap.Any("server address", actualAddress))
			// 		conn.Close()
			// 		return
			// 	}
			// } else {
			dst, err = net.Dial("tcp", actualAddress)
			if err != nil {
				ps.logger.Error(Emoji+"failed to dial the connection to destination server", zap.Error(err), zap.Any("proxy port", port), zap.Any("server address", actualAddress))
				conn.Close()
				return
				// }
			}
			// }
		}

		switch {
		case httpparser.IsOutgoingHTTP(buffer):
			// capture the otutgoing http text messages]
			// if models.GetMode() == models.MODE_RECORD {
			// deps = append(deps, httpparser.CaptureHTTPMessage(buffer, conn, dst, ps.logger))
			// ps.hook.AppendDeps(httpparser.CaptureHTTPMessage(buffer, conn, dst, ps.logger))
			// }
			// var deps []*models.Mock = ps.hook.GetDeps()
			// fmt.Println("before http egress call, deps array: ", deps)
			httpparser.ProcessOutgoingHttp(buffer, conn, dst, ps.hook, ps.logger)
			// fmt.Println("after http egress call, deps array: ", deps)

			// ps.hook.SetDeps(deps)
		case mongoparser.IsOutgoingMongo(buffer):
			// var deps []*models.Mock = ps.hook.GetDeps()
			// fmt.Println("before mongo egress call, deps array: ", deps)
			ps.logger.Debug("into mongo parsing mode")
			mongoparser.ProcessOutgoingMongo(clientConnId, destConnId, buffer, conn, dst, ps.hook, connEstablishedAt, readRequestDelay, ps.logger)
			// fmt.Println("after mongo egress call, deps array: ", deps)

			// ps.hook.SetDeps(deps)

			// deps := mongoparser.CaptureMongoMessage(buffer, conn, dst, ps.logger)
			// for _, v := range deps {
			// 	ps.hook.AppendDeps(v)
			// }
		case postgresparser.IsOutgoingPSQL(buffer):
			fmt.Println("into psql desp mode, before passing")
			postgresparser.ProcessOutgoingPSQL(buffer, conn, dst, ps.hook, ps.logger)

		default:
			ps.logger.Debug(Emoji + "the external dependecy call is not supported")
			genericparser.ProcessGeneric(buffer, conn, dst, ps.hook, ps.logger)
			// fmt.Println("into default desp mode, before passing")
			// err = callNext(buffer, conn, dst, ps.logger)
			// if err != nil {
			// 	ps.logger.Error(Emoji+"failed to call next", zap.Error(err))
			// 	conn.Close()
			// 	return
			// }
			// fmt.Println("into default desp mode, after passing")
		}
	}
	// Closing the user client connection
	conn.Close()
	duration := time.Since(start)
	ps.logger.Debug(Emoji+"time taken by proxy to execute the flow", zap.Any("Duration(ms)", duration.Milliseconds()))
}

func callNext(requestBuffer []byte, clientConn, destConn net.Conn, logger *zap.Logger) error {

	logger.Debug(Emoji+"trying to forward requests to target", zap.Any("Destination Addr", destConn.RemoteAddr().String()))

	defer destConn.Close()

	// channels for writing messages from proxy to destination or client
	destinationWriteChannel := make(chan []byte)
	clientWriteChannel := make(chan []byte)

	_, err := destConn.Write(requestBuffer)
	if err != nil {
		logger.Error(Emoji+"failed to write request message to the destination server", zap.Error(err), zap.Any("Destination Addr", destConn.RemoteAddr().String()))
		return err
	}

	for {
		fmt.Println("inside connection")
		// go routine to read from client
		go func() {
			buffer, err := util.ReadBytes(clientConn)
			if err != nil {
				logger.Error(Emoji+"failed to read the request from client in proxy", zap.Error(err), zap.Any("Client Addr", clientConn.RemoteAddr().String()))
				return
			}
			destinationWriteChannel <- buffer
		}()

		// go routine to read from destination
		go func() {
			buffer, err := util.ReadBytes(destConn)
			if err != nil {
				logger.Error(Emoji+"failed to read the response from destination in proxy", zap.Error(err), zap.Any("Destination Addr", destConn.RemoteAddr().String()))
				return
			}

			clientWriteChannel <- buffer
		}()

		select {
		case requestBuffer := <-destinationWriteChannel:
			// Write the request message to the actual destination server
			_, err := destConn.Write(requestBuffer)
			if err != nil {
				logger.Error(Emoji+"failed to write request message to the destination server", zap.Error(err), zap.Any("Destination Addr", destConn.RemoteAddr().String()))
				return err
			}
		case responseBuffer := <-clientWriteChannel:
			// Write the response message to the client
			_, err := clientConn.Write(responseBuffer)
			if err != nil {
				logger.Error(Emoji+"failed to write response to the client", zap.Error(err), zap.Any("Client Addr", clientConn.RemoteAddr().String()))
				return err
			}
		}
	}

}

func (ps *ProxySet) StopProxyServer() {
	err := ps.Listener.Close()
	if err != nil {
		ps.logger.Error(Emoji+"failed to stop proxy server", zap.Error(err))
	}

	// stop dns server only in case of test mode.
	if ps.DnsServer != nil {
		err = ps.DnsServer.Shutdown()
		if err != nil {
			ps.logger.Error(Emoji+"failed to stop dns server", zap.Error(err))
		}
		ps.logger.Info(Emoji + "Dns server stopped")
	}
	ps.logger.Info(Emoji + "proxy stopped...")
}

func generateRandomID() string {
	rand.Seed(time.Now().UnixNano())
	id := rand.Intn(100000) // Adjust the range as needed
	return fmt.Sprintf("%d", id)
}<|MERGE_RESOLUTION|>--- conflicted
+++ resolved
@@ -31,10 +31,7 @@
 	genericparser "go.keploy.io/server/pkg/proxy/integrations/genericParser"
 	"go.keploy.io/server/pkg/proxy/integrations/httpparser"
 	"go.keploy.io/server/pkg/proxy/integrations/mongoparser"
-<<<<<<< HEAD
 	"go.keploy.io/server/pkg/proxy/integrations/mysqlparser"
-=======
->>>>>>> e4011a9a
 	postgresparser "go.keploy.io/server/pkg/proxy/integrations/postgresParser"
 	"go.keploy.io/server/pkg/proxy/util"
 	"go.uber.org/zap"
@@ -800,7 +797,6 @@
 		// 		return
 		// 	}
 		// }
-<<<<<<< HEAD
 		buffer, err := util.ReadBytes(conn)
 		ps.logger.Debug(fmt.Sprintf("the clientConnId: %v", clientConnId))
 		readRequestDelay := time.Since(connEstablishedAt)
@@ -808,23 +804,7 @@
 			ps.logger.Error(Emoji+"failed to read the request message in proxy", zap.Error(err), zap.Any("proxy port", port))
 			return
 		}
-=======
-	case postgresparser.IsOutgoingPSQL(buffer):
-		fmt.Println("into psql desp mode, before passing")
-		postgresparser.ProcessOutgoingPSQL(buffer, conn, dst, ps.hook, ps.logger)
-
-	default:
-		ps.logger.Debug(Emoji + "the external dependecy call is not supported")
-		genericparser.ProcessGeneric(buffer, conn, dst, ps.hook, ps.logger)
-		// fmt.Println("into default desp mode, before passing")
-		// err = callNext(buffer, conn, dst, ps.logger)
-		// if err != nil {
-		// 	ps.logger.Error(Emoji+"failed to call next", zap.Error(err))
-		// 	conn.Close()
-		// 	return
-		// }
-		// fmt.Println("into default desp mode, after passing")
->>>>>>> e4011a9a
+
 
 		//Dialing for tls connection
 		destConnId := 0
