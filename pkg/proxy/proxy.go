package proxy

import (
	"bufio"
	"bytes"
	"context"
	"crypto"
	"crypto/tls"
	"crypto/x509"
	"embed"
	"fmt"
	"io"
	"io/ioutil"
	"log"
	"math/rand"
	"net"
	"os"
	"os/exec"
	"path/filepath"
	"strconv"
	"strings"
	"sync"

	"go.keploy.io/server/pkg/proxy/integrations/grpcparser"

	"github.com/cloudflare/cfssl/csr"
	"github.com/cloudflare/cfssl/helpers"
	"github.com/cloudflare/cfssl/signer"
	"github.com/cloudflare/cfssl/signer/local"

	"github.com/miekg/dns"
	"go.keploy.io/server/pkg/hooks"
	"go.keploy.io/server/pkg/models"
	genericparser "go.keploy.io/server/pkg/proxy/integrations/genericParser"
	"go.keploy.io/server/pkg/proxy/integrations/httpparser"
	"go.keploy.io/server/pkg/proxy/integrations/mongoparser"
	"go.keploy.io/server/pkg/proxy/integrations/mysqlparser"
	postgresparser "go.keploy.io/server/pkg/proxy/integrations/postgresParser"
	"go.keploy.io/server/pkg/proxy/util"
	"go.uber.org/zap"

	"time"
)

var Emoji = "\U0001F430" + " Keploy:"

type ProxySet struct {
	IP4              uint32
	IP6              [4]uint32
	Port             uint32
	hook             *hooks.Hook
	logger           *zap.Logger
	FilterPid        bool
	Listener         net.Listener
	DnsServer        *dns.Server
	DnsServerTimeout time.Duration
	dockerAppCmd     bool
}

type CustomConn struct {
	net.Conn
	r      io.Reader
	logger *zap.Logger
}

func (c *CustomConn) Read(p []byte) (int, error) {
	if len(p) == 0 {
		c.logger.Debug("the length is 0 for the reading from customConn")
	}
	return c.r.Read(p)
}

type Conn struct {
	net.Conn
	r bufio.Reader
	// buffer       []byte
	// ReadComplete bool
	// pointer      int
}

func (c *Conn) Read(b []byte) (n int, err error) {
	return c.r.Read(b)

	// buffer, err := readBytes(c.conn)
	// if err != nil {
	// 	return 0, err
	// }
	// b = buffer
	// if len(buffer) == 0 && len(c.buffer) != 0 {
	// 	b = c.buffer
	// } else {
	// 	c.buffer = buffer
	// }
	// if c.ReadComplete {
	// 	b = c.buffer[c.pointer:(c.pointer + len(b))]

	// 	return 257, nil
	// }
	// n, err = c.Conn.Read(b)
	// if n > 0 {
	// 	c.buffer = append(c.buffer, b...)
	// }
	// if err != nil {
	// 	return n, err
	// }

	// return n, nil
}
func (ps *ProxySet) SetHook(hook *hooks.Hook) {
	ps.hook = hook
}

func getDistroInfo() string {
	osRelease, err := ioutil.ReadFile("/etc/os-release")
	if err != nil {
		fmt.Println(Emoji+"Error reading /etc/os-release:", err)
		return ""
	}
	lines := strings.Split(string(osRelease), "\n")
	for _, line := range lines {
		if strings.HasPrefix(line, "PRETTY_NAME=") {
			return strings.Split(strings.Trim(line[len("PRETTY_NAME="):], `"`), " ")[0]

		}
	}
	return ""
}

//go:embed asset/ca.crt
var caCrt []byte

//go:embed asset/ca.key
var caPKey []byte

//go:embed asset
var caFolder embed.FS

// isJavaInstalled checks if java is installed on the system
func isJavaInstalled() bool {
	_, err := exec.LookPath("java")
	return err == nil
}

// JavaCAExists checks if the CA is already installed in the specified Java keystore
func JavaCAExists(alias, storepass, cacertsPath string) bool {
	cmd := exec.Command("keytool", "-list", "-keystore", cacertsPath, "-storepass", storepass, "-alias", alias)

	err := cmd.Run()

	return err == nil
}

// get jdk path from application pid using proc file system in case of running application via IDE's
func getJavaHomeFromPID(pid string) (string, error) {
	cmdlinePath := fmt.Sprintf("/proc/%s/cmdline", pid)
	file, err := os.Open(cmdlinePath)
	if err != nil {
		return "", err
	}
	defer file.Close()

	scanner := bufio.NewScanner(file)
	scanner.Split(bufio.ScanWords) // cmdline arguments are separated by NULL bytes

	if scanner.Scan() {
		javaExecPath := filepath.Dir(filepath.Dir(scanner.Text()))
		index := strings.Index(javaExecPath, "/bin/java")

		if index != -1 {
			path := javaExecPath[:index+len("/bin/java")]
			if strings.HasSuffix(path, "/bin/java") {
				jdkPath := strings.TrimSuffix(strings.TrimSpace(path), "/bin/java")
				return jdkPath, nil
			}

		}
	}
	return "", fmt.Errorf("failed to find JAVA_HOME from PID")
}

// getJavaHome returns the JAVA_HOME path
func getJavaHome() (string, error) {
	cmd := exec.Command("java", "-XshowSettings:properties", "-version")
	var out bytes.Buffer
	cmd.Stderr = &out // The output we need is printed to STDERR

	if err := cmd.Run(); err != nil {
		return "", err
	}

	for _, line := range strings.Split(out.String(), "\n") {
		if strings.Contains(line, "java.home") {
			parts := strings.Split(line, "=")
			if len(parts) > 1 {
				return strings.TrimSpace(parts[1]), nil
			}
		}
	}

	return "", fmt.Errorf("java.home not found in command output")
}

// InstallJavaCA installs the CA in the Java keystore
func InstallJavaCA(logger *zap.Logger, caPath string, pid uint32, isJavaServe bool) {
	// check if java is installed
	if isJavaInstalled() {
		var javaHome string
		var err error
		logger.Debug("", zap.Any("isJavaServe", isJavaServe))
		if pid != 0 && isJavaServe { // in case of unit tests, we know the pid beforehand
			logger.Debug("checking java path from proc file system", zap.Any("pid", pid))
			javaHome, err = getJavaHomeFromPID(strconv.Itoa(int(pid)))
		} else {
			logger.Debug("checking java path from default java home")
			javaHome, err = getJavaHome()
		}

		if err != nil {
			logger.Error("Java detected but failed to find JAVA_HOME", zap.Error(err))
			return
		}

		// Assuming modern Java structure (without /jre/)
		cacertsPath := fmt.Sprintf("%s/lib/security/cacerts", javaHome)
		// You can modify these as per your requirements
		storePass := "changeit"
		alias := "keployCA"

		logger.Debug("", zap.Any("java_home", javaHome), zap.Any("caCertsPath", cacertsPath), zap.Any("caPath", caPath))

		if JavaCAExists(alias, storePass, cacertsPath) {
			logger.Info("Java detected and CA already exists", zap.String("path", cacertsPath))
			return
		}

		cmd := exec.Command("keytool", "-import", "-trustcacerts", "-keystore", cacertsPath, "-storepass", storePass, "-noprompt", "-alias", alias, "-file", caPath)

		cmdOutput, err := cmd.CombinedOutput()

		if err != nil {
			logger.Error("Java detected but failed to import CA", zap.Error(err), zap.String("output", string(cmdOutput)))
			return
		}

		logger.Info("Java detected and successfully imported CA", zap.String("path", cacertsPath), zap.String("output", string(cmdOutput)))
		logger.Info("Successfully imported CA", zap.Any("", cmdOutput))
	}
}

func containsJava(input string) bool {
	// Convert the input string and the search term "java" to lowercase for a case-insensitive comparison.
	inputLower := strings.ToLower(input)
	searchTerm := "java"
	searchTermLower := strings.ToLower(searchTerm)

	// Use strings.Contains to check if the lowercase input contains the lowercase search term.
	return strings.Contains(inputLower, searchTermLower)
}

// BootProxy starts proxy server on the idle local port, Default:16789
func BootProxy(logger *zap.Logger, opt Option, appCmd, appContainer string, pid uint32, lang string) *ProxySet {

	// assign default values if not provided
	distro := getDistroInfo()

	caPath := filepath.Join(caStorePath[distro], "ca.crt")

	fs, err := os.Create(caPath)
	if err != nil {
		logger.Error("failed to create custom ca certificate", zap.Error(err), zap.Any("root store path", caStorePath[distro]))
		return nil
	}

	_, err = fs.Write(caCrt)
	if err != nil {
		logger.Error("failed to write custom ca certificate", zap.Error(err), zap.Any("root store path", caStorePath[distro]))
		return nil
	}

	//check if serve command is used by java application
	isJavaServe := containsJava(lang)

	// install CA in the java keystore if java is installed
	InstallJavaCA(logger, caPath, pid, isJavaServe)

	// Update the trusted CAs store
	cmd := exec.Command("/usr/bin/sudo", caStoreUpdateCmd[distro])
	// log.Printf("This is the command2: %v", cmd)
	err = cmd.Run()
	if err != nil {
		log.Fatalf(Emoji+"Failed to update system trusted store: %v", err)
	}

	if opt.Port == 0 {
		opt.Port = 16789
	}

	//IPv4
	localIp4, err := util.GetLocalIPv4()
	if err != nil {
		log.Fatalln(Emoji+"Failed to get the local Ip4 address", err)
	}

	proxyAddr4, ok := util.ConvertToIPV4(localIp4)
	if !ok {
		log.Fatalf(Emoji + "Failed to convert local Ip to IPV4")
	}

	//IPv6
	// localIp6, err := util.GetLocalIPv6()
	// if err != nil {
	// 	log.Fatalln(Emoji+"Failed to get the local Ip6 address", err)
	// }

	// proxyAddr6, err := util.ConvertIPv6ToUint32Array(localIp6)
	// if err != nil {
	// 	log.Fatalf(Emoji + "Failed to convert local Ip to IPV6")
	// }
	proxyAddr6 := [4]uint32{0000, 0000, 0000, 0001}

	//check if the user application is running inside docker container
	dCmd, _ := util.IsDockerRelatedCommand(appCmd)
	//check if the user application is running docker container using IDE
	dIDE := (appCmd == "" && len(appContainer) != 0)

	var proxySet = ProxySet{
		Port:         opt.Port,
		IP4:          proxyAddr4,
		IP6:          proxyAddr6,
		logger:       logger,
		dockerAppCmd: (dCmd || dIDE),
	}

	if isPortAvailable(opt.Port) {
		go proxySet.startProxy()
		// Resolve DNS queries only in case of test mode.
		if models.GetMode() == models.MODE_TEST {
			proxySet.logger.Debug("Running Dns Server in Test mode...")
			proxySet.logger.Info("Keploy has hijacked the DNS resolution mechanism, your application may misbehave in keploy test mode if you have provided wrong domain name in your application code.")
			go proxySet.startDnsServer()
		}
	} else {
		// TODO: Release eBPF resources if failed abruptly
		log.Fatalf(Emoji+"Failed to start Proxy at [Port:%v]: %v", opt.Port, err)
	}

	// randomID := generateRandomID()
	// go func() {

	// 	pcapFileName := fmt.Sprintf("capture_%s.pcap", randomID)

	// 	// Create a new PCAP file
	// 	pcapFile, err := os.Create(pcapFileName)
	// 	if err != nil {
	// 		log.Fatal("Error creating PCAP file:", err)
	// 	}
	// 	defer pcapFile.Close()

	// 	// Create a new PCAP writer
	// 	pcapWriter := pcapgo.NewWriter(pcapFile)
	// 	pcapWriter.WriteFileHeader(65536, layers.LinkTypeEthernet) // Adjust parameters as needed

	// 	// Create a packet source to capture packets from an interface
	// 	iface := "any" // Replace with your network interface name
	// 	handle, err := pcap.OpenLive(iface, 1600, true, pcap.BlockForever)
	// 	if err != nil {
	// 		log.Fatal("Error opening interface:", err)
	// 	}
	// 	defer handle.Close()

	// 	// Set up a packet filter for port 16789
	// 	filter := "port 16789"
	// 	err = handle.SetBPFFilter(filter)
	// 	if err != nil {
	// 		log.Fatal("Error setting BPF filter:", err)
	// 	}

	// 	// Start capturing packets
	// 	packetSource := gopacket.NewPacketSource(handle, handle.LinkType())
	// 	for packet := range packetSource.Packets() {
	// 		// Convert packet data to bytes
	// 		packetData := packet.Data()

	// 		// Write packet data to the PCAP file
	// 		err = pcapWriter.WritePacket(packet.Metadata().CaptureInfo, packetData)
	// 		if err != nil {
	// 			log.Println("Error writing packet data:", err)
	// 		}
	// 	}

	// 	log.Println("Packet capture complete")
	// }()

	proxySet.logger.Debug(fmt.Sprintf("Proxy IPv4:Port %v:%v", proxySet.IP4, proxySet.Port))
	proxySet.logger.Debug(fmt.Sprintf("Proxy IPV6:Port Addr %v:%v", proxySet.IP6, proxySet.Port))
	proxySet.logger.Info(fmt.Sprintf("Proxy started at port:%v", proxySet.Port))

	return &proxySet
}

// isPortAvailable function checks whether a local port is occupied and returns a boolean value indicating its availability.
func isPortAvailable(port uint32) bool {
	ln, err := net.Listen("tcp", fmt.Sprintf(":%v", port))
	if err != nil {
		return false
	}
	defer ln.Close()
	return true
}

// const (
// 	caCertPath       = "pkg/proxy/ca.crt" // Your CA certificate file path
// 	caPrivateKeyPath = "pkg/proxy/ca.key" // Your CA private key file path
// )

var caStorePath = map[string]string{
	"Ubuntu":   "/usr/local/share/ca-certificates/",
	"Pop!_OS":  "/usr/local/share/ca-certificates/",
	"Debian":   "/usr/local/share/ca-certificates/",
	"CentOS":   "/etc/pki/ca-trust/source/anchors/",
	"Red Hat":  "/etc/pki/ca-trust/source/anchors/",
	"Fedora":   "/etc/pki/ca-trust/source/anchors/",
	"Arch ":    "/etc/ca-certificates/trust-source/anchors/",
	"openSUSE": "/etc/pki/trust/anchors/",
	"SUSE ":    "/etc/pki/trust/anchors/",
	"Oracle ":  "/etc/pki/ca-trust/source/anchors/",
	"Alpine ":  "/usr/local/share/ca-certificates/",
	"Gentoo ":  "/usr/local/share/ca-certificates/",
	"FreeBSD":  "/usr/local/share/certs/",
	"OpenBSD":  "/etc/ssl/certs/",
	"macOS":    "/usr/local/share/ca-certificates/",
}

var caStoreUpdateCmd = map[string]string{
	"Ubuntu":   "update-ca-certificates",
	"Pop!_OS":  "update-ca-certificates",
	"Debian":   "update-ca-certificates",
	"CentOS":   "update-ca-trust",
	"Red Hat":  "update-ca-trust",
	"Fedora":   "update-ca-trust",
	"Arch ":    "trust extract-compat",
	"openSUSE": "update-ca-certificates",
	"SUSE ":    "update-ca-certificates",
	"Oracle ":  "update-ca-trust",
	"Alpine ":  "update-ca-certificates",
	"Gentoo ":  "update-ca-certificates",
	"FreeBSD":  "trust extract-compat",
	"OpenBSD":  "trust extract-compat",
	"macOS":    "security add-trusted-cert -d -r trustRoot -k /Library/Keychains/System.keychain",
}

type certKeyPair struct {
	cert tls.Certificate
	host string
}

var (
	caPrivKey      interface{}
	caCertParsed   *x509.Certificate
	destinationUrl string
)

func certForClient(clientHello *tls.ClientHelloInfo) (*tls.Certificate, error) {
	// Generate a new server certificate and private key for the given hostname
	// log.Printf("This is the server name: %s", clientHello.ServerName)
	destinationUrl = clientHello.ServerName
	serverReq := &csr.CertificateRequest{
		//Make the name accordng to the ip of the request
		CN: clientHello.ServerName,
		Hosts: []string{
			clientHello.ServerName,
		},
		KeyRequest: csr.NewKeyRequest(),
	}

	serverCsr, serverKey, err := csr.ParseRequest(serverReq)
	if err != nil {
		return nil, fmt.Errorf(Emoji+"failed to create server CSR: %v", err)
	}
	cryptoSigner, ok := caPrivKey.(crypto.Signer)
	if !ok {
		log.Printf(Emoji, "Error in typecasting the caPrivKey")
	}
	signerd, err := local.NewSigner(cryptoSigner, caCertParsed, signer.DefaultSigAlgo(cryptoSigner), nil)
	if err != nil {
		return nil, fmt.Errorf(Emoji+"failed to create signer: %v", err)
	}

	serverCert, err := signerd.Sign(signer.SignRequest{
		Hosts:   serverReq.Hosts,
		Request: string(serverCsr),
		Profile: "web",
	})
	if err != nil {
		return nil, fmt.Errorf(Emoji+"failed to sign server certificate: %v", err)
	}

	// Load the server certificate and private key
	serverTlsCert, err := tls.X509KeyPair(serverCert, serverKey)
	if err != nil {
		return nil, fmt.Errorf(Emoji+"failed to load server certificate and key: %v", err)
	}

	// fmt.Printf("[TLS]The certificate for the client is:\n%v\n",serverTlsCert)
	return &serverTlsCert, nil
}

// startProxy function initiates a proxy on the specified port to handle redirected outgoing network calls.
func (ps *ProxySet) startProxy() {

	port := ps.Port

	proxyAddress4 := util.ToIP4AddressStr(ps.IP4)
	ps.logger.Debug("", zap.Any("ProxyAddress4", proxyAddress4))

	proxyAddress6 := util.ToIPv6AddressStr(ps.IP6)
	ps.logger.Debug("", zap.Any("ProxyAddress6", proxyAddress6))

	listener, err := net.Listen("tcp", fmt.Sprintf(":%v", port))
	if err != nil {
		ps.logger.Error(fmt.Sprintf("failed to start proxy on port:%v", port), zap.Error(err))
		return
	}
	ps.Listener = listener

	ps.logger.Debug(fmt.Sprintf("Proxy server is listening on %s", fmt.Sprintf(":%v", listener.Addr())))
	ps.logger.Debug("Proxy will accept both ipv4 and ipv6 connections", zap.Any("Ipv4", proxyAddress4), zap.Any("Ipv6", proxyAddress6))

	// TODO: integerate method For TLS connections
	// config := &tls.Config{
	// 	GetCertificate: certForClient,
	// }
	// listener = tls.NewListener(listener, config)

	// retry := 0
	for {
		conn, err := listener.Accept()
		if err != nil {
			ps.logger.Error("failed to accept connection to the proxy", zap.Error(err))
			// retry++
			// if retry < 5 {
			// 	continue
			// }
			break
		}

		go ps.handleConnection(conn, port)
	}
}

func readableProxyAddress(ps *ProxySet) string {

	if ps != nil {
		port := ps.Port
		proxyAddress := util.ToIP4AddressStr(ps.IP4)
		return fmt.Sprintf(proxyAddress+":%v", port)
	}
	return ""
}

func (ps *ProxySet) startDnsServer() {

	proxyAddress4 := readableProxyAddress(ps)
	ps.logger.Debug("", zap.Any("ProxyAddress in dns server", proxyAddress4))

	//TODO: Need to make it configurable
	ps.DnsServerTimeout = 1 * time.Second

	handler := ps
	server := &dns.Server{
		Addr:      proxyAddress4,
		Net:       "udp",
		Handler:   handler,
		UDPSize:   65535,
		ReusePort: true,
		// DisableBackground: true,
	}

	ps.DnsServer = server

	ps.logger.Info(fmt.Sprintf("starting DNS server at addr:%v", server.Addr))
	err := server.ListenAndServe()
	if err != nil {
		ps.logger.Error("failed to start dns server", zap.Any("addr", server.Addr), zap.Error(err))
	}
}

// For DNS caching
var cache = struct {
	sync.RWMutex
	m map[string][]dns.RR
}{m: make(map[string][]dns.RR)}

func generateCacheKey(name string, qtype uint16) string {
	return fmt.Sprintf("%s-%s", name, dns.TypeToString[qtype])
}

func (ps *ProxySet) ServeDNS(w dns.ResponseWriter, r *dns.Msg) {

	ps.logger.Debug("", zap.Any("Source socket info", w.RemoteAddr().String()))
	msg := new(dns.Msg)
	msg.SetReply(r)
	msg.Authoritative = true
	ps.logger.Debug("Got some Dns queries")
	for _, question := range r.Question {
		ps.logger.Debug("", zap.Any("Record Type", question.Qtype), zap.Any("Received Query", question.Name))

		key := generateCacheKey(question.Name, question.Qtype)

		// Check if the answer is cached
		cache.RLock()
		answers, found := cache.m[key]
		cache.RUnlock()

		if !found {
			// If not found in cache, resolve the DNS query
			// answers = resolveDNSQuery(question.Name, ps.logger, ps.DnsServerTimeout)

			if answers == nil || len(answers) == 0 {
				// If the resolution failed, return a default A record with Proxy IP
				if question.Qtype == dns.TypeA {
					answers = []dns.RR{&dns.A{
						Hdr: dns.RR_Header{Name: question.Name, Rrtype: dns.TypeA, Class: dns.ClassINET, Ttl: 3600},
						A:   net.ParseIP(util.ToIP4AddressStr(ps.IP4)),
					}}
					ps.logger.Debug("failed to resolve dns query hence sending proxy ip4", zap.Any("proxy Ip", util.ToIP4AddressStr(ps.IP4)))
				} else if question.Qtype == dns.TypeAAAA {
					if ps.dockerAppCmd {
						// answers = []dns.RR{&dns.AAAA{
						// 	Hdr:  dns.RR_Header{Name: question.Name, Rrtype: dns.TypeAAAA, Class: dns.ClassINET, Ttl: 3600},
						// 	AAAA: net.ParseIP(""),
						// }}
						ps.logger.Debug("failed to resolve dns query (in docker case) hence sending empty record")
					} else {
						answers = []dns.RR{&dns.AAAA{
							Hdr:  dns.RR_Header{Name: question.Name, Rrtype: dns.TypeAAAA, Class: dns.ClassINET, Ttl: 3600},
							AAAA: net.ParseIP(util.ToIPv6AddressStr(ps.IP6)),
						}}
						ps.logger.Debug("failed to resolve dns query hence sending proxy ip6", zap.Any("proxy Ip", util.ToIPv6AddressStr(ps.IP6)))
					}
				}

				ps.logger.Debug(fmt.Sprintf("Answers[when resolution failed for query:%v]:\n%v\n", question.Qtype, answers))
			}

			// Cache the answer
			cache.Lock()
			cache.m[key] = answers
			cache.Unlock()
			ps.logger.Debug(fmt.Sprintf("Answers[after caching it]:\n%v\n", answers))
		}

		ps.logger.Debug(fmt.Sprintf("Answers[before appending to msg]:\n%v\n", answers))
		msg.Answer = append(msg.Answer, answers...)
		ps.logger.Debug(fmt.Sprintf("Answers[After appending to msg]:\n%v\n", msg.Answer))
	}

	ps.logger.Debug(fmt.Sprintf("dns msg sending back:\n%v\n", msg))
	ps.logger.Debug(fmt.Sprintf("dns msg RCODE sending back:\n%v\n", msg.Rcode))
	ps.logger.Debug("Writing dns info back to the client...")
	err := w.WriteMsg(msg)
	if err != nil {
		ps.logger.Error("failed to write dns info back to the client", zap.Error(err))
	}
}

func resolveDNSQuery(domain string, logger *zap.Logger, timeout time.Duration) []dns.RR {
	// Remove the last dot from the domain name if it exists
	domain = strings.TrimSuffix(domain, ".")

	// Create a context with a timeout
	ctx, cancel := context.WithTimeout(context.Background(), timeout)
	defer cancel()

	// Use the default system resolver
	resolver := net.DefaultResolver

	// Perform the lookup with the context
	ips, err := resolver.LookupIPAddr(ctx, domain)
	if err != nil {
		logger.Debug(fmt.Sprintf("failed to resolve the dns query for:%v", domain), zap.Error(err))
		return nil
	}

	// Convert the resolved IPs to dns.RR
	var answers []dns.RR
	for _, ip := range ips {
		if ipv4 := ip.IP.To4(); ipv4 != nil {
			answers = append(answers, &dns.A{
				Hdr: dns.RR_Header{Name: dns.Fqdn(domain), Rrtype: dns.TypeA, Class: dns.ClassINET, Ttl: 3600},
				A:   ipv4,
			})
		} else {
			answers = append(answers, &dns.AAAA{
				Hdr:  dns.RR_Header{Name: dns.Fqdn(domain), Rrtype: dns.TypeAAAA, Class: dns.ClassINET, Ttl: 3600},
				AAAA: ip.IP,
			})
		}
	}

	if len(answers) > 0 {
		logger.Debug("net.LookupIP resolved the ip address...")
	}

	// for i, ans := range answers {
	// 	println("Answer-", i, ":", ans)
	// }

	return answers
}

func isTLSHandshake(data []byte) bool {
	if len(data) < 5 {
		return false
	}
	return data[0] == 0x16 && data[1] == 0x03 && (data[2] == 0x00 || data[2] == 0x01 || data[2] == 0x02 || data[2] == 0x03)
}

func handleTLSConnection(conn net.Conn) (net.Conn, error) {
	// fmt.Println(Emoji, "Handling TLS connection from", conn.RemoteAddr().String())
	//Load the CA certificate and private key

	var err error
	caPrivKey, err = helpers.ParsePrivateKeyPEM(caPKey)
	if err != nil {
		log.Fatalf(Emoji, "Failed to parse CA private key: %v", err)
	}
	caCertParsed, err = helpers.ParseCertificatePEM(caCrt)
	if err != nil {
		log.Fatalf(Emoji, "Failed to parse CA certificate: %v", err)
	}

	// Create a TLS configuration
	config := &tls.Config{
		GetCertificate: certForClient,
	}

	// Wrap the TCP connection with TLS
	tlsConn := tls.Server(conn, config)

	// req := make([]byte, 1024)
	// fmt.Println("before the parsed req: ", string(req))

	// _, err = tlsConn.Read(req)
	if err != nil {
		log.Panic(Emoji+"failed reading the request message with error: ", err)
	}
	// fmt.Println("after the parsed req: ", string(req))
	// Perform the TLS handshake
	// err = tlsConn.Handshake()
	// if err != nil {
	// 	log.Println("Error performing TLS handshake:", err)
	// 	return
	// }

	// Use the tlsConn for further communication
	// For example, you can read and write data using tlsConn.Read() and tlsConn.Write()

	// Here, we simply close the connection
	// tlsConn.Close()
	return tlsConn, nil
}

// handleConnection function executes the actual outgoing network call and captures/forwards the request and response messages.
func (ps *ProxySet) handleConnection(conn net.Conn, port uint32) {

	//checking how much time proxy takes to execute the flow.
	start := time.Now()

	ps.logger.Debug("", zap.Any("PID in proxy:", os.Getpid()))
	ps.logger.Debug("", zap.Any("Filtering in Proxy", ps.FilterPid))

	remoteAddr := conn.RemoteAddr().(*net.TCPAddr)
	sourcePort := remoteAddr.Port

	// ps.hook.PrintRedirectProxyMap()

	ps.logger.Debug("Inside handleConnection of proxyServer", zap.Any("source port", sourcePort), zap.Any("Time", time.Now().Unix()))

	//TODO:  fix this bug, getting source port same as proxy port.
	if uint16(sourcePort) == uint16(ps.Port) {
		ps.logger.Debug("Inside handleConnection: Got source port == proxy port", zap.Int("Source port", sourcePort), zap.Int("Proxy port", int(ps.Port)))
		return
	}

	destInfo, err := ps.hook.GetDestinationInfo(uint16(sourcePort))
	if err != nil {
		ps.logger.Error("failed to fetch the destination info", zap.Any("Source port", sourcePort), zap.Any("err:", err))
		return
	}

	if destInfo.IpVersion == 4 {
		ps.logger.Debug("", zap.Any("DestIp4", destInfo.DestIp4), zap.Any("DestPort", destInfo.DestPort), zap.Any("KernelPid", destInfo.KernelPid))
	} else if destInfo.IpVersion == 6 {
		ps.logger.Debug("", zap.Any("DestIp6", destInfo.DestIp6), zap.Any("DestPort", destInfo.DestPort), zap.Any("KernelPid", destInfo.KernelPid))
	}

	// releases the occupied source port when done fetching the destination info
	ps.hook.CleanProxyEntry(uint16(sourcePort))

<<<<<<< HEAD
=======
	reader := bufio.NewReader(conn)
	initialData := make([]byte, 5)
	testBuffer, err := reader.Peek(len(initialData))
	if err != nil {
		ps.logger.Error("failed to peek the request message in proxy", zap.Error(err), zap.Any("proxy port", port))
		return
	}
	isTLS := isTLSHandshake(testBuffer)
	multiReader := io.MultiReader(reader, conn)
	conn = &CustomConn{
		Conn:   conn,
		r:      multiReader,
		logger: ps.logger,
	}
	if isTLS {
		conn, err = handleTLSConnection(conn)
		if err != nil {
			ps.logger.Error("failed to handle TLS connection", zap.Error(err))
			return
		}
	}
	connEstablishedAt := time.Now()
	rand.Seed(time.Now().UnixNano())
	clientConnId := rand.Intn(101)
	buffer, err := util.ReadBytes(conn)
	ps.logger.Debug(fmt.Sprintf("the clientConnId: %v", clientConnId))
	readRequestDelay := time.Since(connEstablishedAt)
	if err != nil {
		ps.logger.Error("failed to read the request message in proxy", zap.Error(err), zap.Any("proxy port", port))
		return
	}

>>>>>>> 20d0b690
	// dst stores the connection with actual destination for the outgoing network call
	var dst net.Conn
	var actualAddress = ""
	if destInfo.IpVersion == 4 {
		actualAddress = fmt.Sprintf("%v:%v", util.ToIP4AddressStr(destInfo.DestIp4), destInfo.DestPort)
	} else if destInfo.IpVersion == 6 {
		actualAddress = fmt.Sprintf("[%v]:%v", util.ToIPv6AddressStr(destInfo.DestIp6), destInfo.DestPort)
	}
<<<<<<< HEAD
	//checking for the destination port of mysql
	if destInfo.DestPort == 3306 {
		destConnId := 0
		if models.GetMode() != models.MODE_TEST {
			destConnId = rand.Intn(101)
			// if isTLS {
			// 	ps.logger.Info(Emoji, zap.Any("isTLS", isTLS))
			// 	config := &tls.Config{
			// 		InsecureSkipVerify: false,
			// 		ServerName:         destinationUrl,
			// 	}
			// 	dst, err = tls.Dial("tcp", fmt.Sprintf("%v:%v", destinationUrl, destInfo.DestPort), config)
			// 	if err != nil {
			// 		ps.logger.Error(Emoji+"failed to dial the connection to destination server", zap.Error(err), zap.Any("proxy port", port), zap.Any("server address", actualAddress))
			// 		conn.Close()
			// 		return
			// 	}
			// } else {
			dst, err = net.Dial("tcp", actualAddress)
			if err != nil {
				ps.logger.Error(Emoji+"failed to dial the connection to destination server", zap.Error(err), zap.Any("proxy port", port), zap.Any("server address", actualAddress))
				conn.Close()
				return
				// }
			}
			// }
		}
    clientConnId := rand.Intn(101)
		connEstablishedAt := time.Now()
    readRequestDelay := time.Since(connEstablishedAt)
		mysqlparser.ProcessOutgoingMySql(clientConnId, destConnId, []byte{}, conn, dst, ps.hook, connEstablishedAt, readRequestDelay, ps.logger)

	} else {
		reader := bufio.NewReader(conn)
		initialData := make([]byte, 5)
	  testBuffer, err := reader.Peek(len(initialData))
		if err != nil {
		        ps.logger.Error(Emoji+"failed to peek the request message in proxy", zap.Error(err), zap.Any("proxy port", port))
		return
		}
		isTLS := isTLSHandshake(testBuffer)
    multiReader := io.MultiReader(reader, conn)
		conn = &CustomConn{r: multiReader, Conn: conn}
		if isTLS {
			conn, err = handleTLSConnection(conn)
			if err != nil {
				ps.logger.Error(Emoji+"failed to handle TLS connection", zap.Error(err))
				return
			}
		}
    connEstablishedAt := time.Now()
	  rand.Seed(time.Now().UnixNano())
	  clientConnId := rand.Intn(101)
		buffer, err := util.ReadBytes(conn)
		ps.logger.Debug(fmt.Sprintf("the clientConnId: %v", clientConnId))
		readRequestDelay := time.Since(connEstablishedAt)
		if err != nil {
			ps.logger.Error(Emoji+"failed to read the request message in proxy", zap.Error(err), zap.Any("proxy port", port))
			return
		}


		//Dialing for tls connection
		destConnId := 0
		//if models.GetMode() != models.MODE_TEST {
			destConnId = rand.Intn(101)
			if isTLS {
				ps.logger.Info(Emoji, zap.Any("isTLS", isTLS))
				config := &tls.Config{
					InsecureSkipVerify: false,
					ServerName:         destinationUrl,
				}
				dst, err = tls.Dial("tcp", fmt.Sprintf("%v:%v", destinationUrl, destInfo.DestPort), config)
				if err != nil && models.GetMode() != models.MODE_TEST {
					ps.logger.Error(Emoji+"failed to dial the connection to destination server", zap.Error(err), zap.Any("proxy port", port), zap.Any("server address", actualAddress))
					conn.Close()
					return
				}
			} else {
			dst, err = net.Dial("tcp", actualAddress)
			if err != nil && models.GetMode() != models.MODE_TEST {
				ps.logger.Error(Emoji+"failed to dial the connection to destination server", zap.Error(err), zap.Any("proxy port", port), zap.Any("server address", actualAddress))
				conn.Close()
				return
				// }
			}
=======

	//Dialing for tls connection
	destConnId := 0
	// if models.GetMode() != models.MODE_TEST {
	destConnId = rand.Intn(101)
	if isTLS {
		ps.logger.Debug("", zap.Any("isTLS", isTLS))
		config := &tls.Config{
			InsecureSkipVerify: false,
			ServerName:         destinationUrl,
		}
		dst, err = tls.Dial("tcp", fmt.Sprintf("%v:%v", destinationUrl, destInfo.DestPort), config)
		if err != nil && models.GetMode() != models.MODE_TEST {
			ps.logger.Error("failed to dial the connection to destination server", zap.Error(err), zap.Any("proxy port", port), zap.Any("server address", actualAddress))
			conn.Close()
			return
		}
	} else {
		dst, err = net.Dial("tcp", actualAddress)
		if err != nil && models.GetMode() != models.MODE_TEST {
			ps.logger.Error("failed to dial the connection to destination server", zap.Error(err), zap.Any("proxy port", port), zap.Any("server address", actualAddress))
			conn.Close()
			return
			// }
>>>>>>> 20d0b690
		}
	}
	// }

<<<<<<< HEAD
		switch {
		case httpparser.IsOutgoingHTTP(buffer):
			// capture the otutgoing http text messages]
			// if models.GetMode() == models.MODE_RECORD {
			// deps = append(deps, httpparser.CaptureHTTPMessage(buffer, conn, dst, ps.logger))
			// ps.hook.AppendDeps(httpparser.CaptureHTTPMessage(buffer, conn, dst, ps.logger))
			// }
			// var deps []*models.Mock = ps.hook.GetDeps()
			// fmt.Println("before http egress call, deps array: ", deps)
			httpparser.ProcessOutgoingHttp(buffer, conn, dst, ps.hook, ps.logger)
			// fmt.Println("after http egress call, deps array: ", deps)

			// ps.hook.SetDeps(deps)
		case mongoparser.IsOutgoingMongo(buffer):
			// var deps []*models.Mock = ps.hook.GetDeps()
			// fmt.Println("before mongo egress call, deps array: ", deps)
			ps.logger.Debug("into mongo parsing mode")
			mongoparser.ProcessOutgoingMongo(clientConnId, destConnId, buffer, conn, dst, ps.hook, connEstablishedAt, readRequestDelay, ps.logger)
			// fmt.Println("after mongo egress call, deps array: ", deps)

			// ps.hook.SetDeps(deps)

			// deps := mongoparser.CaptureMongoMessage(buffer, conn, dst, ps.logger)
			// for _, v := range deps {
			// 	ps.hook.AppendDeps(v)
			// }
		case postgresparser.IsOutgoingPSQL(buffer):
			fmt.Println("into psql desp mode, before passing")
			postgresparser.ProcessOutgoingPSQL(buffer, conn, dst, ps.hook, ps.logger)

		default:
			ps.logger.Debug(Emoji + "the external dependecy call is not supported")
			genericparser.ProcessGeneric(buffer, conn, dst, ps.hook, ps.logger)
			// fmt.Println("into default desp mode, before passing")
			// err = callNext(buffer, conn, dst, ps.logger)
			// if err != nil {
			// 	ps.logger.Error(Emoji+"failed to call next", zap.Error(err))
			// 	conn.Close()
			// 	return
			// }
			// fmt.Println("into default desp mode, after passing")
		}
=======
	switch {
	case httpparser.IsOutgoingHTTP(buffer):
		// capture the otutgoing http text messages]
		// if models.GetMode() == models.MODE_RECORD {
		// deps = append(deps, httpparser.CaptureHTTPMessage(buffer, conn, dst, ps.logger))
		// ps.hook.AppendDeps(httpparser.CaptureHTTPMessage(buffer, conn, dst, ps.logger))
		// }
		// var deps []*models.Mock = ps.hook.GetDeps()
		// fmt.Println("before http egress call, deps array: ", deps)
		httpparser.ProcessOutgoingHttp(buffer, conn, dst, ps.hook, ps.logger)
		// fmt.Println("after http egress call, deps array: ", deps)

		// ps.hook.SetDeps(deps)
	case mongoparser.IsOutgoingMongo(buffer):
		// var deps []*models.Mock = ps.hook.GetDeps()
		// fmt.Println("before mongo egress call, deps array: ", deps)
		ps.logger.Debug("into mongo parsing mode")
		mongoparser.ProcessOutgoingMongo(clientConnId, destConnId, buffer, conn, dst, ps.hook, connEstablishedAt, readRequestDelay, ps.logger)
		// fmt.Println("after mongo egress call, deps array: ", deps)

		// ps.hook.SetDeps(deps)

		// deps := mongoparser.CaptureMongoMessage(buffer, conn, dst, ps.logger)
		// for _, v := range deps {
		// 	ps.hook.AppendDeps(v)
		// }
	case postgresparser.IsOutgoingPSQL(buffer):

		ps.logger.Debug("into psql desp mode, before passing")

		postgresparser.ProcessOutgoingPSQL(buffer, conn, dst, ps.hook, ps.logger)
	case grpcparser.IsOutgoingGRPC(buffer):
		grpcparser.ProcessOutgoingGRPC(buffer, conn, dst, ps.hook, ps.logger)
	default:
		ps.logger.Debug("the external dependecy call is not supported")
		genericparser.ProcessGeneric(buffer, conn, dst, ps.hook, ps.logger)
		// fmt.Println("into default desp mode, before passing")
		// err = callNext(buffer, conn, dst, ps.logger)
		// if err != nil {
		// 	ps.logger.Error("failed to call next", zap.Error(err))
		// 	conn.Close()
		// 	return
		// }
		// fmt.Println("into default desp mode, after passing")

>>>>>>> 20d0b690
	}
	// Closing the user client connection
	conn.Close()
	duration := time.Since(start)
	ps.logger.Debug("time taken by proxy to execute the flow", zap.Any("Duration(ms)", duration.Milliseconds()))
}

func callNext(requestBuffer []byte, clientConn, destConn net.Conn, logger *zap.Logger) error {

	logger.Debug("trying to forward requests to target", zap.Any("Destination Addr", destConn.RemoteAddr().String()))

	defer destConn.Close()

	// channels for writing messages from proxy to destination or client
	destinationWriteChannel := make(chan []byte)
	clientWriteChannel := make(chan []byte)

	_, err := destConn.Write(requestBuffer)
	if err != nil {
		logger.Error("failed to write request message to the destination server", zap.Error(err), zap.Any("Destination Addr", destConn.RemoteAddr().String()))
		return err
	}

	for {
		logger.Debug("Inside connection")
		// go routine to read from client
		go func() {
			buffer, err := util.ReadBytes(clientConn)
			if err != nil {
				logger.Error("failed to read the request from client in proxy", zap.Error(err), zap.Any("Client Addr", clientConn.RemoteAddr().String()))
				return
			}
			destinationWriteChannel <- buffer
		}()

		// go routine to read from destination
		go func() {
			buffer, err := util.ReadBytes(destConn)
			if err != nil {
				logger.Error("failed to read the response from destination in proxy", zap.Error(err), zap.Any("Destination Addr", destConn.RemoteAddr().String()))
				return
			}

			clientWriteChannel <- buffer
		}()

		select {
		case requestBuffer := <-destinationWriteChannel:
			// Write the request message to the actual destination server
			_, err := destConn.Write(requestBuffer)
			if err != nil {
				logger.Error("failed to write request message to the destination server", zap.Error(err), zap.Any("Destination Addr", destConn.RemoteAddr().String()))
				return err
			}
		case responseBuffer := <-clientWriteChannel:
			// Write the response message to the client
			_, err := clientConn.Write(responseBuffer)
			if err != nil {
				logger.Error("failed to write response to the client", zap.Error(err), zap.Any("Client Addr", clientConn.RemoteAddr().String()))
				return err
			}
		}
	}

}

func (ps *ProxySet) StopProxyServer() {
	err := ps.Listener.Close()
	if err != nil {
		ps.logger.Error("failed to stop proxy server", zap.Error(err))
	}

	// stop dns server only in case of test mode.
	if ps.DnsServer != nil {
		err = ps.DnsServer.Shutdown()
		if err != nil {
			ps.logger.Error("failed to stop dns server", zap.Error(err))
		}
		ps.logger.Info("Dns server stopped")
	}
	ps.logger.Info("proxy stopped...")
}

func generateRandomID() string {
	rand.Seed(time.Now().UnixNano())
	id := rand.Intn(100000) // Adjust the range as needed
	return fmt.Sprintf("%d", id)
}<|MERGE_RESOLUTION|>--- conflicted
+++ resolved
@@ -798,41 +798,6 @@
 	// releases the occupied source port when done fetching the destination info
 	ps.hook.CleanProxyEntry(uint16(sourcePort))
 
-<<<<<<< HEAD
-=======
-	reader := bufio.NewReader(conn)
-	initialData := make([]byte, 5)
-	testBuffer, err := reader.Peek(len(initialData))
-	if err != nil {
-		ps.logger.Error("failed to peek the request message in proxy", zap.Error(err), zap.Any("proxy port", port))
-		return
-	}
-	isTLS := isTLSHandshake(testBuffer)
-	multiReader := io.MultiReader(reader, conn)
-	conn = &CustomConn{
-		Conn:   conn,
-		r:      multiReader,
-		logger: ps.logger,
-	}
-	if isTLS {
-		conn, err = handleTLSConnection(conn)
-		if err != nil {
-			ps.logger.Error("failed to handle TLS connection", zap.Error(err))
-			return
-		}
-	}
-	connEstablishedAt := time.Now()
-	rand.Seed(time.Now().UnixNano())
-	clientConnId := rand.Intn(101)
-	buffer, err := util.ReadBytes(conn)
-	ps.logger.Debug(fmt.Sprintf("the clientConnId: %v", clientConnId))
-	readRequestDelay := time.Since(connEstablishedAt)
-	if err != nil {
-		ps.logger.Error("failed to read the request message in proxy", zap.Error(err), zap.Any("proxy port", port))
-		return
-	}
-
->>>>>>> 20d0b690
 	// dst stores the connection with actual destination for the outgoing network call
 	var dst net.Conn
 	var actualAddress = ""
@@ -841,7 +806,6 @@
 	} else if destInfo.IpVersion == 6 {
 		actualAddress = fmt.Sprintf("[%v]:%v", util.ToIPv6AddressStr(destInfo.DestIp6), destInfo.DestPort)
 	}
-<<<<<<< HEAD
 	//checking for the destination port of mysql
 	if destInfo.DestPort == 3306 {
 		destConnId := 0
@@ -875,33 +839,37 @@
 		mysqlparser.ProcessOutgoingMySql(clientConnId, destConnId, []byte{}, conn, dst, ps.hook, connEstablishedAt, readRequestDelay, ps.logger)
 
 	} else {
-		reader := bufio.NewReader(conn)
-		initialData := make([]byte, 5)
-	  testBuffer, err := reader.Peek(len(initialData))
-		if err != nil {
-		        ps.logger.Error(Emoji+"failed to peek the request message in proxy", zap.Error(err), zap.Any("proxy port", port))
-		return
-		}
-		isTLS := isTLSHandshake(testBuffer)
-    multiReader := io.MultiReader(reader, conn)
-		conn = &CustomConn{r: multiReader, Conn: conn}
-		if isTLS {
-			conn, err = handleTLSConnection(conn)
-			if err != nil {
-				ps.logger.Error(Emoji+"failed to handle TLS connection", zap.Error(err))
-				return
-			}
-		}
-    connEstablishedAt := time.Now()
-	  rand.Seed(time.Now().UnixNano())
-	  clientConnId := rand.Intn(101)
-		buffer, err := util.ReadBytes(conn)
-		ps.logger.Debug(fmt.Sprintf("the clientConnId: %v", clientConnId))
-		readRequestDelay := time.Since(connEstablishedAt)
-		if err != nil {
-			ps.logger.Error(Emoji+"failed to read the request message in proxy", zap.Error(err), zap.Any("proxy port", port))
-			return
-		}
+      reader := bufio.NewReader(conn)
+      initialData := make([]byte, 5)
+      testBuffer, err := reader.Peek(len(initialData))
+      if err != nil {
+        ps.logger.Error("failed to peek the request message in proxy", zap.Error(err), zap.Any("proxy port", port))
+        return
+      }
+      isTLS := isTLSHandshake(testBuffer)
+      multiReader := io.MultiReader(reader, conn)
+      conn = &CustomConn{
+        Conn:   conn,
+        r:      multiReader,
+        logger: ps.logger,
+      }
+      if isTLS {
+        conn, err = handleTLSConnection(conn)
+        if err != nil {
+          ps.logger.Error("failed to handle TLS connection", zap.Error(err))
+          return
+        }
+      }
+      connEstablishedAt := time.Now()
+      rand.Seed(time.Now().UnixNano())
+      clientConnId := rand.Intn(101)
+      buffer, err := util.ReadBytes(conn)
+      ps.logger.Debug(fmt.Sprintf("the clientConnId: %v", clientConnId))
+      readRequestDelay := time.Since(connEstablishedAt)
+      if err != nil {
+        ps.logger.Error("failed to read the request message in proxy", zap.Error(err), zap.Any("proxy port", port))
+        return
+      }
 
 
 		//Dialing for tls connection
@@ -928,80 +896,10 @@
 				return
 				// }
 			}
-=======
-
-	//Dialing for tls connection
-	destConnId := 0
-	// if models.GetMode() != models.MODE_TEST {
-	destConnId = rand.Intn(101)
-	if isTLS {
-		ps.logger.Debug("", zap.Any("isTLS", isTLS))
-		config := &tls.Config{
-			InsecureSkipVerify: false,
-			ServerName:         destinationUrl,
-		}
-		dst, err = tls.Dial("tcp", fmt.Sprintf("%v:%v", destinationUrl, destInfo.DestPort), config)
-		if err != nil && models.GetMode() != models.MODE_TEST {
-			ps.logger.Error("failed to dial the connection to destination server", zap.Error(err), zap.Any("proxy port", port), zap.Any("server address", actualAddress))
-			conn.Close()
-			return
-		}
-	} else {
-		dst, err = net.Dial("tcp", actualAddress)
-		if err != nil && models.GetMode() != models.MODE_TEST {
-			ps.logger.Error("failed to dial the connection to destination server", zap.Error(err), zap.Any("proxy port", port), zap.Any("server address", actualAddress))
-			conn.Close()
-			return
-			// }
->>>>>>> 20d0b690
 		}
 	}
 	// }
-
-<<<<<<< HEAD
-		switch {
-		case httpparser.IsOutgoingHTTP(buffer):
-			// capture the otutgoing http text messages]
-			// if models.GetMode() == models.MODE_RECORD {
-			// deps = append(deps, httpparser.CaptureHTTPMessage(buffer, conn, dst, ps.logger))
-			// ps.hook.AppendDeps(httpparser.CaptureHTTPMessage(buffer, conn, dst, ps.logger))
-			// }
-			// var deps []*models.Mock = ps.hook.GetDeps()
-			// fmt.Println("before http egress call, deps array: ", deps)
-			httpparser.ProcessOutgoingHttp(buffer, conn, dst, ps.hook, ps.logger)
-			// fmt.Println("after http egress call, deps array: ", deps)
-
-			// ps.hook.SetDeps(deps)
-		case mongoparser.IsOutgoingMongo(buffer):
-			// var deps []*models.Mock = ps.hook.GetDeps()
-			// fmt.Println("before mongo egress call, deps array: ", deps)
-			ps.logger.Debug("into mongo parsing mode")
-			mongoparser.ProcessOutgoingMongo(clientConnId, destConnId, buffer, conn, dst, ps.hook, connEstablishedAt, readRequestDelay, ps.logger)
-			// fmt.Println("after mongo egress call, deps array: ", deps)
-
-			// ps.hook.SetDeps(deps)
-
-			// deps := mongoparser.CaptureMongoMessage(buffer, conn, dst, ps.logger)
-			// for _, v := range deps {
-			// 	ps.hook.AppendDeps(v)
-			// }
-		case postgresparser.IsOutgoingPSQL(buffer):
-			fmt.Println("into psql desp mode, before passing")
-			postgresparser.ProcessOutgoingPSQL(buffer, conn, dst, ps.hook, ps.logger)
-
-		default:
-			ps.logger.Debug(Emoji + "the external dependecy call is not supported")
-			genericparser.ProcessGeneric(buffer, conn, dst, ps.hook, ps.logger)
-			// fmt.Println("into default desp mode, before passing")
-			// err = callNext(buffer, conn, dst, ps.logger)
-			// if err != nil {
-			// 	ps.logger.Error(Emoji+"failed to call next", zap.Error(err))
-			// 	conn.Close()
-			// 	return
-			// }
-			// fmt.Println("into default desp mode, after passing")
-		}
-=======
+  
 	switch {
 	case httpparser.IsOutgoingHTTP(buffer):
 		// capture the otutgoing http text messages]
@@ -1047,7 +945,6 @@
 		// }
 		// fmt.Println("into default desp mode, after passing")
 
->>>>>>> 20d0b690
 	}
 	// Closing the user client connection
 	conn.Close()
