package proxy

import (
	"bufio"
	"bytes"
	"context"
	"crypto"
	"crypto/tls"
	"crypto/x509"
	"embed"
	"fmt"
	"io"
	"io/ioutil"
	"log"
	"math/rand"
	"net"
	"os"
	"os/exec"
	"path/filepath"
	"strconv"
	"strings"
	"sync"
	"sync/atomic"

	"go.keploy.io/server/pkg"
	"go.keploy.io/server/pkg/proxy/integrations/grpcparser"

	"github.com/cloudflare/cfssl/csr"
	cfsslLog "github.com/cloudflare/cfssl/log"

	"github.com/cloudflare/cfssl/helpers"
	"github.com/cloudflare/cfssl/signer"
	"github.com/cloudflare/cfssl/signer/local"

	"github.com/miekg/dns"
	"go.keploy.io/server/pkg/hooks"
	"go.keploy.io/server/pkg/models"
	genericparser "go.keploy.io/server/pkg/proxy/integrations/genericParser"
	"go.keploy.io/server/pkg/proxy/integrations/httpparser"
	"go.keploy.io/server/pkg/proxy/integrations/mongoparser"
	postgresparser "go.keploy.io/server/pkg/proxy/integrations/postgresParser"
	"go.keploy.io/server/pkg/proxy/util"
	"go.uber.org/zap"

	"time"
)

var Emoji = "\U0001F430" + " Keploy:"

// idCounter is used to generate random ID for each request
var idCounter int64 = -1

func getNextID() int64 {
	return atomic.AddInt64(&idCounter, 1)
}

type ProxySet struct {
	IP4              uint32
	IP6              [4]uint32
	Port             uint32
	hook             *hooks.Hook
	logger           *zap.Logger
	FilterPid        bool
	Listener         net.Listener
	DnsServer        *dns.Server
	DnsServerTimeout time.Duration
	dockerAppCmd     bool
	PassThroughPorts []uint
}

type CustomConn struct {
	net.Conn
	r      io.Reader
	logger *zap.Logger
}

func (c *CustomConn) Read(p []byte) (int, error) {
	if len(p) == 0 {
		c.logger.Debug("the length is 0 for the reading from customConn")
	}
	return c.r.Read(p)
}

type Conn struct {
	net.Conn
	r bufio.Reader
	// buffer       []byte
	// ReadComplete bool
	// pointer      int
}

func (c *Conn) Read(b []byte) (n int, err error) {
	return c.r.Read(b)

	// buffer, err := readBytes(c.conn)
	// if err != nil {
	// 	return 0, err
	// }
	// b = buffer
	// if len(buffer) == 0 && len(c.buffer) != 0 {
	// 	b = c.buffer
	// } else {
	// 	c.buffer = buffer
	// }
	// if c.ReadComplete {
	// 	b = c.buffer[c.pointer:(c.pointer + len(b))]

	// 	return 257, nil
	// }
	// n, err = c.Conn.Read(b)
	// if n > 0 {
	// 	c.buffer = append(c.buffer, b...)
	// }
	// if err != nil {
	// 	return n, err
	// }

	// return n, nil
}
<<<<<<< HEAD
func (ps *ProxySet) SetHook(hook *hooks.Hook) {
	ps.hook = hook
	ps.hook.SetProxyPort(ps.Port)
}
=======

// func (ps *ProxySet) SetHook(hook *hooks.Hook) {
// 	ps.hook = hook
// }
>>>>>>> d778b72b

func getDistroInfo() string {
	osRelease, err := ioutil.ReadFile("/etc/os-release")
	if err != nil {
		fmt.Println(Emoji+"Error reading /etc/os-release:", err)
		return ""
	}
	lines := strings.Split(string(osRelease), "\n")
	for _, line := range lines {
		if strings.HasPrefix(line, "PRETTY_NAME=") {
			return strings.Split(strings.Trim(line[len("PRETTY_NAME="):], `"`), " ")[0]

		}
	}
	return ""
}

//go:embed asset/ca.crt
var caCrt []byte

//go:embed asset/ca.key
var caPKey []byte

//go:embed asset
var caFolder embed.FS

// isJavaInstalled checks if java is installed on the system
func isJavaInstalled() bool {
	_, err := exec.LookPath("java")
	return err == nil
}

// JavaCAExists checks if the CA is already installed in the specified Java keystore
func JavaCAExists(alias, storepass, cacertsPath string) bool {
	cmd := exec.Command("keytool", "-list", "-keystore", cacertsPath, "-storepass", storepass, "-alias", alias)

	err := cmd.Run()

	return err == nil
}

// get jdk path from application pid using proc file system in case of running application via IDE's
func getJavaHomeFromPID(pid string) (string, error) {
	cmdlinePath := fmt.Sprintf("/proc/%s/cmdline", pid)
	file, err := os.Open(cmdlinePath)
	if err != nil {
		return "", err
	}
	defer file.Close()

	scanner := bufio.NewScanner(file)
	scanner.Split(bufio.ScanWords) // cmdline arguments are separated by NULL bytes

	if scanner.Scan() {
		javaExecPath := filepath.Dir(filepath.Dir(scanner.Text()))
		index := strings.Index(javaExecPath, "/bin/java")

		if index != -1 {
			path := javaExecPath[:index+len("/bin/java")]
			if strings.HasSuffix(path, "/bin/java") {
				jdkPath := strings.TrimSuffix(strings.TrimSpace(path), "/bin/java")
				return jdkPath, nil
			}

		}
	}
	return "", fmt.Errorf("failed to find JAVA_HOME from PID")
}

// getJavaHome returns the JAVA_HOME path
func getJavaHome() (string, error) {
	cmd := exec.Command("java", "-XshowSettings:properties", "-version")
	var out bytes.Buffer
	cmd.Stderr = &out // The output we need is printed to STDERR

	if err := cmd.Run(); err != nil {
		return "", err
	}

	for _, line := range strings.Split(out.String(), "\n") {
		if strings.Contains(line, "java.home") {
			parts := strings.Split(line, "=")
			if len(parts) > 1 {
				return strings.TrimSpace(parts[1]), nil
			}
		}
	}

	return "", fmt.Errorf("java.home not found in command output")
}

// InstallJavaCA installs the CA in the Java keystore
func InstallJavaCA(logger *zap.Logger, caPath string, pid uint32, isJavaServe bool) {
	// check if java is installed
	if isJavaInstalled() {
		var javaHome string
		var err error
		logger.Debug("", zap.Any("isJavaServe", isJavaServe))
		if pid != 0 && isJavaServe { // in case of unit tests, we know the pid beforehand
			logger.Debug("checking java path from proc file system", zap.Any("pid", pid))
			javaHome, err = getJavaHomeFromPID(strconv.Itoa(int(pid)))
		} else {
			logger.Debug("checking java path from default java home")
			javaHome, err = getJavaHome()
		}

		if err != nil {
			logger.Error("Java detected but failed to find JAVA_HOME", zap.Error(err))
			return
		}

		// Assuming modern Java structure (without /jre/)
		cacertsPath := fmt.Sprintf("%s/lib/security/cacerts", javaHome)
		// You can modify these as per your requirements
		storePass := "changeit"
		alias := "keployCA"

		logger.Debug("", zap.Any("java_home", javaHome), zap.Any("caCertsPath", cacertsPath), zap.Any("caPath", caPath))

		if JavaCAExists(alias, storePass, cacertsPath) {
			logger.Info("Java detected and CA already exists", zap.String("path", cacertsPath))
			return
		}

		cmd := exec.Command("keytool", "-import", "-trustcacerts", "-keystore", cacertsPath, "-storepass", storePass, "-noprompt", "-alias", alias, "-file", caPath)

		cmdOutput, err := cmd.CombinedOutput()

		if err != nil {
			logger.Error("Java detected but failed to import CA", zap.Error(err), zap.String("output", string(cmdOutput)))
			return
		}

		logger.Info("Java detected and successfully imported CA", zap.String("path", cacertsPath), zap.String("output", string(cmdOutput)))
		logger.Info("Successfully imported CA", zap.Any("", cmdOutput))
	} else {
		logger.Debug("Java is not installed on the system")
	}
}

func containsJava(input string) bool {
	// Convert the input string and the search term "java" to lowercase for a case-insensitive comparison.
	inputLower := strings.ToLower(input)
	searchTerm := "java"
	searchTermLower := strings.ToLower(searchTerm)

	// Use strings.Contains to check if the lowercase input contains the lowercase search term.
	return strings.Contains(inputLower, searchTermLower)
}

// BootProxy starts proxy server on the idle local port, Default:16789
func BootProxy(logger *zap.Logger, opt Option, appCmd, appContainer string, pid uint32, lang string, passThroughPorts []uint, h *hooks.Hook) *ProxySet {

	// assign default values if not provided
	distro := getDistroInfo()

	caPath := filepath.Join(caStorePath[distro], "ca.crt")

	fs, err := os.Create(caPath)
	if err != nil {
		logger.Error("failed to create custom ca certificate", zap.Error(err), zap.Any("root store path", caStorePath[distro]))
		return nil
	}

	_, err = fs.Write(caCrt)
	if err != nil {
		logger.Error("failed to write custom ca certificate", zap.Error(err), zap.Any("root store path", caStorePath[distro]))
		return nil
	}

	//check if serve command is used by java application
	isJavaServe := containsJava(lang)

	// install CA in the java keystore if java is installed
	InstallJavaCA(logger, caPath, pid, isJavaServe)

	// Update the trusted CAs store
	cmd := exec.Command("/usr/bin/sudo", caStoreUpdateCmd[distro])
	// log.Printf("This is the command2: %v", cmd)
	err = cmd.Run()
	if err != nil {
		log.Fatalf(Emoji+"Failed to update system trusted store: %v", err)
	}

	if opt.Port == 0 {
		opt.Port = 16789
	}

	//IPv4
	localIp4, err := util.GetLocalIPv4()
	if err != nil {
		log.Fatalln(Emoji+"Failed to get the local Ip4 address", err)
	}

	proxyAddr4, ok := util.ConvertToIPV4(localIp4)
	if !ok {
		log.Fatalf(Emoji + "Failed to convert local Ip to IPV4")
	}

	//IPv6
	// localIp6, err := util.GetLocalIPv6()
	// if err != nil {
	// 	log.Fatalln(Emoji+"Failed to get the local Ip6 address", err)
	// }

	// proxyAddr6, err := util.ConvertIPv6ToUint32Array(localIp6)
	// if err != nil {
	// 	log.Fatalf(Emoji + "Failed to convert local Ip to IPV6")
	// }
	proxyAddr6 := [4]uint32{0000, 0000, 0000, 0001}

	//check if the user application is running inside docker container
	dCmd, _ := util.IsDockerRelatedCommand(appCmd)
	//check if the user application is running docker container using IDE
	dIDE := (appCmd == "" && len(appContainer) != 0)

	var proxySet = ProxySet{
		Port:             opt.Port,
		IP4:              proxyAddr4,
		IP6:              proxyAddr6,
		logger:           logger,
		dockerAppCmd:     (dCmd || dIDE),
		PassThroughPorts: passThroughPorts,
		hook:             h,
	}

	if isPortAvailable(opt.Port) {
		go func() {
			defer h.Recover(pkg.GenerateRandomID())

			proxySet.startProxy()
		}()
		// Resolve DNS queries only in case of test mode.
		if models.GetMode() == models.MODE_TEST {
			proxySet.logger.Debug("Running Dns Server in Test mode...")
			proxySet.logger.Info("Keploy has hijacked the DNS resolution mechanism, your application may misbehave in keploy test mode if you have provided wrong domain name in your application code.")
			go func() {
				defer h.Recover(pkg.GenerateRandomID())

				proxySet.startDnsServer()
			}()
		}
	} else {
		// TODO: Release eBPF resources if failed abruptly
		log.Fatalf(Emoji+"Failed to start Proxy at [Port:%v]: %v", opt.Port, err)
	}

	// randomID := generateRandomID()
	// go func() {

	// 	pcapFileName := fmt.Sprintf("capture_%s.pcap", randomID)

	// 	// Create a new PCAP file
	// 	pcapFile, err := os.Create(pcapFileName)
	// 	if err != nil {
	// 		log.Fatal("Error creating PCAP file:", err)
	// 	}
	// 	defer pcapFile.Close()

	// 	// Create a new PCAP writer
	// 	pcapWriter := pcapgo.NewWriter(pcapFile)
	// 	pcapWriter.WriteFileHeader(65536, layers.LinkTypeEthernet) // Adjust parameters as needed

	// 	// Create a packet source to capture packets from an interface
	// 	iface := "any" // Replace with your network interface name
	// 	handle, err := pcap.OpenLive(iface, 1600, true, pcap.BlockForever)
	// 	if err != nil {
	// 		log.Fatal("Error opening interface:", err)
	// 	}
	// 	defer handle.Close()

	// 	// Set up a packet filter for port 16789
	// 	filter := "port 16789"
	// 	err = handle.SetBPFFilter(filter)
	// 	if err != nil {
	// 		log.Fatal("Error setting BPF filter:", err)
	// 	}

	// 	// Start capturing packets
	// 	packetSource := gopacket.NewPacketSource(handle, handle.LinkType())
	// 	for packet := range packetSource.Packets() {
	// 		// Convert packet data to bytes
	// 		packetData := packet.Data()

	// 		// Write packet data to the PCAP file
	// 		err = pcapWriter.WritePacket(packet.Metadata().CaptureInfo, packetData)
	// 		if err != nil {
	// 			log.Println("Error writing packet data:", err)
	// 		}
	// 	}

	// 	log.Println("Packet capture complete")
	// }()

	proxySet.logger.Debug(fmt.Sprintf("Proxy IPv4:Port %v:%v", proxySet.IP4, proxySet.Port))
	proxySet.logger.Debug(fmt.Sprintf("Proxy IPV6:Port Addr %v:%v", proxySet.IP6, proxySet.Port))
	proxySet.logger.Info(fmt.Sprintf("Proxy started at port:%v", proxySet.Port))

	return &proxySet
}

// isPortAvailable function checks whether a local port is occupied and returns a boolean value indicating its availability.
func isPortAvailable(port uint32) bool {
	ln, err := net.Listen("tcp", fmt.Sprintf(":%v", port))
	if err != nil {
		return false
	}
	defer ln.Close()
	return true
}

// const (
// 	caCertPath       = "pkg/proxy/ca.crt" // Your CA certificate file path
// 	caPrivateKeyPath = "pkg/proxy/ca.key" // Your CA private key file path
// )

var caStorePath = map[string]string{
	"Ubuntu":   "/usr/local/share/ca-certificates/",
	"Pop!_OS":  "/usr/local/share/ca-certificates/",
	"Debian":   "/usr/local/share/ca-certificates/",
	"CentOS":   "/etc/pki/ca-trust/source/anchors/",
	"Red Hat":  "/etc/pki/ca-trust/source/anchors/",
	"Fedora":   "/etc/pki/ca-trust/source/anchors/",
	"Arch ":    "/etc/ca-certificates/trust-source/anchors/",
	"openSUSE": "/etc/pki/trust/anchors/",
	"SUSE ":    "/etc/pki/trust/anchors/",
	"Oracle ":  "/etc/pki/ca-trust/source/anchors/",
	"Alpine ":  "/usr/local/share/ca-certificates/",
	"Gentoo ":  "/usr/local/share/ca-certificates/",
	"FreeBSD":  "/usr/local/share/certs/",
	"OpenBSD":  "/etc/ssl/certs/",
	"macOS":    "/usr/local/share/ca-certificates/",
}

var caStoreUpdateCmd = map[string]string{
	"Ubuntu":   "update-ca-certificates",
	"Pop!_OS":  "update-ca-certificates",
	"Debian":   "update-ca-certificates",
	"CentOS":   "update-ca-trust",
	"Red Hat":  "update-ca-trust",
	"Fedora":   "update-ca-trust",
	"Arch ":    "trust extract-compat",
	"openSUSE": "update-ca-certificates",
	"SUSE ":    "update-ca-certificates",
	"Oracle ":  "update-ca-trust",
	"Alpine ":  "update-ca-certificates",
	"Gentoo ":  "update-ca-certificates",
	"FreeBSD":  "trust extract-compat",
	"OpenBSD":  "trust extract-compat",
	"macOS":    "security add-trusted-cert -d -r trustRoot -k /Library/Keychains/System.keychain",
}

type certKeyPair struct {
	cert tls.Certificate
	host string
}

var (
	caPrivKey      interface{}
	caCertParsed   *x509.Certificate
	destinationUrl string
)

func certForClient(clientHello *tls.ClientHelloInfo) (*tls.Certificate, error) {
	// Generate a new server certificate and private key for the given hostname
	// log.Printf("This is the server name: %s", clientHello.ServerName)
	destinationUrl = clientHello.ServerName

	cfsslLog.Level = cfsslLog.LevelError

	serverReq := &csr.CertificateRequest{
		//Make the name accordng to the ip of the request
		CN: clientHello.ServerName,
		Hosts: []string{
			clientHello.ServerName,
		},
		KeyRequest: csr.NewKeyRequest(),
	}

	serverCsr, serverKey, err := csr.ParseRequest(serverReq)
	if err != nil {
		return nil, fmt.Errorf(Emoji+"failed to create server CSR: %v", err)
	}
	cryptoSigner, ok := caPrivKey.(crypto.Signer)
	if !ok {
		log.Printf(Emoji, "Error in typecasting the caPrivKey")
	}
	signerd, err := local.NewSigner(cryptoSigner, caCertParsed, signer.DefaultSigAlgo(cryptoSigner), nil)
	if err != nil {
		return nil, fmt.Errorf(Emoji+"failed to create signer: %v", err)
	}

	serverCert, err := signerd.Sign(signer.SignRequest{
		Hosts:   serverReq.Hosts,
		Request: string(serverCsr),
		Profile: "web",
	})
	if err != nil {
		return nil, fmt.Errorf(Emoji+"failed to sign server certificate: %v", err)
	}

	// Load the server certificate and private key
	serverTlsCert, err := tls.X509KeyPair(serverCert, serverKey)
	if err != nil {
		return nil, fmt.Errorf(Emoji+"failed to load server certificate and key: %v", err)
	}

	// fmt.Printf("[TLS]The certificate for the client is:\n%v\n",serverTlsCert)
	return &serverTlsCert, nil
}

// startProxy function initiates a proxy on the specified port to handle redirected outgoing network calls.
func (ps *ProxySet) startProxy() {

	port := ps.Port

	proxyAddress4 := util.ToIP4AddressStr(ps.IP4)
	ps.logger.Debug("", zap.Any("ProxyAddress4", proxyAddress4))

	proxyAddress6 := util.ToIPv6AddressStr(ps.IP6)
	ps.logger.Debug("", zap.Any("ProxyAddress6", proxyAddress6))

	listener, err := net.Listen("tcp", fmt.Sprintf(":%v", port))
	if err != nil {
		ps.logger.Error(fmt.Sprintf("failed to start proxy on port:%v", port), zap.Error(err))
		return
	}
	ps.Listener = listener

	ps.logger.Debug(fmt.Sprintf("Proxy server is listening on %s", fmt.Sprintf(":%v", listener.Addr())))
	ps.logger.Debug("Proxy will accept both ipv4 and ipv6 connections", zap.Any("Ipv4", proxyAddress4), zap.Any("Ipv6", proxyAddress6))

	// TODO: integerate method For TLS connections
	// config := &tls.Config{
	// 	GetCertificate: certForClient,
	// }
	// listener = tls.NewListener(listener, config)

	// retry := 0
	for {
		conn, err := listener.Accept()
		if err != nil {
			ps.logger.Error("failed to accept connection to the proxy", zap.Error(err))
			// retry++
			// if retry < 5 {
			// 	continue
			// }
			break
		}

		go func() {
			defer ps.hook.Recover(pkg.GenerateRandomID())

			ps.handleConnection(conn, port)
		}()
	}
}

// func readableProxyAddress(ps *ProxySet) string {

// 	if ps != nil {
// 		port := ps.Port
// 		proxyAddress := util.ToIP4AddressStr(ps.IP4)
// 		return fmt.Sprintf(proxyAddress+":%v", port)
// 	}
// 	return ""
// }

func (ps *ProxySet) startDnsServer() {

	dnsServerAddr := fmt.Sprintf(":%v", ps.Port)
	//TODO: Need to make it configurable
	ps.DnsServerTimeout = 1 * time.Second

	handler := ps
	server := &dns.Server{
		Addr:      dnsServerAddr,
		Net:       "udp",
		Handler:   handler,
		UDPSize:   65535,
		ReusePort: true,
		// DisableBackground: true,
	}

	ps.DnsServer = server

	ps.logger.Info(fmt.Sprintf("starting DNS server at addr %v", server.Addr))
	err := server.ListenAndServe()
	if err != nil {
		ps.logger.Error("failed to start dns server", zap.Any("addr", server.Addr), zap.Error(err))
	}
}

// For DNS caching
var cache = struct {
	sync.RWMutex
	m map[string][]dns.RR
}{m: make(map[string][]dns.RR)}

func generateCacheKey(name string, qtype uint16) string {
	return fmt.Sprintf("%s-%s", name, dns.TypeToString[qtype])
}

func (ps *ProxySet) ServeDNS(w dns.ResponseWriter, r *dns.Msg) {

	ps.logger.Debug("", zap.Any("Source socket info", w.RemoteAddr().String()))
	msg := new(dns.Msg)
	msg.SetReply(r)
	msg.Authoritative = true
	ps.logger.Debug("Got some Dns queries")
	for _, question := range r.Question {
		ps.logger.Debug("", zap.Any("Record Type", question.Qtype), zap.Any("Received Query", question.Name))

		key := generateCacheKey(question.Name, question.Qtype)

		// Check if the answer is cached
		cache.RLock()
		answers, found := cache.m[key]
		cache.RUnlock()

		if !found {
			// If not found in cache, resolve the DNS query
			// answers = resolveDNSQuery(question.Name, ps.logger, ps.DnsServerTimeout)

			if answers == nil || len(answers) == 0 {
				// If the resolution failed, return a default A record with Proxy IP
				if question.Qtype == dns.TypeA {
					answers = []dns.RR{&dns.A{
						Hdr: dns.RR_Header{Name: question.Name, Rrtype: dns.TypeA, Class: dns.ClassINET, Ttl: 3600},
						A:   net.ParseIP(util.ToIP4AddressStr(ps.IP4)),
					}}
					ps.logger.Debug("failed to resolve dns query hence sending proxy ip4", zap.Any("proxy Ip", util.ToIP4AddressStr(ps.IP4)))
				} else if question.Qtype == dns.TypeAAAA {
					if ps.dockerAppCmd {
						// answers = []dns.RR{&dns.AAAA{
						// 	Hdr:  dns.RR_Header{Name: question.Name, Rrtype: dns.TypeAAAA, Class: dns.ClassINET, Ttl: 3600},
						// 	AAAA: net.ParseIP(""),
						// }}
						ps.logger.Debug("failed to resolve dns query (in docker case) hence sending empty record")
					} else {
						answers = []dns.RR{&dns.AAAA{
							Hdr:  dns.RR_Header{Name: question.Name, Rrtype: dns.TypeAAAA, Class: dns.ClassINET, Ttl: 3600},
							AAAA: net.ParseIP(util.ToIPv6AddressStr(ps.IP6)),
						}}
						ps.logger.Debug("failed to resolve dns query hence sending proxy ip6", zap.Any("proxy Ip", util.ToIPv6AddressStr(ps.IP6)))
					}
				}

				ps.logger.Debug(fmt.Sprintf("Answers[when resolution failed for query:%v]:\n%v\n", question.Qtype, answers))
			}

			// Cache the answer
			cache.Lock()
			cache.m[key] = answers
			cache.Unlock()
			ps.logger.Debug(fmt.Sprintf("Answers[after caching it]:\n%v\n", answers))
		}

		ps.logger.Debug(fmt.Sprintf("Answers[before appending to msg]:\n%v\n", answers))
		msg.Answer = append(msg.Answer, answers...)
		ps.logger.Debug(fmt.Sprintf("Answers[After appending to msg]:\n%v\n", msg.Answer))
	}

	ps.logger.Debug(fmt.Sprintf("dns msg sending back:\n%v\n", msg))
	ps.logger.Debug(fmt.Sprintf("dns msg RCODE sending back:\n%v\n", msg.Rcode))
	ps.logger.Debug("Writing dns info back to the client...")
	err := w.WriteMsg(msg)
	if err != nil {
		ps.logger.Error("failed to write dns info back to the client", zap.Error(err))
	}
}

func resolveDNSQuery(domain string, logger *zap.Logger, timeout time.Duration) []dns.RR {
	// Remove the last dot from the domain name if it exists
	domain = strings.TrimSuffix(domain, ".")

	// Create a context with a timeout
	ctx, cancel := context.WithTimeout(context.Background(), timeout)
	defer cancel()

	// Use the default system resolver
	resolver := net.DefaultResolver

	// Perform the lookup with the context
	ips, err := resolver.LookupIPAddr(ctx, domain)
	if err != nil {
		logger.Debug(fmt.Sprintf("failed to resolve the dns query for:%v", domain), zap.Error(err))
		return nil
	}

	// Convert the resolved IPs to dns.RR
	var answers []dns.RR
	for _, ip := range ips {
		if ipv4 := ip.IP.To4(); ipv4 != nil {
			answers = append(answers, &dns.A{
				Hdr: dns.RR_Header{Name: dns.Fqdn(domain), Rrtype: dns.TypeA, Class: dns.ClassINET, Ttl: 3600},
				A:   ipv4,
			})
		} else {
			answers = append(answers, &dns.AAAA{
				Hdr:  dns.RR_Header{Name: dns.Fqdn(domain), Rrtype: dns.TypeAAAA, Class: dns.ClassINET, Ttl: 3600},
				AAAA: ip.IP,
			})
		}
	}

	if len(answers) > 0 {
		logger.Debug("net.LookupIP resolved the ip address...")
	}

	// for i, ans := range answers {
	// 	println("Answer-", i, ":", ans)
	// }

	return answers
}

func isTLSHandshake(data []byte) bool {
	if len(data) < 5 {
		return false
	}
	return data[0] == 0x16 && data[1] == 0x03 && (data[2] == 0x00 || data[2] == 0x01 || data[2] == 0x02 || data[2] == 0x03)
}

func (ps *ProxySet) handleTLSConnection(conn net.Conn) (net.Conn, error) {
	// fmt.Println(Emoji, "Handling TLS connection from", conn.RemoteAddr().String())
	//Load the CA certificate and private key

	var err error
	caPrivKey, err = helpers.ParsePrivateKeyPEM(caPKey)
	if err != nil {
		ps.logger.Error(Emoji+"Failed to parse CA private key: ", zap.Error(err))
		return &dns.Transfer{}, err
	}
	caCertParsed, err = helpers.ParseCertificatePEM(caCrt)
	if err != nil {
		ps.logger.Error(Emoji+"Failed to parse CA certificate: ", zap.Error(err))
		return &dns.Transfer{}, err
	}

	// Create a TLS configuration
	config := &tls.Config{
		GetCertificate: certForClient,
	}

	// Wrap the TCP connection with TLS
	tlsConn := tls.Server(conn, config)

	// req := make([]byte, 1024)
	// fmt.Println("before the parsed req: ", string(req))

	// _, err = tlsConn.Read(req)

	// Perform the handshake
	err = tlsConn.Handshake()

	if err != nil {
		ps.logger.Error(Emoji+"failed to complete TLS handshake with the client with error: ", zap.Error(err))
		return &dns.Transfer{}, err
	}
	// fmt.Println("after the parsed req: ", string(req))
	// Perform the TLS handshake
	// err = tlsConn.Handshake()
	// if err != nil {
	// 	log.Println("Error performing TLS handshake:", err)
	// 	return
	// }

	// Use the tlsConn for further communication
	// For example, you can read and write data using tlsConn.Read() and tlsConn.Write()

	// Here, we simply close the connection
	// tlsConn.Close()
	return tlsConn, nil
}

// handleConnection function executes the actual outgoing network call and captures/forwards the request and response messages.
func (ps *ProxySet) handleConnection(conn net.Conn, port uint32) {

	//checking how much time proxy takes to execute the flow.
	start := time.Now()

	ps.logger.Debug("", zap.Any("PID in proxy:", os.Getpid()))
	ps.logger.Debug("", zap.Any("Filtering in Proxy", ps.FilterPid))

	remoteAddr := conn.RemoteAddr().(*net.TCPAddr)
	sourcePort := remoteAddr.Port

	// ps.hook.PrintRedirectProxyMap()

	ps.logger.Debug("Inside handleConnection of proxyServer", zap.Any("source port", sourcePort), zap.Any("Time", time.Now().Unix()))

	//TODO:  fix this bug, getting source port same as proxy port.
	if uint16(sourcePort) == uint16(ps.Port) {
		ps.logger.Debug("Inside handleConnection: Got source port == proxy port", zap.Int("Source port", sourcePort), zap.Int("Proxy port", int(ps.Port)))
		return
	}

	destInfo, err := ps.hook.GetDestinationInfo(uint16(sourcePort))
	if err != nil {
		ps.logger.Error("failed to fetch the destination info", zap.Any("Source port", sourcePort), zap.Any("err:", err))
		return
	}

	if destInfo.IpVersion == 4 {
		ps.logger.Debug("", zap.Any("DestIp4", destInfo.DestIp4), zap.Any("DestPort", destInfo.DestPort), zap.Any("KernelPid", destInfo.KernelPid))
	} else if destInfo.IpVersion == 6 {
		ps.logger.Debug("", zap.Any("DestIp6", destInfo.DestIp6), zap.Any("DestPort", destInfo.DestPort), zap.Any("KernelPid", destInfo.KernelPid))
	}

	// releases the occupied source port when done fetching the destination info
	ps.hook.CleanProxyEntry(uint16(sourcePort))

	reader := bufio.NewReader(conn)
	initialData := make([]byte, 5)
	testBuffer, err := reader.Peek(len(initialData))
	if err != nil {
		ps.logger.Error("failed to peek the request message in proxy", zap.Error(err), zap.Any("proxy port", port))
		return
	}
	isTLS := isTLSHandshake(testBuffer)
	multiReader := io.MultiReader(reader, conn)
	conn = &CustomConn{
		Conn:   conn,
		r:      multiReader,
		logger: ps.logger,
	}
	if isTLS {
		conn, err = ps.handleTLSConnection(conn)
		if err != nil {
			ps.logger.Error("failed to handle TLS connection", zap.Error(err))
			return
		}
	}
	connEstablishedAt := time.Now()
	rand.Seed(time.Now().UnixNano())
	clientConnId := getNextID()

	// attempt to read the conn until buffer is either filled or connection is closed
	var buffer []byte
	buffer, err = util.ReadBytes(conn)
	if err != nil && err != io.EOF {
		ps.logger.Error("failed to read the request message in proxy", zap.Error(err), zap.Any("proxy port", port))
		return
	}

	if err == io.EOF && len(buffer) == 0 {
		ps.logger.Debug("received EOF, closing connection", zap.Error(err), zap.Any("connectionID", clientConnId))
		return
	}

	ps.logger.Debug("received buffer", zap.Any("size", len(buffer)), zap.Any("buffer", buffer), zap.Any("connectionID", clientConnId))
	// buffer, err := util.ReadBytes(conn)
	// // handle if the buffer is empty
	// if len(buffer) == 0 {
	// 	ps.logger.Debug("received empty buffer, so retrying reading buffer", zap.Error(err), zap.Any("proxy port", port))
	// 	buffer, err = util.ReadBytes(conn)
	// 	return
	// }
	ps.logger.Debug(fmt.Sprintf("the clientConnId: %v", clientConnId))
	readRequestDelay := time.Since(connEstablishedAt)
	if err != nil {
		ps.logger.Error("failed to read the request message in proxy", zap.Error(err), zap.Any("proxy port", port))
		return
	}

	// dst stores the connection with actual destination for the outgoing network call
	var dst net.Conn
	var actualAddress = ""
	if destInfo.IpVersion == 4 {
		actualAddress = fmt.Sprintf("%v:%v", util.ToIP4AddressStr(destInfo.DestIp4), destInfo.DestPort)
	} else if destInfo.IpVersion == 6 {
		actualAddress = fmt.Sprintf("[%v]:%v", util.ToIPv6AddressStr(destInfo.DestIp6), destInfo.DestPort)
	}

	//Dialing for tls connection
	// if models.GetMode() != models.MODE_TEST {
	destConnId := getNextID()
	logger := ps.logger.With(zap.Any("Client IP Address", conn.RemoteAddr().String()), zap.Any("Client ConnectionID", clientConnId), zap.Any("Destination IP Address", actualAddress), zap.Any("Destination ConnectionID", destConnId))
	if isTLS {
		logger.Debug("", zap.Any("isTLS", isTLS))
		config := &tls.Config{
			InsecureSkipVerify: false,
			ServerName:         destinationUrl,
		}
		dst, err = tls.Dial("tcp", fmt.Sprintf("%v:%v", destinationUrl, destInfo.DestPort), config)
		if err != nil && models.GetMode() != models.MODE_TEST {
			logger.Error("failed to dial the connection to destination server", zap.Error(err), zap.Any("proxy port", port), zap.Any("server address", actualAddress))
			conn.Close()
			return
		}
	} else {
		dst, err = net.Dial("tcp", actualAddress)
		if err != nil && models.GetMode() != models.MODE_TEST {
			logger.Error("failed to dial the connection to destination server", zap.Error(err), zap.Any("proxy port", port), zap.Any("server address", actualAddress))
			conn.Close()
			return
			// }
		}
	}
	// }

	for _, port := range ps.PassThroughPorts {
		if port == uint(destInfo.DestPort) {
			err = ps.callNext(buffer, conn, dst, logger)
			if err != nil {
				logger.Error("failed to pass through the outgoing call", zap.Error(err), zap.Any("for port", port))
				return
			}
		}
	}

	switch {
	case httpparser.IsOutgoingHTTP(buffer):
		// capture the otutgoing http text messages]
		// if models.GetMode() == models.MODE_RECORD {
		// deps = append(deps, httpparser.CaptureHTTPMessage(buffer, conn, dst, logger))
		// ps.hook.AppendDeps(httpparser.CaptureHTTPMessage(buffer, conn, dst, logger))
		// }
		// var deps []*models.Mock = ps.hook.GetDeps()
		// fmt.Println("before http egress call, deps array: ", deps)
		httpparser.ProcessOutgoingHttp(buffer, conn, dst, ps.hook, logger)
		// fmt.Println("after http egress call, deps array: ", deps)

		// ps.hook.SetDeps(deps)
	case mongoparser.IsOutgoingMongo(buffer):
		// var deps []*models.Mock = ps.hook.GetDeps()
		// fmt.Println("before mongo egress call, deps array: ", deps)
		logger.Debug("into mongo parsing mode")
		mongoparser.ProcessOutgoingMongo(clientConnId, destConnId, buffer, conn, dst, ps.hook, connEstablishedAt, readRequestDelay, logger)
		// fmt.Println("after mongo egress call, deps array: ", deps)

		// ps.hook.SetDeps(deps)

		// deps := mongoparser.CaptureMongoMessage(buffer, conn, dst, logger)
		// for _, v := range deps {
		// 	ps.hook.AppendDeps(v)
		// }
	case postgresparser.IsOutgoingPSQL(buffer):

		logger.Debug("into psql desp mode, before passing")

		postgresparser.ProcessOutgoingPSQL(buffer, conn, dst, ps.hook, logger)
	case grpcparser.IsOutgoingGRPC(buffer):
		grpcparser.ProcessOutgoingGRPC(buffer, conn, dst, ps.hook, logger)
	default:
		logger.Debug("the external dependecy call is not supported")
		genericparser.ProcessGeneric(buffer, conn, dst, ps.hook, logger)
		// fmt.Println("into default desp mode, before passing")
		// err = callNext(buffer, conn, dst, logger)
		// if err != nil {
		// 	logger.Error("failed to call next", zap.Error(err))
		// 	conn.Close()
		// 	return
		// }
		// fmt.Println("into default desp mode, after passing")

	}

	// Closing the user client connection
	conn.Close()
	duration := time.Since(start)
	logger.Debug("time taken by proxy to execute the flow", zap.Any("Duration(ms)", duration.Milliseconds()))
}

func (ps *ProxySet) callNext(requestBuffer []byte, clientConn, destConn net.Conn, logger *zap.Logger) error {

	logger.Debug("trying to forward requests to target", zap.Any("Destination Addr", destConn.RemoteAddr().String()))

	defer destConn.Close()

	// channels for writing messages from proxy to destination or client
	destinationWriteChannel := make(chan []byte)
	clientWriteChannel := make(chan []byte)

	if requestBuffer != nil {
		_, err := destConn.Write(requestBuffer)
		if err != nil {
			logger.Error("failed to write request message to the destination server", zap.Error(err), zap.Any("Destination Addr", destConn.RemoteAddr().String()))
			return err
		}
	}

	for {
		// logger.Debug("Inside connection")
		// go routine to read from client
		go func() {
			defer ps.hook.Recover(pkg.GenerateRandomID())

			buffer, err := util.ReadBytes(clientConn)
			if err != nil {
				logger.Error("failed to read the request from client in proxy", zap.Error(err), zap.Any("Client Addr", clientConn.RemoteAddr().String()))
				return
			}
			destinationWriteChannel <- buffer
		}()

		// go routine to read from destination
		go func() {
			defer ps.hook.Recover(pkg.GenerateRandomID())

			buffer, err := util.ReadBytes(destConn)
			if err != nil {
				logger.Error("failed to read the response from destination in proxy", zap.Error(err), zap.Any("Destination Addr", destConn.RemoteAddr().String()))
				return
			}

			clientWriteChannel <- buffer
		}()

		select {
		case requestBuffer := <-destinationWriteChannel:
			// Write the request message to the actual destination server
			_, err := destConn.Write(requestBuffer)
			if err != nil {
				logger.Error("failed to write request message to the destination server", zap.Error(err), zap.Any("Destination Addr", destConn.RemoteAddr().String()))
				return err
			}
		case responseBuffer := <-clientWriteChannel:
			// Write the response message to the client
			_, err := clientConn.Write(responseBuffer)
			if err != nil {
				logger.Error("failed to write response to the client", zap.Error(err), zap.Any("Client Addr", clientConn.RemoteAddr().String()))
				return err
			}
		}
	}

}

func (ps *ProxySet) StopProxyServer() {
	err := ps.Listener.Close()
	if err != nil {
		ps.logger.Error("failed to stop proxy server", zap.Error(err))
	}

	// stop dns server only in case of test mode.
	if ps.DnsServer != nil {
		err = ps.DnsServer.Shutdown()
		if err != nil {
			ps.logger.Error("failed to stop dns server", zap.Error(err))
		}
		ps.logger.Info("Dns server stopped")
	}
	ps.logger.Info("proxy stopped...")
}<|MERGE_RESOLUTION|>--- conflicted
+++ resolved
@@ -117,17 +117,11 @@
 
 	// return n, nil
 }
-<<<<<<< HEAD
-func (ps *ProxySet) SetHook(hook *hooks.Hook) {
-	ps.hook = hook
-	ps.hook.SetProxyPort(ps.Port)
-}
-=======
+
 
 // func (ps *ProxySet) SetHook(hook *hooks.Hook) {
 // 	ps.hook = hook
 // }
->>>>>>> d778b72b
 
 func getDistroInfo() string {
 	osRelease, err := ioutil.ReadFile("/etc/os-release")
