--- conflicted
+++ resolved
@@ -833,11 +833,9 @@
 		// 	ps.hook.AppendDeps(v)
 		// }
 	case postgresparser.IsOutgoingPSQL(buffer):
-<<<<<<< HEAD
-		fmt.Println("into psql desp mode, before passing")
-=======
+
 		ps.logger.Debug("into psql desp mode, before passing")
->>>>>>> c64f366f
+
 		postgresparser.ProcessOutgoingPSQL(buffer, conn, dst, ps.hook, ps.logger)
 
 	default:
