--- conflicted
+++ resolved
@@ -324,12 +324,8 @@
 	}
 }
 
-<<<<<<< HEAD
-// func encodeOutgoingMongo(requestBuffer []byte, clientConn, destConn net.Conn, h *hooks.Hook, logger *zap.Logger) []*models.Mock {
+
 func encodeOutgoingMongo(clientConnId, destConnId int64, requestBuffer []byte, clientConn, destConn net.Conn, h *hooks.Hook, started time.Time, readRequestDelay time.Duration, logger *zap.Logger, ctx context.Context) {
-=======
-func encodeOutgoingMongo(clientConnId, destConnId int64, requestBuffer []byte, clientConn, destConn net.Conn, h *hooks.Hook, started time.Time, readRequestDelay time.Duration, logger *zap.Logger) {
->>>>>>> 4ad57f6f
 	rand.Seed(time.Now().UnixNano())
 	for {
 
@@ -509,7 +505,7 @@
 					logger.Debug("the response from the server is complete")
 					break
 				}
-		
+
 				_, respHeader, mongoResp, err := Decode(responseBuffer, logger)
 				if err != nil {
 					logger.Error("failed to decode the mongo wire message from the destination server", zap.Error(err), zap.Any("client conn id", clientConnId), zap.Any("dest conn id", destConnId))
@@ -539,15 +535,7 @@
 
 }
 
-<<<<<<< HEAD
 func recordMessage(h *hooks.Hook, requestBuffer, responseBuffer []byte, logStr string, mongoRequests []models.MongoRequest, mongoResponses []models.MongoResponse, opReq Operation, ctx context.Context) {
-	// fmt.Println(logStr)
-	// fmt.Println("the resquest buffer in the go routine: ", string(requestBuffer))
-	// fmt.Println("the response buffer in the go routine: ", string(responseBuffer))
-=======
-func recordMessage(h *hooks.Hook, requestBuffer, responseBuffer []byte, logStr string, mongoRequests []models.MongoRequest, mongoResponses []models.MongoResponse, opReq Operation) {
->>>>>>> 4ad57f6f
-
 	// // capture if the wiremessage is a mongo operation call
 
 	shouldRecordCalls := true
@@ -667,7 +655,7 @@
 
 		// // Compile the regular expression
 		// // Find submatches using the regular expression
-		
+
 		logger.Debug("the expected section", zap.Any("identifier", expectedIdentifier), zap.Any("docs", expectedMsgsStr))
 		logger.Debug("the actual section", zap.Any("identifier", actualIdentifier), zap.Any("docs", actualMsgsStr))
 
@@ -704,7 +692,7 @@
 		// // Define the regular expression pattern
 		// // Compile the regular expression
 		// // Find submatches using the regular expression
-	
+
 		var actualMsgsStr string
 		actualMsgsStr, err = decodeOpMsgSectionSingle(actualSection)
 		if err != nil {
@@ -713,7 +701,7 @@
 		}
 		// // Compile the regular expression
 		// // Find submatches using the regular expression
-		
+
 		expected := map[string]interface{}{}
 		actual := map[string]interface{}{}
 
@@ -729,7 +717,7 @@
 		}
 		logger.Debug("the expected and actual msg in the single section.", zap.Any("expected", expected), zap.Any("actual", actual), zap.Any("score", calculateMatchingScore(expected, actual)))
 		return calculateMatchingScore(expected, actual)
-		
+
 	default:
 		logger.Error(fmt.Sprintf("failed to detect the OpMsg section into mongo request wiremessage due to invalid format"))
 		return 0
