--- conflicted
+++ resolved
@@ -51,11 +51,7 @@
 
 		var (
 			mongoRequests = []models.MongoRequest{}
-<<<<<<< HEAD
 			err           error
-=======
-			err error
->>>>>>> 7e64688f
 		)
 		if string(requestBuffer) == "read form client connection" {
 			started := time.Now()
@@ -145,7 +141,6 @@
 							if err != nil {
 								logger.Error(fmt.Sprintf("failed to unmarshal the section of incoming request to bson document"), zap.Error(err))
 								continue
-<<<<<<< HEAD
 							}
 							logger.Debug("the expected and actual msg in the single section.", zap.Any("expected", expected), zap.Any("actual", actual), zap.Any("score", calculateMatchingScore(expected, actual)))
 							score := calculateMatchingScore(expected, actual)
@@ -153,28 +148,15 @@
 								maxMatchScore = score
 								bestMatchIndex = configIndex
 							}
-
-=======
-							}
-							logger.Debug("the expected and actual msg in the single section.", zap.Any("expected", expected), zap.Any("actual", actual), zap.Any("score", calculateMatchingScore(expected, actual)))
-							score := calculateMatchingScore(expected, actual)
-							if score > maxMatchScore {
-								maxMatchScore = score
-								bestMatchIndex = configIndex
-							}
 							
->>>>>>> 7e64688f
 						case wiremessage.OpMsg:
 							if req.Message.(*models.MongoOpMessage).FlagBits != mongoRequests[i].Message.(*models.MongoOpMessage).FlagBits {
 								continue
 							}
 							scoreSum := 0.0
-<<<<<<< HEAD
 							if len(req.Message.(*models.MongoOpMessage).Sections) != len(mongoRequests[i].Message.(*models.MongoOpMessage).Sections) {
 								continue
 							}
-=======
->>>>>>> 7e64688f
 							for sectionIndx, section := range req.Message.(*models.MongoOpMessage).Sections {
 								score := compareOpMsgSection(section, mongoRequests[i].Message.(*models.MongoOpMessage).Sections[sectionIndx], logger)
 								scoreSum += score
@@ -281,13 +263,10 @@
 			}
 			responseTo := mongoRequests[0].Header.RequestID
 			logger.Debug("the index mostly matched with the current request", zap.Any("indx", bestMatchIndex), zap.Any("responseTo", responseTo))
-<<<<<<< HEAD
 			if bestMatchIndex < 0 {
 				logger.Debug(fmt.Sprintf("the bestMatchIndex before looping on MongoResponses is:%d", bestMatchIndex))
 				continue
 			}
-=======
->>>>>>> 7e64688f
 			for _, resp := range tcsMocks[bestMatchIndex].Spec.MongoResponses {
 				respMessage := resp.Message.(*models.MongoOpMessage)
 
