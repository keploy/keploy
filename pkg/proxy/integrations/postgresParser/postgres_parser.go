--- conflicted
+++ resolved
@@ -184,15 +184,10 @@
 
 		// for making readable first identify message type and add the Unmarshaled value for that query object
 
-<<<<<<< HEAD
+
 		logger.Debug(Emoji+"The mock is ", zap.String("payload of req ::: :: ::", base64.StdEncoding.EncodeToString(msgRequestbuffer)))
 
 		// logger.Debug(Emoji, "Inside for loop", string(msgRequestbuffer))
-=======
-		logger.Debug("The mock is ", zap.String("payload of req ::: :: ::", base64.StdEncoding.EncodeToString(msgRequestbuffer)))
-
-		// logger.Debug("", "Inside for loop", string(msgRequestbuffer))
->>>>>>> 65639344
 
 		// write the request message to postgres server
 		_, err = destConn.Write(msgRequestbuffer)
@@ -429,13 +424,11 @@
 			_, err := clientConn.Write(buffer)
 			if err != nil {
 
-<<<<<<< HEAD
 				logger.Error(hooks.Emoji+"failed to write response to the pg client", zap.Error(err))
-=======
-				logger.Error("failed to write response to the pg client", zap.Error(err))
+
 
 				return err
->>>>>>> 65639344
+
 			}
 
 			bufStr := base64.StdEncoding.EncodeToString(buffer)
@@ -473,13 +466,7 @@
 		// time.Sleep(5 * time.Second)
 		err := clientConn.SetReadDeadline(time.Now().Add(1 * time.Second))
 		if err != nil {
-<<<<<<< HEAD
 			logger.Error(hooks.Emoji+"failed to set the read deadline for the pg client connection", zap.Error(err))
-=======
-
-			logger.Error("failed to set the read deadline for the pg client connection", zap.Error(err))
-
->>>>>>> 65639344
 			return err
 		}
 
