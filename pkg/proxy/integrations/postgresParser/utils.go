--- conflicted
+++ resolved
@@ -112,11 +112,8 @@
 			}
 		}
 		if i >= 8 {
-<<<<<<< HEAD
-			// fmt.Println("matched in second loop")
-=======
 			log.Debug(Emoji,"matched in second loop")
->>>>>>> 65639344
+
 			configMocks = append(configMocks[:idx], configMocks[idx+1:]...)
 			h.SetConfigMocks(configMocks)
 			return true, mock.Spec.PostgresResp.Payload
@@ -133,11 +130,7 @@
 		i := 0
 		for i = 0; i < len(com); i++ {
 			if com[i] == mock.Spec.PostgresReq.Payload[i] {
-<<<<<<< HEAD
-				// fmt.Println("matched in second loop")
-=======
 				log.Debug(Emoji,"matched in second loop")
->>>>>>> 65639344
 			}
 		}
 		if i >= len(com)/2 {
