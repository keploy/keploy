package util

import (
	"bufio"
	"encoding/binary"
	"errors"
	"fmt"
	"io"
<<<<<<< HEAD
	// "time"
=======
>>>>>>> c64f366f

	// "math/rand"
	"net"
	"strconv"
	"strings"
<<<<<<< HEAD
	"go.uber.org/zap"
=======
>>>>>>> c64f366f
)

var Emoji = "\U0001F430" + " Keploy:"

func ReadBuffConn(conn net.Conn, bufferChannel chan []byte, errChannel chan error, logger *zap.Logger) error {
	for {
		if conn == nil {
			logger.Debug("the connection is nil")
		}
		buffer, err := ReadBytes(conn)
		if err != nil {
			logger.Error(Emoji+"failed to read the packet message in proxy for generic dependency", zap.Error(err))
			errChannel <- err
			return err
		}
		bufferChannel <- buffer
	}
	return nil
}


func Passthrough(clientConn, destConn net.Conn, requestBuffer [][]byte, logger *zap.Logger) ([]byte, error) {

	logger.Debug(Emoji+"trying to forward requests to target", zap.Any("Destination Addr", destConn.RemoteAddr().String()))
	if destConn == nil {
		return nil, errors.New("failed to pass network traffic to the destination connection")
	}
	for _, v := range requestBuffer {
		_, err := destConn.Write(v)
		if err != nil {
			logger.Error(Emoji+"failed to write request message to the destination server", zap.Error(err), zap.Any("Destination Addr", destConn.RemoteAddr().String()))
			return nil, err
		}
	}
	// defer destConn.Close()

	// channels for writing messages from proxy to destination or client
	clientBufferChannel := make(chan []byte)
	destBufferChannel := make(chan []byte)
	errChannel := make(chan error)
	// read requests from client
	go ReadBuffConn(clientConn, clientBufferChannel, errChannel, logger)
	// read response from destination
	// destConn.SetReadDeadline(time.Now().Add(1 * time.Second))
	
	go ReadBuffConn(destConn, destBufferChannel, errChannel, logger)


	// for {

			select {
			case buffer := <-clientBufferChannel:
				// Write the request message to the destination
				_, err := destConn.Write(buffer)
				if err != nil {
					logger.Error(Emoji+"failed to write request message to the destination server", zap.Error(err))
					return nil, err
				}
				logger.Debug("the iteration for the generic request ends with requests:" + strconv.Itoa(len(buffer)))
				return buffer, nil
			case buffer := <-destBufferChannel:
				// Write the response message to the client
				_, err := clientConn.Write(buffer)
				if err != nil {
					logger.Error(Emoji+"failed to write response to the client", zap.Error(err))
					return nil, err
				}
	
				
				logger.Debug("the iteration for the generic response ends with responses:" + strconv.Itoa(len(buffer)))
			case err := <-errChannel:
				if netErr, ok := err.(net.Error); !(ok && netErr.Timeout()) && err != nil {
					return nil, err
				}
				return nil, nil 
			}
		
	// }

	return nil, nil
}

// ToIP4AddressStr converts the integer IP4 Address to the octet format
func ToIP4AddressStr(ip uint32) string {
	// convert the IP address to a 32-bit binary number
	ipBinary := fmt.Sprintf("%032b", ip)
	// fmt.Printf("This is the value of the ipBinary:%v and this is the value of the ip:%v", ipBinary, ip)

	// divide the binary number into four 8-bit segments
	firstByte, _ := strconv.ParseUint(ipBinary[0:8], 2, 64)
	secondByte, _ := strconv.ParseUint(ipBinary[8:16], 2, 64)
	thirdByte, _ := strconv.ParseUint(ipBinary[16:24], 2, 64)
	fourthByte, _ := strconv.ParseUint(ipBinary[24:32], 2, 64)

	// concatenate the four decimal segments with a dot separator to form the dot-decimal string
	return fmt.Sprintf("%d.%d.%d.%d", firstByte, secondByte, thirdByte, fourthByte)
}

func ToIPv6AddressStr(ip [4]uint32) string {
	// construct a byte slice
	ipBytes := make([]byte, 16) // IPv6 address is 128 bits or 16 bytes long
	for i := 0; i < 4; i++ {
		// for each uint32, extract its four bytes and put them into the byte slice
		ipBytes[i*4] = byte(ip[i] >> 24)
		ipBytes[i*4+1] = byte(ip[i] >> 16)
		ipBytes[i*4+2] = byte(ip[i] >> 8)
		ipBytes[i*4+3] = byte(ip[i])
	}
	// net.IP is a byte slice, so it can be directly used to construct an IPv6 address
	ipv6Addr := net.IP(ipBytes)
	return ipv6Addr.String()
}

func PeekBytes(reader *bufio.Reader) ([]byte, error) {
	var buffer []byte

	// for {
	// Create a temporary buffer to hold the incoming bytes
	buf := make([]byte, 1024)

	// Read bytes from the Reader
	reader.Peek(1)
	buf, err := reader.Peek(reader.Buffered())
	// fmt.Println("read bytes: ", n, ", err: ", err)
	if err != nil && err != io.EOF && err != bufio.ErrBufferFull {
		return nil, err
	}

	// Append the bytes to the buffer
	buffer = append(buffer, buf[:]...)

	// If we've reached the end of the input stream, break out of the loop
	// if err == bufio.ErrBufferFull || len(buf) != 1024 {
	// 	break
	// }
	// }

	return buffer, nil
}

// ReadBytes function is utilized to read the complete message from the reader until the end of the file (EOF).
// It returns the content as a byte array.
func ReadBytes(reader io.Reader) ([]byte, error) {
	var buffer []byte

	for {
		// Create a temporary buffer to hold the incoming bytes
		buf := make([]byte, 1024)
		// rand.Seed(time.Now().UnixNano())

		// Read bytes from the Reader
		n, err := reader.Read(buf)
		// fmt.Println("read bytes: ", n, ", err: ", err)
		if err != nil && err != io.EOF {
			return nil, err
		}

		// Append the bytes to the buffer
		buffer = append(buffer, buf[:n]...)

		// If we've reached the end of the input stream, break out of the loop
		if err == io.EOF || n != 1024 {
			break
		}
	}

	return buffer, nil
}

func ReadBytes1(reader io.Reader) ([]byte, string, error) {
	logStr := ""
	var buffer []byte

	for {
		// Create a temporary buffer to hold the incoming bytes
		buf := make([]byte, 1024)

		// Read bytes from the Reader
		n, err := reader.Read(buf)
		// fmt.Println("read bytes: ", n , ", err: ", err)
		logStr += fmt.Sprintln("read bytes: ", n, ", err: ", err)
		if err != nil && err != io.EOF {
			return nil, logStr, err
		}

		// Append the bytes to the buffer
		buffer = append(buffer, buf[:n]...)

		// If we've reached the end of the input stream, break out of the loop
		// if err == io.EOF || n != 1024 {
		if n != 1024 {
			break
		}
	}

	return buffer, logStr, nil
}

func GetLocalIPv4() (net.IP, error) {
	ifaces, err := net.Interfaces()
	if err != nil {
		return nil, err
	}

	for _, iface := range ifaces {
		addrs, err := iface.Addrs()
		if err != nil {
			return nil, err
		}

		for _, addr := range addrs {
			ipNet, ok := addr.(*net.IPNet)
			if ok && !ipNet.IP.IsLoopback() && ipNet.IP.To4() != nil {
				return ipNet.IP, nil
			}
		}
	}

	return nil, fmt.Errorf("No valid IP address found")
}

func ConvertToIPV4(ip net.IP) (uint32, bool) {
	ipv4 := ip.To4()
	if ipv4 == nil {
		return 0, false // Return 0 or handle the error accordingly
	}

	return uint32(ipv4[0])<<24 | uint32(ipv4[1])<<16 | uint32(ipv4[2])<<8 | uint32(ipv4[3]), true
}

func GetLocalIPv6() (net.IP, error) {
	ifaces, err := net.Interfaces()
	if err != nil {
		return nil, err
	}

	for _, iface := range ifaces {
		addrs, err := iface.Addrs()
		if err != nil {
			return nil, err
		}

		for _, addr := range addrs {
			ipNet, ok := addr.(*net.IPNet)
			if ok && !ipNet.IP.IsLoopback() && ipNet.IP.To4() == nil && ipNet.IP.To16() != nil {
				return ipNet.IP, nil
			}
		}
	}

	return nil, fmt.Errorf("No valid IPv6 address found")
}

func ConvertIPv6ToUint32Array(ip net.IP) ([4]uint32, error) {
	ip = ip.To16()
	if ip == nil {
		return [4]uint32{}, errors.New("invalid IPv6 address")
	}

	return [4]uint32{
		binary.BigEndian.Uint32(ip[0:4]),
		binary.BigEndian.Uint32(ip[4:8]),
		binary.BigEndian.Uint32(ip[8:12]),
		binary.BigEndian.Uint32(ip[12:16]),
	}, nil
}

func IPToDotDecimal(ip net.IP) string {
	ipStr := ip.String()
	if ip.To4() != nil {
		ipStr = ip.To4().String()
	}
	return ipStr
}

// It checks if the cmd is related to docker or not, it also returns if its a docker compose file
func IsDockerRelatedCommand(cmd string) (bool, string) {
	// Check for Docker command patterns
	dockerCommandPatterns := []string{
		"docker-compose ",
		"sudo docker-compose ",
		"docker compose ",
		"sudo docker compose ",
		"docker ",
		"sudo docker ",
	}

	for _, pattern := range dockerCommandPatterns {
		if strings.HasPrefix(strings.ToLower(cmd), pattern) {
			if strings.Contains(pattern, "compose") {
				return true, "docker-compose"
			}
			return true, "docker"
		}
	}

	// Check for Docker Compose file extension
	dockerComposeFileExtensions := []string{".yaml", ".yml"}
	for _, extension := range dockerComposeFileExtensions {
		if strings.HasSuffix(strings.ToLower(cmd), extension) {
			return true, "docker-compose"
		}
	}

	return false, ""
}<|MERGE_RESOLUTION|>--- conflicted
+++ resolved
@@ -6,19 +6,13 @@
 	"errors"
 	"fmt"
 	"io"
-<<<<<<< HEAD
-	// "time"
-=======
->>>>>>> c64f366f
+
 
 	// "math/rand"
 	"net"
 	"strconv"
 	"strings"
-<<<<<<< HEAD
-	"go.uber.org/zap"
-=======
->>>>>>> c64f366f
+
 )
 
 var Emoji = "\U0001F430" + " Keploy:"
