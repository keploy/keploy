--- conflicted
+++ resolved
@@ -55,7 +55,7 @@
 
 		// Read bytes from the Reader
 		n, err := reader.Read(buf)
-		fmt.Println("read bytes: ", n , ", err: ", err)
+		fmt.Println("read bytes: ", n, ", err: ", err)
 		if err != nil && err != io.EOF {
 			return nil, err
 		}
@@ -73,7 +73,6 @@
 	return buffer, nil
 }
 
-<<<<<<< HEAD
 func ReadBytes1(reader io.Reader) ([]byte, string, error) {
 	var buffer []byte
 	logStr := ""
@@ -85,7 +84,7 @@
 		// Read bytes from the Reader
 		n, err := reader.Read(buf)
 		// fmt.Println("read bytes: ", n , ", err: ", err)
-		logStr += fmt.Sprintln("read bytes: ", n , ", err: ", err)
+		logStr += fmt.Sprintln("read bytes: ", n, ", err: ", err)
 		if err != nil && err != io.EOF {
 			return nil, logStr, err
 		}
@@ -103,10 +102,7 @@
 	return buffer, logStr, nil
 }
 
-func GetLocalIP() (net.IP, error) {
-=======
 func GetLocalIPv4() (net.IP, error) {
->>>>>>> f2ca5887
 	ifaces, err := net.Interfaces()
 	if err != nil {
 		return nil, err
