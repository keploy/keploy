package pkg

import (
	// "encoding/json"
	"fmt"
	"testing"

	"github.com/go-test/deep"
	"go.uber.org/zap"
)

func TestJsonDiff(t *testing.T) {
	for _, tt := range []struct {
		exp    string
		actual string
		noise  []string
		result bool
	}{
		// {
		// 	exp:    `{
		// 		"data": {
		// 			"url":"http://localhost:8080/GMWJGSAP",
		// 			"body": "lorem ipsum jibrish"
		// 		},
		// 		"status":200
		// 	}`,
		// 	actual: `{
		// 		"data": {
		// 			"body": "lorem ipsum jibrish",
		// 			"url":"http://localhost:8080/GMWJGSAP"
		// 		},
		// 		"status":200
		// 	}`,
		// 	noise:  []string{"data.url"},
		// 	result: true,
		// },
		// {
		// 	exp:    `{
		// 		"data": {
		// 			"url":"http://localhost:8080/GMWJGSAP",
		// 			"body": "paorum "
		// 		},
		// 		"status":200
		// 	}`,
		// 	actual: `{
		// 		"data": {
		// 			"body": "lorem ipsum jibrish",
		// 			"url":"http://localhost:8080/GMWJGSAP"
		// 		},
		// 		"status":200
		// 	}`,
		// 	noise:  []string{"data.url"},
		// 	result: false,
		// },
		// {
		// 	exp:    `{
		// 		"data": {
		// 			"url":"http://localhost:8080/GMWJGSAP",
		// 			"body": "lorem ipsum jibrish"
		// 		},
		// 		"url":"http://localhost:8080/GMWJGSAP",
		// 		"status":200
		// 	}`,
		// 	actual: `{
		// 		"data": {
		// 			"body": "lorem ipsum jibrish",
		// 			"url":"http://localhost:8080/GMWJGSAP"
		// 		},
		// 		"url":"http://localhost:8080/GMWJGSAP",
		// 		"status":200
		// 	}`,
		// 	noise:  []string{"data.url"},
		// 	result: true,
		// },
		// {
		// 	exp: `{
		// 		"data": {
		// 			"url":"http://localhost:8080/GMWJGSAP",
		// 			"body": "lorem ipsum jibrish"
		// 		},
		// 		"url":"http://localhost:6060/",
		// 		"status":200
		// 	}`,
		// 	actual: `{
		// 		"data": {
		// 			"body": "lorem ipsum jibrish",
		// 			"url":"http://localhost:8080/GMWJGSAP"
		// 		},
		// 		"url":"http://localhost:8080/GMWJGSAP",
		// 		"status":200
		// 	}`,
		// 	noise:  []string{"data.url"},
		// 	result: false,
		// },
		// {
		// 	exp:    `{
		// 		"data": {
		// 			"url":"http://localhost:8080/GMWJGSAP",
		// 			"body": "lorem ipsum jibrish"
		// 		},
		// 		"url":"http://localhost:6060/",
		// 		"status":200
		// 	}`,
		// 	actual: `{
		// 		"data": {
		// 			"body": "lorem ipsum jibrish",
		// 			"url":"http://localhost:8080/GMWJGSAP"
		// 		},
		// 		"status":200
		// 	}`,
		// 	noise:  []string{"data.url"},
		// 	result: false,
		// },
		// {
		// 	exp: `{
		// 		"data": {
		// 			"url":"http://localhost:8080/GMWJGSAP",
		// 			"body": "lorem ipsum jibrish"
		// 		},
		// 		"status":200
		// 	}`,
		// 	actual: `{
		// 		"data": {
		// 			"body": "lorem ipsum jibrish",
		// 			"url":"http://localhost:8080/GMWJGSAP"
		// 		},
		// 		"url":"http://localhost:6060/",
		// 		"status":200
		// 	}`,
		// 	noise:  []string{"data.url"},
		// 	result: false,
		// },
		// {
		// 	exp: `{
		// 		"data": {
		// 			"url":"http://localhost:8080/GMWJGSAP"
		// 		},
		// 		"status":200
		// 	}`,
		// 	actual: `{
		// 		"data": {
		// 			"foo":"bar",
		// 			"url":"http://localhost:8080/GMWJGSAP"
		// 		},
		// 		"status":200
		// 	}`,
		// 	noise:  []string{"data.url"},
		// 	result: false,
		// },
		// {
		// 	exp: `{
		// 		"data": {
		// 			"foo":"bar",
		// 			"url":"http://localhost:8080/GMWJGSAP"
		// 		},
		// 		"status":200
		// 	}`,
		// 	actual: `{
		// 		"data": {
		// 			"url":"http://localhost:8080/GMWJGSAP"
		// 		},
		// 		"status":200
		// 	}`,
		// 	noise:  []string{"data.url"},
		// 	result: false,
		// },
		// {
		// 	exp:    `{"name": "Rob Pike", "set": 21}`,
		// 	actual: `{"name": "Rob Pike", "set": false}`,
		// 	noise:  []string{"set"},
		// 	result: true,
		// },
		// {
		// 	exp: `{
		// 		"name": "Ken Thompson",
		// 		"set": true,
		// 		"contact": ["1234567890", "0987654321"]}
		// 	`,
		// 	actual: `{ 
		// 		"name": "Ken Thompson",
		// 		"set": false,
		// 		"contact": ["2454665654", "3449834321"]}
		// 	`,
		// 	noise:  []string{"contact"},
		// 	result: false,
		// },
		// {
		// 	exp: `[
		// 		{
		// 			"Name": "Robert",
		// 			"Address": {
		// 				"City": "Delhi",
		// 				"Pin": 110082
		// 			}
		// 		},
		// 		{
		// 			"Name": "Ken",
		// 			"Address": {
		// 				"City": "Jaipur",
		// 				"Pin": 121212
		// 			}
		// 		}
		// 	]
		// 	`,
		// 	actual: `[
		// 		{
		// 			"Name": "Robert",
		// 			"Address": {
		// 				"City": "Delhi",
		// 				"Pin": 110031
		// 			}
		// 		},
		// 		{
		// 			"Name": "Ken",
		// 			"Address": {
		// 				"City": "Jaipur",
		// 				"Pin": 919191
		// 			}
		// 		}
		// 	]
		// 	`,
		// 	noise:  []string{"Address.Pin"},
		// 	result: true,
		// },
		// {
		// 	exp: `[
		// 		{
		// 			"Name": "Robert",
		// 			"Address": {
		// 				"City": "New York",
		// 				"Pin": 110082
		// 			}
		// 		},
		// 		{
		// 			"Name": "Ken",
		// 			"Address": {
		// 				"City": "London",
		// 				"Pin": 121212
		// 			}
		// 		}
		// 	]
		// 	`,
		// 	actual: `[
		// 		{
		// 			"Name": "Robert",
		// 			"Address": {
		// 				"City": "Delhi",
		// 				"Pin": 110031
		// 			}
		// 		},
		// 		{
		// 			"Name": "Ken",
		// 			"Address": {
		// 				"City": "Jaipur",
		// 				"Pin": 919191
		// 			}
		// 		}
		// 	]
		// 	`,
		// 	noise:  []string{"Address.Pin"},
		// 	result: false,
		// },
		// {
		// 	exp: `[
		// 		{
		// 			"Name": "Robert",
		// 			"Address": {
		// 				"City": "New York",
		// 				"Pin": 110082
		// 			}
		// 		},
		// 		{
		// 			"Name": "Ken",
		// 			"Age": 79,
		// 			"Address": {
		// 				"City": "London",
		// 				"Pin": 121212
		// 			}
		// 		}
		// 	]
		// 	`,
		// 	actual: `[
		// 		{
		// 			"Name": "Robert",
		// 			"Address": {
		// 				"City": "Delhi",
		// 				"Pin": 110031
		// 			}
		// 		},
		// 		{
		// 			"Name": "Ken",
		// 			"Address": {
		// 				"City": "Jaipur",
		// 				"Pin": 919191
		// 			}
		// 		}
		// 	]
		// 	`,
		// 	noise:  []string{"Address.Pin"},
		// 	result: false,
		// },
		// {
		// 	exp: `[
		// 		{
		// 			"Name": "Robert",
		// 			"Address": {
		// 				"City": "Delhi",
		// 				"Pin": 110082
		// 			}
		// 		},
		// 		{
		// 			"Name": "Rob",
		// 			"Address": {
		// 				"City": "New York",
		// 				"Pin": 454545
		// 			}
		// 		},
		// 		{
		// 			"Name": "Ken",
		// 			"Address": {
		// 				"City": "Jaipur",
		// 				"Pin": 121212
		// 			}
		// 		} 
		// 	]
		// 	`,
		// 	actual: `[
		// 		{
		// 			"Name": "Robert",
		// 			"Address": {
		// 				"City": "Delhi",
		// 				"Pin": 110031
		// 			}
		// 		},
		// 		{
		// 			"Name": "Ken",
		// 			"Address": {
		// 				"City": "Jaipur",
		// 				"Pin": 919191
		// 			}
		// 		}
		// 	]
		// 	`,
		// 	noise:  []string{"Address.Pin"},
		// 	result: false,
		// },
		// {
		// 	exp: `
		// 		{
		// 			"Profiles": [
		// 				{
		// 					"Name": "Henry",
		// 					"Contact": ["123", "456"],
		// 					"Address": {
		// 						"City": "Pennsylvania",
		// 						"Pin": 19003
		// 					}	
		// 				},
		// 				{
		// 					"Name": "Ford",
		// 					"Contact": ["123", "456"],
		// 					"Address": {
		// 						"City": "Chicago",
		// 						"Pin": 19001
		// 					}
		// 				}
		// 			]
		// 		}
		// 	`,
		// 	actual: `
		// 		{
		// 			"Profiles": [
		// 				{
		// 					"Name": "Henry",
		// 					"Contact": ["123", "456"],
		// 					"Address": {
		// 						"City": "Pennsylvania",
		// 						"Pin": 110082
		// 					}
		// 				},
		// 				{
		// 					"Name": "Ford",
		// 					"Contact": ["123", "456"], 
		// 					"Address": {
		// 						"City": "Chicago",
		// 						"Pin": 110081
		// 					}
		// 				}
		// 			]
		// 		}
		// 	`,
		// 	noise:  []string{"set.somethingNotPresent", "Profiles.Address.Pin"},
		// 	result: true,
		// },
		// {
		// 	exp: `
		// 		{
		// 			"Profiles": [
		// 				{
		// 					"Name": "Henry",
		// 					"Contact": ["123", "456"],
		// 					"Address": {
		// 						"City": "Pennsylvania",
		// 						"Pin": 19003
		// 					}	
		// 				},
		// 				{
		// 					"Name": "Ford",
		// 					"Contact": ["123", "456"],
		// 					"Address": {
		// 						"City": "Chicago",
		// 						"Pin": 19001
		// 					}
		// 				},
		// 				{
		// 					"Name": "Ansvi",
		// 					"Contact": ["123", "456"],
		// 					"Address": {
		// 						"City": "Geogia",
		// 						"Pin": 19001
		// 					}
		// 				}
		// 			]
		// 		}
		// 	`,
		// 	actual: `
		// 		{
		// 			"Profiles": [
		// 				{
		// 					"Name": "Henry",
		// 					"Contact": ["123", "456"],
		// 					"Address": {
		// 						"City": "Pennsylvania",
		// 						"Pin": 110082
		// 					}
		// 				},
		// 				{
		// 					"Name": "Ford",
		// 					"Contact": ["123", "456"], 
		// 					"Address": {
		// 						"City": "Chicago",
		// 						"Pin": 110081
		// 					}
		// 				}
		// 			]
		// 		}
		// 	`,
		// 	noise:  []string{"set.somethingNotPresent", "Profiles.Address.Pin"},
		// 	result: false,
		// },
		// {
		// 	exp: `
		// 		{
		// 			"Profiles": [
		// 				{
		// 					"Name": "Henry",
		// 					"Contact": ["123", "456"],
		// 					"Address": {
		// 						"City": "Pennsylvania",
		// 						"Pin": 19003
		// 					}	
		// 				},
		// 				{
		// 					"Name": "Ford",
		// 					"Contact": ["123", "456"],
		// 					"Address": {
		// 						"City": "Chicago",
		// 						"Pin": 19001
		// 					}
		// 				}
		// 				]
		// 			}
		// 			`,
		// 			actual: `
		// 			{
		// 			"Profiles": [
		// 				{
		// 					"Name": "Henry",
		// 					"Contact": ["123", "456"],
		// 					"Address": {
		// 						"City": "Pennsylvania",
		// 						"Pin": 110082
		// 					}
		// 				},
		// 				{
		// 					"Name": "Ansvi",
		// 					"Contact": ["123", "456"],
		// 					"Address": {
		// 						"City": "Geogia",
		// 						"Pin": 19001
		// 					}
		// 				},
		// 				{
		// 					"Name": "Ford",
		// 					"Contact": ["123", "456"], 
		// 					"Address": {
		// 						"City": "Chicago",
		// 						"Pin": 110081
		// 					}
		// 				}
		// 			]
		// 		}
		// 	`,
		// 	noise:  []string{"set.somethingNotPresent", "Profiles.Address.Pin"},
		// 	result: false,
		// },
		// {
		// 	exp: `
		// 		[
		// 			{
		// 				"name":    "Ashley",
		// 				"age":     21.0,
		// 				"set":     false,
		// 				"contact": [
		// 					"Student", {"address": "Dwarka"}
		// 				]
		// 			},
		// 			{
		// 				"name":    "Ritik",
		// 				"age":     21.0,
		// 				"set":     false,
		// 				"contact": [
		// 					"Student", {"address": "Laxmi Nagar"}
		// 				]
		// 			}
		// 		]
		// 	`,
		// 	actual: `
		// 		[
		// 			{
		// 				"name":    "Ashley",
		// 				"age":     21.0,
		// 				"set":     true,
		// 				"contact": [
		// 					"Student", {"address": "XYZ"}
		// 				]
		// 			},
		// 			{
		// 				"name":    "Barney",
		// 				"age":     21.0,
		// 				"set":     12,
		// 				"contact": [
		// 					"Student", {"address": "ABC"}
		// 				]
		// 			}
		// 		]
		// 	`,
		// 	noise:  []string{"set", "contact.address"},
		// 	result: false,
		// },
		// {
		// 	exp: `
		// 	{
		// 		"Name": "Chandler Muriel Bing",
		// 		"Age": 31.0,
		// 		"Address": {
		// 			"City" : "New York",
		// 			"PIN" : "110192"
		// 		},
		// 		"Father": {
		// 			"Name": "Charles Bing",
		// 			"Age": 60.0,
		// 			"Address": {
		// 				"City" : "Atlantic City",
		// 				"PIN" : "110192"	
		// 			}
		// 		}
		// 	}
		// 	`,
		// 	actual: `
		// 	{
		// 		"Name": "Chandler Muriel Bing",
		// 		"Age": 31.0,
		// 		"Address": {
		// 			"City" : "New York",
		// 			"PIN" : "110131"
		// 		},
		// 		"Father": {
		// 			"Name": "Charles Bing",
		// 			"Age": 70.0,
		// 			"Address": {
		// 				"City" : "Atlantic City",
		// 				"PIN" : "321109"	
		// 			}
		// 		}
		// 	}
		// 	`,
		// 	noise:  []string{"Father.Age", "Father.Address.PIN"},
		// 	result: false,
		// },
		// {
		// 	exp:    `{"name": "Rob Pike", "set": {"date": "21/01/2030", "time":"20:08"}}`,
		// 	actual: `{"name": "Rob Pike", "set": {"date": "10/11/2051", "time":"12:21"}}`,
		// 	noise:  []string{"set.date", "set.time"},
		// 	result: true,
		// },
		{
			exp:    `{"contacts": [12345, 98765]}`,
			actual: `{"contacts": [98765, 12345]}`,
			noise:  []string{},
			result: true,
		},
		{
<<<<<<< HEAD
			exp:    `[{"url": "www.google.com/sasdde"}, {"url": "www.google.com/jjhhd", "deadline": 123}]`,
			actual: `[{"url": "www.google.com/jjhhd", "deadline": 123}, {"url": "www.google.com/sasdde"}]`,
			noise:  []string{"body.url"},
=======
			exp:    `{
				"data": {
					"url":"http://localhost:8080/GMWJGSAP",
					"body": "paorum "
				},
				"status":200
			}`,
			actual: `{
				"data": {
					"body": "lorem ipsum jibrish",
					"url":"http://localhost:8080/GMWJGSAP"
				},
				"status":200
			}`,
			noise:  []string{"data.url"},
			result: false,
		},
		{
			exp:    `{
				"data": {
					"url":"http://localhost:8080/GMWJGSAP",
					"body": "lorem ipsum jibrish"
				},
				"url":"http://localhost:8080/GMWJGSAP",
				"status":200
			}`,
			actual: `{
				"data": {
					"body": "lorem ipsum jibrish",
					"url":"http://localhost:8080/GMWJGSAP"
				},
				"url":"http://localhost:8080/GMWJGSAP",
				"status":200
			}`,
			noise:  []string{"data.url"},
			result: true,
		},
		{
			exp: `{
				"data": {
					"url":"http://localhost:8080/GMWJGSAP",
					"body": "lorem ipsum jibrish"
				},
				"url":"http://localhost:6060/",
				"status":200
			}`,
			actual: `{
				"data": {
					"body": "lorem ipsum jibrish",
					"url":"http://localhost:8080/GMWJGSAP"
				},
				"url":"http://localhost:8080/GMWJGSAP",
				"status":200
			}`,
			noise:  []string{"data.url"},
			result: false,
		},
		{
			exp:    `{
				"data": {
					"url":"http://localhost:8080/GMWJGSAP",
					"body": "lorem ipsum jibrish"
				},
				"url":"http://localhost:6060/",
				"status":200
			}`,
			actual: `{
				"data": {
					"body": "lorem ipsum jibrish",
					"url":"http://localhost:8080/GMWJGSAP"
				},
				"status":200
			}`,
			noise:  []string{"data.url"},
			result: false,
		},
		{
			exp: `{
				"data": {
					"url":"http://localhost:8080/GMWJGSAP",
					"body": "lorem ipsum jibrish"
				},
				"status":200
			}`,
			actual: `{
				"data": {
					"body": "lorem ipsum jibrish",
					"url":"http://localhost:8080/GMWJGSAP"
				},
				"url":"http://localhost:6060/",
				"status":200
			}`,
			noise:  []string{"data.url"},
			result: false,
		},
		{
			exp: `{
				"data": {
					"url":"http://localhost:8080/GMWJGSAP"
				},
				"status":200
			}`,
			actual: `{
				"data": {
					"foo":"bar",
					"url":"http://localhost:8080/GMWJGSAP"
				},
				"status":200
			}`,
			noise:  []string{"data.url"},
			result: false,
		},
		{
			exp: `{
				"data": {
					"foo":"bar",
					"url":"http://localhost:8080/GMWJGSAP"
				},
				"status":200
			}`,
			actual: `{
				"data": {
					"url":"http://localhost:8080/GMWJGSAP"
				},
				"status":200
			}`,
			noise:  []string{"data.url"},
			result: false,
		},
		{
			exp:    `{"name": "Rob Pike", "set": 21}`,
			actual: `{"name": "Rob Pike", "set": false}`,
			noise:  []string{"set"},
			result: true,
		},
		{
			exp: `{
				"name": "Ken Thompson",
				"set": true,
				"contact": ["1234567890", "0987654321"]}
			`,
			actual: `{ 
				"name": "Ken Thompson",
				"set": false,
				"contact": ["2454665654", "3449834321"]}
			`,
			noise:  []string{"contact"},
			result: false,
		},
		{
			exp: `[
				{
					"Name": "Robert",
					"Address": {
						"City": "Delhi",
						"Pin": 110082
					}
				},
				{
					"Name": "Ken",
					"Address": {
						"City": "Jaipur",
						"Pin": 121212
					}
				}
			]
			`,
			actual: `[
				{
					"Name": "Robert",
					"Address": {
						"City": "Delhi",
						"Pin": 110031
					}
				},
				{
					"Name": "Ken",
					"Address": {
						"City": "Jaipur",
						"Pin": 919191
					}
				}
			]
			`,
			noise:  []string{"Address.Pin"},
			result: true,
		},
		{
			exp: `[
				{
					"Name": "Robert",
					"Address": {
						"City": "New York",
						"Pin": 110082
					}
				},
				{
					"Name": "Ken",
					"Address": {
						"City": "London",
						"Pin": 121212
					}
				}
			]
			`,
			actual: `[
				{
					"Name": "Robert",
					"Address": {
						"City": "Delhi",
						"Pin": 110031
					}
				},
				{
					"Name": "Ken",
					"Address": {
						"City": "Jaipur",
						"Pin": 919191
					}
				}
			]
			`,
			noise:  []string{"Address.Pin"},
			result: false,
		},
		{
			exp: `[
				{
					"Name": "Robert",
					"Address": {
						"City": "New York",
						"Pin": 110082
					}
				},
				{
					"Name": "Ken",
					"Age": 79,
					"Address": {
						"City": "London",
						"Pin": 121212
					}
				}
			]
			`,
			actual: `[
				{
					"Name": "Robert",
					"Address": {
						"City": "New York",
						"Pin": 110031
					}
				},
				{
					"Name": "Ken",
					"Address": {
						"City": "London",
						"Pin": 919191
					}
				}
			]
			`,
			noise:  []string{"Address.Pin"},
			result: false,
		},
		{
			exp: `[
				{
					"Name": "Robert",
					"Address": {
						"City": "Delhi",
						"Pin": 110082
					}
				},
				{
					"Name": "Rob",
					"Address": {
						"City": "New York",
						"Pin": 454545
					}
				},
				{
					"Name": "Ken",
					"Address": {
						"City": "Jaipur",
						"Pin": 121212
					}
				} 
			]
			`,
			actual: `[
				{
					"Name": "Robert",
					"Address": {
						"City": "Delhi",
						"Pin": 110031
					}
				},
				{
					"Name": "Ken",
					"Address": {
						"City": "Jaipur",
						"Pin": 919191
					}
				}
			]
			`,
			noise:  []string{"Address.Pin"},
			result: false,
		},
		{
			exp: `
				{
					"Profiles": [
						{
							"Name": "Henry",
							"Contact": ["123", "456"],
							"Address": {
								"City": "Pennsylvania",
								"Pin": 19003
							}	
						},
						{
							"Name": "Ford",
							"Contact": ["123", "456"],
							"Address": {
								"City": "Chicago",
								"Pin": 19001
							}
						}
					]
				}
			`,
			actual: `
				{
					"Profiles": [
						{
							"Name": "Henry",
							"Contact": ["456", "123"],
							"Address": {
								"City": "Pennsylvania",
								"Pin": 110082
							}
						},
						{
							"Name": "Ford",
							"Contact": ["456", "123"], 
							"Address": {
								"City": "Chicago",
								"Pin": 110081
							}
						}
					]
				}
			`,
			noise:  []string{"set.somethingNotPresent", "Profiles.Address.Pin"},
			result: true,
		},
		{
			exp: `
				{
					"Profiles": [
						{
							"Name": "Henry",
							"Contact": ["123", "456"],
							"Address": {
								"City": "Pennsylvania",
								"Pin": 19003
							}	
						},
						{
							"Name": "Ford",
							"Contact": ["123", "456"],
							"Address": {
								"City": "Chicago",
								"Pin": 19001
							}
						},
						{
							"Name": "Ansvi",
							"Contact": ["123", "456"],
							"Address": {
								"City": "Geogia",
								"Pin": 19001
							}
						}
					]
				}
			`,
			actual: `
				{
					"Profiles": [
						{
							"Name": "Henry",
							"Contact": ["123", "456"],
							"Address": {
								"City": "Pennsylvania",
								"Pin": 110082
							}
						},
						{
							"Name": "Ansvi",
							"Contact": ["123", "456"],
							"Address": {
								"City": "Geogia",
								"Pin": 19001
							}
						},
						{
							"Name": "Ford",
							"Contact": ["123", "456"], 
							"Address": {
								"City": "Chicago",
								"Pin": 110081
							}
						}
					]
				}
			`,
			noise:  []string{"set.somethingNotPresent", "Profiles.Address.Pin"},
			result: true,
		},
		{
			exp: `
				{
					"Profiles": [
						{
							"Name": "Henry",
							"Contact": ["123", "456"],
							"Address": {
								"City": "Pennsylvania",
								"Pin": 19003
							}	
						},
						{
							"Name": "Ford",
							"Contact": ["123", "456"],
							"Address": {
								"City": "Chicago",
								"Pin": 19001
							}
						}
						]
					}
					`,
					actual: `
					{
					"Profiles": [
						{
							"Name": "Henry",
							"Contact": ["123", "456"],
							"Address": {
								"City": "Pennsylvania",
								"Pin": 110082
							}
						},
						{
							"Name": "Ansvi",
							"Contact": ["123", "456"],
							"Address": {
								"City": "Geogia",
								"Pin": 19001
							}
						},
						{
							"Name": "Ford",
							"Contact": ["123", "456"], 
							"Address": {
								"City": "Chicago",
								"Pin": 110081
							}
						}
					]
				}
			`,
			noise:  []string{"set.somethingNotPresent", "Profiles.Address.Pin"},
			result: false,
		},
		{
			exp: `
				[
					{
						"name":    "Ashley",
						"age":     21.0,
						"set":     false,
						"contact": [
							"Student", {"address": "Dwarka"}
						]
					},
					{
						"name":    "Ritik",
						"age":     21.0,
						"set":     false,
						"contact": [
							"Student", {"address": "Laxmi Nagar"}
						]
					}
				]
			`,
			actual: `
				[
					{
						"name":    "Ashley",
						"age":     21.0,
						"set":     true,
						"contact": [
							"Student", {"address": "XYZ"}
						]
					},
					{
						"name":    "Barney",
						"age":     21.0,
						"set":     12,
						"contact": [
							"Student", {"address": "ABC"}
						]
					}
				]
			`,
			noise:  []string{"set", "contact.address"},
			result: false,
		},
		{
			exp: `
			{
				"Name": "Chandler Muriel Bing",
				"Age": 31.0,
				"Address": {
					"City" : "New York",
					"PIN" : "110192"
				},
				"Father": {
					"Name": "Charles Bing",
					"Age": 60.0,
					"Address": {
						"City" : "Atlantic City",
						"PIN" : "110192"	
					}
				}
			}
			`,
			actual: `
			{
				"Name": "Chandler Muriel Bing",
				"Age": 31.0,
				"Address": {
					"City" : "New York",
					"PIN" : "110131"
				},
				"Father": {
					"Name": "Charles Bing",
					"Age": 70.0,
					"Address": {
						"City" : "Atlantic City",
						"PIN" : "321109"	
					}
				}
			}
			`,
			noise:  []string{"Father.Age", "Father.Address.PIN"},
			result: false,
		},
		{
			exp:    `{"name": "Rob Pike", "set": {"date": "21/01/2030", "time":"20:08"}}`,
			actual: `{"name": "Rob Pike", "set": {"date": "10/11/2051", "time":"12:21"}}`,
			noise:  []string{"set.date", "set.time"},
>>>>>>> dee05d32
			result: true,
		},
		{
			exp:    `{"contacts": [12345, 98765]}`,
			actual: `{"contacts": [98765, 12345]}`,
			noise:  []string{},
			result: true,
		},
		{
			exp:    `[{"url": "www.google.com/sasdde"}, {"url": "www.google.com/jjhhd", "deadline": 123}]`,
			actual: `[{"url": "www.google.com/jjhhd", "deadline": 123}, {"url": "www.google.com/sasdde"}]`,
			noise:  []string{"body.url"},
			result: true,
		},
	} {
		logger, _ := zap.NewProduction()
		defer logger.Sync()
		res, err := Match(tt.exp, tt.actual, tt.noise, logger)
		if err != nil {
			logger.Error("%v", zap.Error(err))
		}
		diff := deep.Equal(res, tt.result)
		if diff != nil {
			fmt.Println("This is diff", diff)
			t.Fatal(tt.exp, tt.actual, "THIS IS EXP", tt.result, " \n THIS IS ACT", res)
		}
	}

}<|MERGE_RESOLUTION|>--- conflicted
+++ resolved
@@ -601,11 +601,6 @@
 			result: true,
 		},
 		{
-<<<<<<< HEAD
-			exp:    `[{"url": "www.google.com/sasdde"}, {"url": "www.google.com/jjhhd", "deadline": 123}]`,
-			actual: `[{"url": "www.google.com/jjhhd", "deadline": 123}, {"url": "www.google.com/sasdde"}]`,
-			noise:  []string{"body.url"},
-=======
 			exp:    `{
 				"data": {
 					"url":"http://localhost:8080/GMWJGSAP",
@@ -1171,7 +1166,7 @@
 			exp:    `{"name": "Rob Pike", "set": {"date": "21/01/2030", "time":"20:08"}}`,
 			actual: `{"name": "Rob Pike", "set": {"date": "10/11/2051", "time":"12:21"}}`,
 			noise:  []string{"set.date", "set.time"},
->>>>>>> dee05d32
+
 			result: true,
 		},
 		{
