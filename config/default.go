--- conflicted
+++ resolved
@@ -36,10 +36,7 @@
   host: ""
   port: 0
   apiTimeout: 5
-<<<<<<< HEAD
   coverage: false
-=======
->>>>>>> a0da0bbb
   skipCoverage: false
   coverageReportPath: ""
   ignoreOrdering: true
