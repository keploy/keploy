--- conflicted
+++ resolved
@@ -37,11 +37,8 @@
   mongoPassword: "default@123"
   language: ""
   removeUnusedMocks: false
-<<<<<<< HEAD
   basePath: ""
-=======
   mocking: true
->>>>>>> 1cbb043c
 record:
   recordTimer: 0s
   filters: []
