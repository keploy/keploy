--- conflicted
+++ resolved
@@ -70,8 +70,8 @@
 	Language           Language            `json:"language" yaml:"language" mapstructure:"language"`
 	RemoveUnusedMocks  bool                `json:"removeUnusedMocks" yaml:"removeUnusedMocks" mapstructure:"removeUnusedMocks"`
 	FallBackOnMiss     bool                `json:"fallBackOnMiss" yaml:"fallBackOnMiss" mapstructure:"fallBackOnMiss"`
-<<<<<<< HEAD
 	JacocoAgentPath    string              `json:"jacocoAgentPath" yaml:"jacocoAgentPath" mapstructure:"jacocoAgentPath"`
+  Mocking            bool                `json:"mocking" yaml:"mocking" mapstructure:"mocking"`
 }
 
 type Language string
@@ -95,9 +95,6 @@
 // Type is only used in help text
 func (e *Language) Type() string {
 	return "myEnum"
-=======
-	Mocking            bool                `json:"mocking" yaml:"mocking" mapstructure:"mocking"`
->>>>>>> 81c0eec2
 }
 
 type Globalnoise struct {
