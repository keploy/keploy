--- conflicted
+++ resolved
@@ -78,14 +78,8 @@
 	GlobalNoise        Globalnoise         `json:"globalNoise" yaml:"globalNoise" mapstructure:"globalNoise"`
 	Delay              uint64              `json:"delay" yaml:"delay" mapstructure:"delay"`
 	APITimeout         uint64              `json:"apiTimeout" yaml:"apiTimeout" mapstructure:"apiTimeout"`
-<<<<<<< HEAD
 	SkipCoverage       bool                `json:"skipCoverage" yaml:"skipCoverage" mapstructure:"skipCoverage"`                    // boolean to capture the coverage in test
-	CoverageReportPath string              `json:"coverageReportPath" yaml:"coverageReportPath " mapstructure:"coverageReportPath"` // directory path to store the coverage files
-=======
-	Coverage           bool                `json:"coverage" yaml:"coverage" mapstructure:"coverage"`                               // boolean to capture the coverage in test
 	CoverageReportPath string              `json:"coverageReportPath" yaml:"coverageReportPath" mapstructure:"coverageReportPath"` // directory path to store the coverage files
-	GoCoverage         bool                `json:"goCoverage" yaml:"goCoverage" mapstructure:"goCoverage"`                         // boolean to capture the coverage in test
->>>>>>> 96d9313b
 	IgnoreOrdering     bool                `json:"ignoreOrdering" yaml:"ignoreOrdering" mapstructure:"ignoreOrdering"`
 	MongoPassword      string              `json:"mongoPassword" yaml:"mongoPassword" mapstructure:"mongoPassword"`
 	Language           Language            `json:"language" yaml:"language" mapstructure:"language"`
