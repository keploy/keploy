--- conflicted
+++ resolved
@@ -13,12 +13,8 @@
 	AppID                 uint64       `json:"appId" yaml:"appId" mapstructure:"appId"`
 	AppName               string       `json:"appName" yaml:"appName" mapstructure:"appName"`
 	Command               string       `json:"command" yaml:"command" mapstructure:"command"`
-<<<<<<< HEAD
 	Templatize            Templatize   `json:"templatize" yaml:"templatize" mapstructure:"templatize"`
-	CoverageCommand       string       `json:"-" yaml:"-" mapstructure:"-"`
 	Port                  uint32       `json:"port" yaml:"port" mapstructure:"port"`
-=======
->>>>>>> c44d133d
 	DNSPort               uint32       `json:"dnsPort" yaml:"dnsPort" mapstructure:"dnsPort"`
 	ProxyPort             uint32       `json:"proxyPort" yaml:"proxyPort" mapstructure:"proxyPort"`
 	Debug                 bool         `json:"debug" yaml:"debug" mapstructure:"debug"`
@@ -90,24 +86,6 @@
 }
 
 type Test struct {
-<<<<<<< HEAD
-	SelectedTests      map[string][]string `json:"selectedTests" yaml:"selectedTests" mapstructure:"selectedTests"`
-	GlobalNoise        Globalnoise         `json:"globalNoise" yaml:"globalNoise" mapstructure:"globalNoise"`
-	Delay              uint64              `json:"delay" yaml:"delay" mapstructure:"delay"`
-	APITimeout         uint64              `json:"apiTimeout" yaml:"apiTimeout" mapstructure:"apiTimeout"`
-	SkipCoverage       bool                `json:"skipCoverage" yaml:"skipCoverage" mapstructure:"skipCoverage"`                   // boolean to capture the coverage in test
-	CoverageReportPath string              `json:"coverageReportPath" yaml:"coverageReportPath" mapstructure:"coverageReportPath"` // directory path to store the coverage files
-	IgnoreOrdering     bool                `json:"ignoreOrdering" yaml:"ignoreOrdering" mapstructure:"ignoreOrdering"`
-	MongoPassword      string              `json:"mongoPassword" yaml:"mongoPassword" mapstructure:"mongoPassword"`
-	Language           Language            `json:"language" yaml:"language" mapstructure:"language"`
-	RemoveUnusedMocks  bool                `json:"removeUnusedMocks" yaml:"removeUnusedMocks" mapstructure:"removeUnusedMocks"`
-	FallBackOnMiss     bool                `json:"fallBackOnMiss" yaml:"fallBackOnMiss" mapstructure:"fallBackOnMiss"`
-	JacocoAgentPath    string              `json:"jacocoAgentPath" yaml:"jacocoAgentPath" mapstructure:"jacocoAgentPath"`
-	BasePath           string              `json:"basePath" yaml:"basePath" mapstructure:"basePath"`
-	Mocking            bool                `json:"mocking" yaml:"mocking" mapstructure:"mocking"`
-	UpdateTemp         bool                `json:"updateTemp" yaml:"updateTemp" mapstructure:"updateTemp"`
-	IgnoredTests       map[string][]string `json:"ignoredTests" yaml:"ignoredTests" mapstructure:"ignoredTests"`
-=======
 	SelectedTests       map[string][]string `json:"selectedTests" yaml:"selectedTests" mapstructure:"selectedTests"`
 	GlobalNoise         Globalnoise         `json:"globalNoise" yaml:"globalNoise" mapstructure:"globalNoise"`
 	Delay               uint64              `json:"delay" yaml:"delay" mapstructure:"delay"`
@@ -126,7 +104,7 @@
 	Mocking             bool                `json:"mocking" yaml:"mocking" mapstructure:"mocking"`
 	IgnoredTests        map[string][]string `json:"ignoredTests" yaml:"ignoredTests" mapstructure:"ignoredTests"`
 	DisableLineCoverage bool                `json:"disableLineCoverage" yaml:"disableLineCoverage" mapstructure:"disableLineCoverage"`
->>>>>>> c44d133d
+	UpdateTemp          bool                `json:"updateTemp" yaml:"updateTemp" mapstructure:"updateTemp"`
 }
 
 type Language string
