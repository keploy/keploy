--- conflicted
+++ resolved
@@ -4,26 +4,6 @@
 import "time"
 
 type Config struct {
-<<<<<<< HEAD
-	Path            string        `json:"path" yaml:"path" mapstructure:"path" `
-	Command         string        `json:"command" yaml:"command" mapstructure:"command"`
-	Port            uint32        `json:"port" yaml:"port" mapstructure:"port"`
-	DNSPort         uint32        `json:"dnsPort" yaml:"dnsPort" mapstructure:"dnsPort"`
-	ProxyPort       uint32        `json:"proxyPort" yaml:"proxyPort" mapstructure:"proxyPort"`
-	Debug           bool          `json:"debug" yaml:"debug" mapstructure:"debug"`
-	DisableTele     bool          `json:"disableTele" yaml:"disableTele" mapstructure:"disableTele"`
-	InDocker        bool          `json:"inDocker" yaml:"inDocker" mapstructure:"inDocker"`
-	ContainerName   string        `json:"containerName" yaml:"containerName" mapstructure:"containerName"`
-	NetworkName     string        `json:"networkName" yaml:"networkName" mapstructure:"networkName"`
-	BuildDelay      time.Duration `json:"buildDelay" yaml:"buildDelay" mapstructure:"buildDelay"`
-	Test            Test          `json:"test" yaml:"test" mapstructure:"test"`
-	Record          Record        `json:"record" yaml:"record" mapstructure:"record"`
-	ConfigPath      string        `json:"configPath" yaml:"configPath" mapstructure:"configPath"`
-	BypassRules     []BypassRule  `json:"bypassRules" yaml:"bypassRules" mapstructure:"bypassRules"`
-	EnableTesting   bool          `json:"enableTesting" yaml:"enableTesting" mapstructure:"enableTesting"`
-	KeployContainer string        `json:"keployContainer" yaml:"keployContainer" mapstructure:"keployContainer"`
-	KeployNetwork   string        `json:"keployNetwork" yaml:"keployNetwork" mapstructure:"keployNetwork"`
-=======
 	Path                  string        `json:"path" yaml:"path" mapstructure:"path" `
 	Command               string        `json:"command" yaml:"command" mapstructure:"command"`
 	Port                  uint32        `json:"port" yaml:"port" mapstructure:"port"`
@@ -39,10 +19,10 @@
 	Record                Record        `json:"record" yaml:"record" mapstructure:"record"`
 	ConfigPath            string        `json:"configPath" yaml:"configPath" mapstructure:"configPath"`
 	BypassRules           []BypassRule  `json:"bypassRules" yaml:"bypassRules" mapstructure:"bypassRules"`
+	EnableTesting         bool          `json:"enableTesting" yaml:"enableTesting" mapstructure:"enableTesting"`
+	GenerateGithubActions bool          `json:"generateGithubActions" yaml:"generateGithubActions" mapstructure:"generateGithubActions"`
 	KeployContainer       string        `json:"keployContainer" yaml:"keployContainer" mapstructure:"keployContainer"`
 	KeployNetwork         string        `json:"keployNetwork" yaml:"keployNetwork" mapstructure:"keployNetwork"`
-	GenerateGithubActions bool          `json:"generateGithubActions" yaml:"generateGithubActions" mapstructure:"generateGithubActions"`
->>>>>>> 3b514983
 }
 
 type Record struct {
