--- conflicted
+++ resolved
@@ -36,18 +36,13 @@
 	KeployContainer       string       `json:"keployContainer" yaml:"keployContainer" mapstructure:"keployContainer"`
 	KeployNetwork         string       `json:"keployNetwork" yaml:"keployNetwork" mapstructure:"keployNetwork"`
 	CommandType           string       `json:"cmdType" yaml:"cmdType" mapstructure:"cmdType"`
-<<<<<<< HEAD
-
-	Contract Contract `json:"contract" yaml:"contract" mapstructure:"contract"`
-
-	InCi bool `json:"inCi" yaml:"inCi" mapstructure:"inCi"`
-=======
-	InCi                  bool         `json:"inCi" yaml:"inCi" mapstructure:"inCi"`
-	InstallationID        string       `json:"-" yaml:"-" mapstructure:"-"`
-	Version               string       `json:"-" yaml:"-" mapstructure:"-"`
-	APIServerURL          string       `json:"-" yaml:"-" mapstructure:"-"`
-	GitHubClientID        string       `json:"-" yaml:"-" mapstructure:"-"`
->>>>>>> 7300e06b
+	Contract              Contract     `json:"contract" yaml:"contract" mapstructure:"contract"`
+
+	InCi           bool   `json:"inCi" yaml:"inCi" mapstructure:"inCi"`
+	InstallationID string `json:"-" yaml:"-" mapstructure:"-"`
+	Version        string `json:"-" yaml:"-" mapstructure:"-"`
+	APIServerURL   string `json:"-" yaml:"-" mapstructure:"-"`
+	GitHubClientID string `json:"-" yaml:"-" mapstructure:"-"`
 }
 
 type UtGen struct {
