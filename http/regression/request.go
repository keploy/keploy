--- conflicted
+++ resolved
@@ -22,12 +22,8 @@
 	TestCasePath string              `json:"test_case_path" bson:"test_case_path"`
 	MockPath     string              `json:"mock_path" bson:"mock_path"`
 	Mocks        []*proto.Mock       `json:"mocks" bson:"mocks"`
-<<<<<<< HEAD
 	Remove 		 []string            `json:"reject_fields" bson:"reject_fields"`
 	Replace	  	 map[string]string   `json:"replace_fields" bson:"replace_fields"`
-=======
-	Type         models.Kind         `json:"type" bson:"type"`
->>>>>>> d98def23
 }
 
 func (req *TestCaseReq) Bind(r *http.Request) error {
