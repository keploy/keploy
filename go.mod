--- conflicted
+++ resolved
@@ -2,11 +2,6 @@
 
 go 1.17
 
-<<<<<<< HEAD
-// replace github.com/keploy/go-sdk => ../go-sdk/
-
-=======
->>>>>>> b0ff15b6
 require (
 	github.com/99designs/gqlgen v0.15.1 // v should be less or equal 0.15.1
 	github.com/go-chi/chi v1.5.4
