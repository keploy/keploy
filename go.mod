--- conflicted
+++ resolved
@@ -18,15 +18,6 @@
 	github.com/morikuni/aec v1.0.0 // indirect
 	github.com/olekukonko/tablewriter v0.0.5
 	github.com/opencontainers/go-digest v1.0.0 // indirect
-<<<<<<< HEAD
-	github.com/opencontainers/image-spec v1.0.2 // indirect
-	github.com/spf13/cobra v1.8.1
-	go.mongodb.org/mongo-driver v1.11.6
-	go.uber.org/zap v1.26.0
-	golang.org/x/crypto v0.33.0 // indirect
-	golang.org/x/sys v0.30.0
-	google.golang.org/protobuf v1.36.1 // indirect
-=======
 	github.com/opencontainers/image-spec v1.1.1 // indirect
 	github.com/spf13/cobra v1.9.1
 	go.mongodb.org/mongo-driver v1.11.6
@@ -34,7 +25,6 @@
 	golang.org/x/crypto v0.39.0 // indirect
 	golang.org/x/sys v0.33.0
 	google.golang.org/protobuf v1.36.5 // indirect
->>>>>>> b7a493bf
 )
 
 require (
@@ -48,12 +38,8 @@
 	github.com/go-openapi/jsonreference v0.20.2 // indirect
 	github.com/go-openapi/swag v0.23.0 // indirect
 	github.com/google/certificate-transparency-go v1.2.1 // indirect
-<<<<<<< HEAD
-	github.com/google/gnostic-models v0.6.8 // indirect
-=======
 	github.com/google/gnostic-models v0.6.9 // indirect
 	github.com/hashicorp/hcl v1.0.0 // indirect
->>>>>>> b7a493bf
 	github.com/invopop/yaml v0.3.1 // indirect
 	github.com/josharian/intern v1.0.0 // indirect
 	github.com/mailru/easyjson v0.7.7 // indirect
@@ -63,13 +49,8 @@
 	github.com/sagikazarmark/locafero v0.7.0 // indirect
 	github.com/sirupsen/logrus v1.9.3 // indirect
 	github.com/sourcegraph/conc v0.3.0 // indirect
-<<<<<<< HEAD
-	github.com/spf13/afero v1.12.0 // indirect
-	github.com/spf13/cast v1.7.1 // indirect
-=======
 	github.com/spf13/afero v1.11.0 // indirect
 	github.com/spf13/cast v1.7.0 // indirect
->>>>>>> b7a493bf
 	github.com/subosito/gotenv v1.6.0 // indirect
 	github.com/tidwall/gjson v1.17.1 // indirect
 	github.com/tidwall/match v1.1.1 // indirect
@@ -78,12 +59,8 @@
 	github.com/youmark/pkcs8 v0.0.0-20201027041543-1326539a0a0a // indirect
 	github.com/yusufpapurcu/wmi v1.2.4 // indirect
 	golang.org/x/exp v0.0.0-20240103183307-be819d1f06fc // indirect
-<<<<<<< HEAD
-	k8s.io/kube-openapi v0.0.0-20231010175941-2dd684a91f00 // indirect
-=======
 	gopkg.in/ini.v1 v1.67.0 // indirect
 	k8s.io/kube-openapi v0.0.0-20250318190949-c8a335a9a2ff // indirect
->>>>>>> b7a493bf
 	sigs.k8s.io/yaml v1.4.0 // indirect
 )
 
@@ -99,15 +76,9 @@
 	github.com/inconshreveable/mousetrap v1.1.0 // indirect
 	github.com/jackc/chunkreader/v2 v2.0.0 // indirect
 	github.com/jackc/pgio v1.0.0 // indirect
-<<<<<<< HEAD
-	github.com/jmoiron/sqlx v1.3.3 // indirect
-	github.com/klauspost/compress v1.17.7 // indirect
-	github.com/mattn/go-colorable v0.1.14 // indirect
-=======
 	github.com/jmoiron/sqlx v1.4.0 // indirect
 	github.com/klauspost/compress v1.18.0 // indirect
 	github.com/mattn/go-colorable v0.1.13 // indirect
->>>>>>> b7a493bf
 	github.com/mattn/go-isatty v0.0.20 // indirect
 	github.com/mattn/go-runewidth v0.0.16 // indirect
 	github.com/pkg/errors v0.9.1 // indirect
@@ -118,19 +89,11 @@
 	github.com/zmap/zcrypto v0.0.0-20210511125630-18f1e0152cfc // indirect
 	github.com/zmap/zlint/v3 v3.1.0 // indirect
 	go.uber.org/multierr v1.11.0 // indirect
-<<<<<<< HEAD
-	golang.org/x/mod v0.23.0 // indirect
-	golang.org/x/net v0.35.0
-	golang.org/x/text v0.22.0
-	golang.org/x/tools v0.30.0 // indirect
-	k8s.io/klog/v2 v2.120.1 // indirect
-=======
 	golang.org/x/mod v0.25.0 // indirect
 	golang.org/x/net v0.40.0
 	golang.org/x/text v0.26.0
 	golang.org/x/tools v0.33.0 // indirect
 	k8s.io/klog/v2 v2.130.1 // indirect
->>>>>>> b7a493bf
 )
 
 require (
@@ -153,14 +116,9 @@
 	github.com/xdg-go/pbkdf2 v1.0.0
 	github.com/xdg-go/scram v1.1.1
 	github.com/xdg-go/stringprep v1.0.4
-<<<<<<< HEAD
-	golang.org/x/sync v0.13.0
-	golang.org/x/term v0.29.0
-=======
 	github.com/xwb1989/sqlparser v0.0.0-20180606152119-120387863bf2
 	golang.org/x/sync v0.15.0
 	golang.org/x/term v0.32.0
->>>>>>> b7a493bf
 	gopkg.in/yaml.v2 v2.4.0
 	helm.sh/helm/v3 v3.18.3
 	sigs.k8s.io/kustomize/kyaml v0.19.0
