--- conflicted
+++ resolved
@@ -129,10 +129,7 @@
 	github.com/yudai/gojsondiff v1.0.0
 	golang.org/x/sync v0.7.0
 	golang.org/x/term v0.19.0
-<<<<<<< HEAD
-=======
 	gopkg.in/yaml.v2 v2.4.0
->>>>>>> 763416f2
 	sigs.k8s.io/kustomize/kyaml v0.16.0
 )
 
