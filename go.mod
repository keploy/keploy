--- conflicted
+++ resolved
@@ -90,11 +90,7 @@
 	github.com/jackc/chunkreader/v2 v2.0.0 // indirect
 	github.com/jackc/pgio v1.0.0 // indirect
 	github.com/jmoiron/sqlx v1.3.3 // indirect
-<<<<<<< HEAD
-	github.com/klauspost/compress v1.17.2 // indirect
-=======
 	github.com/klauspost/compress v1.17.7 // indirect
->>>>>>> a9758ab5
 	github.com/mattn/go-colorable v0.1.13 // indirect
 	github.com/mattn/go-isatty v0.0.20 // indirect
 	github.com/mattn/go-runewidth v0.0.15 // indirect
@@ -141,11 +137,7 @@
 	github.com/dlclark/regexp2 v1.4.0 // indirect
 	github.com/gorilla/css v1.0.1 // indirect
 	github.com/lucasb-eyer/go-colorful v1.2.0 // indirect
-<<<<<<< HEAD
 	github.com/microcosm-cc/bluemonday v1.0.27 // indirect
-=======
-	github.com/microcosm-cc/bluemonday v1.0.23 // indirect
->>>>>>> a9758ab5
 	github.com/mitchellh/mapstructure v1.5.0 // indirect
 	github.com/moby/moby v26.0.2+incompatible
 	github.com/muesli/reflow v0.3.0 // indirect
