--- conflicted
+++ resolved
@@ -10,18 +10,13 @@
 	github.com/go-chi/chi v1.5.4
 	github.com/go-chi/cors v1.2.0
 	github.com/go-chi/render v1.0.1
-<<<<<<< HEAD
+
 	github.com/go-git/go-git/v5 v5.6.1
 	github.com/go-test/deep v1.0.8
 	github.com/google/uuid v1.3.0
 	github.com/hashicorp/go-version v1.6.0
 	github.com/imdario/mergo v0.3.14 // indirect
-=======
-	github.com/go-git/go-git/v5 v5.2.0
-	github.com/go-test/deep v1.0.8
-	github.com/google/uuid v1.3.0
-	github.com/hashicorp/go-version v1.6.0
->>>>>>> 666b5ccc
+
 	github.com/k0kubun/pp/v3 v3.1.0
 	github.com/kelseyhightower/envconfig v1.4.0
 	github.com/keploy/go-sdk v0.8.6
@@ -30,7 +25,6 @@
 	github.com/wI2L/jsondiff v0.3.0
 	go.mongodb.org/mongo-driver v1.8.3
 	go.uber.org/zap v1.22.0
-<<<<<<< HEAD
 	google.golang.org/protobuf v1.28.1
 )
 
@@ -42,8 +36,7 @@
 )
 
 require (
-=======
->>>>>>> 666b5ccc
+
 	golang.org/x/sync v0.1.0
 	google.golang.org/grpc v1.48.0
 	gopkg.in/yaml.v3 v3.0.1
