module go.keploy.io/server

go 1.17

<<<<<<< HEAD
replace github.com/keploy/go-sdk => ../go-sdk

=======
>>>>>>> 97c70391
require (
	github.com/99designs/gqlgen v0.15.1 // v should be less or equal 0.15.1
	github.com/go-chi/chi v1.5.4
	github.com/go-chi/cors v1.2.0
	github.com/go-chi/render v1.0.1
	github.com/go-test/deep v1.0.8
	github.com/google/uuid v1.3.0
	github.com/kelseyhightower/envconfig v1.4.0
	github.com/vektah/gqlparser/v2 v2.2.0 // v should b4 less or equal 2.2.0
	go.mongodb.org/mongo-driver v1.8.3
	go.uber.org/zap v1.22.0
	google.golang.org/protobuf v1.28.0
)

require (
<<<<<<< HEAD
=======
	github.com/keploy/go-sdk v0.5.3
>>>>>>> 97c70391
	github.com/soheilhy/cmux v0.1.5
	golang.org/x/sync v0.0.0-20210220032951-036812b2e83c
	google.golang.org/grpc v1.45.0
	gopkg.in/yaml.v3 v3.0.1
<<<<<<< HEAD
)

require (
	github.com/mattn/go-colorable v0.1.12 // indirect
	github.com/mattn/go-isatty v0.0.14 // indirect
=======
>>>>>>> 97c70391
)

require (
	github.com/agnivade/levenshtein v1.1.1 // indirect
	github.com/cpuguy83/go-md2man/v2 v2.0.1 // indirect
	github.com/creasty/defaults v1.5.2 // indirect
	github.com/go-playground/locales v0.14.0 // indirect
	github.com/go-playground/universal-translator v0.18.0 // indirect
	github.com/go-playground/validator/v10 v10.10.1 // indirect
	github.com/go-stack/stack v1.8.1 // indirect
	github.com/golang/protobuf v1.5.2 // indirect
	github.com/golang/snappy v0.0.4 // indirect
	github.com/gorilla/websocket v1.4.2 // indirect
	github.com/hashicorp/golang-lru v0.5.4 // indirect
	github.com/k0kubun/pp/v3 v3.1.0
	github.com/klauspost/compress v1.15.1 // indirect
	github.com/leodido/go-urn v1.2.1 // indirect
	github.com/matryer/moq v0.2.5 // indirect
	github.com/mitchellh/mapstructure v1.4.3 // indirect
	github.com/pkg/errors v0.9.1 // indirect
	github.com/russross/blackfriday/v2 v2.1.0 // indirect
	github.com/stretchr/testify v1.7.1 // indirect
	github.com/urfave/cli/v2 v2.3.0 // indirect
	github.com/xdg-go/pbkdf2 v1.0.0 // indirect
	github.com/xdg-go/scram v1.1.0 // indirect
	github.com/xdg-go/stringprep v1.0.2 // indirect
	github.com/youmark/pkcs8 v0.0.0-20201027041543-1326539a0a0a // indirect
	go.uber.org/atomic v1.9.0 // indirect
	go.uber.org/multierr v1.7.0 // indirect
	golang.org/x/crypto v0.0.0-20220622213112-05595931fe9d // indirect
	golang.org/x/mod v0.5.1 // indirect
	golang.org/x/net v0.0.0-20220225172249-27dd8689420f // indirect
	golang.org/x/sys v0.0.0-20220227234510-4e6760a101f9 // indirect
	golang.org/x/text v0.3.7 // indirect
	golang.org/x/tools v0.1.9 // indirect
	golang.org/x/xerrors v0.0.0-20200804184101-5ec99f83aff1 // indirect
	google.golang.org/genproto v0.0.0-20200526211855-cb27e3aa2013 // indirect
	gopkg.in/yaml.v2 v2.4.0 // indirect
)<|MERGE_RESOLUTION|>--- conflicted
+++ resolved
@@ -2,11 +2,6 @@
 
 go 1.17
 
-<<<<<<< HEAD
-replace github.com/keploy/go-sdk => ../go-sdk
-
-=======
->>>>>>> 97c70391
 require (
 	github.com/99designs/gqlgen v0.15.1 // v should be less or equal 0.15.1
 	github.com/go-chi/chi v1.5.4
@@ -22,22 +17,11 @@
 )
 
 require (
-<<<<<<< HEAD
-=======
 	github.com/keploy/go-sdk v0.5.3
->>>>>>> 97c70391
 	github.com/soheilhy/cmux v0.1.5
 	golang.org/x/sync v0.0.0-20210220032951-036812b2e83c
 	google.golang.org/grpc v1.45.0
 	gopkg.in/yaml.v3 v3.0.1
-<<<<<<< HEAD
-)
-
-require (
-	github.com/mattn/go-colorable v0.1.12 // indirect
-	github.com/mattn/go-isatty v0.0.14 // indirect
-=======
->>>>>>> 97c70391
 )
 
 require (
@@ -52,7 +36,6 @@
 	github.com/golang/snappy v0.0.4 // indirect
 	github.com/gorilla/websocket v1.4.2 // indirect
 	github.com/hashicorp/golang-lru v0.5.4 // indirect
-	github.com/k0kubun/pp/v3 v3.1.0
 	github.com/klauspost/compress v1.15.1 // indirect
 	github.com/leodido/go-urn v1.2.1 // indirect
 	github.com/matryer/moq v0.2.5 // indirect
