module go.keploy.io/server/v2

go 1.22.0

replace github.com/jackc/pgproto3/v2 => github.com/keploy/pgproto3/v2 v2.0.7

require (
	github.com/Microsoft/go-winio v0.6.1 // indirect
	github.com/cilium/ebpf v0.13.2
	github.com/cloudflare/cfssl v1.6.4
	github.com/docker/docker v27.2.1+incompatible
	github.com/docker/go-connections v0.4.0 // indirect
	github.com/docker/go-units v0.5.0 // indirect
	github.com/fatih/color v1.17.0
	github.com/k0kubun/pp/v3 v3.2.0
	github.com/miekg/dns v1.1.55
	github.com/moby/term v0.5.0 // indirect
	github.com/morikuni/aec v1.0.0 // indirect
	github.com/olekukonko/tablewriter v0.0.5
	github.com/opencontainers/go-digest v1.0.0 // indirect
	github.com/opencontainers/image-spec v1.0.2 // indirect
	github.com/spf13/cobra v1.8.0
	go.mongodb.org/mongo-driver v1.11.6
	go.uber.org/zap v1.26.0
	golang.org/x/crypto v0.27.0 // indirect
	golang.org/x/sys v0.25.0
	google.golang.org/protobuf v1.34.2 // indirect
)

require (
	github.com/containerd/log v0.1.0 // indirect
	github.com/davecgh/go-spew v1.1.2-0.20180830191138-d8f796af33cc // indirect
	github.com/fsnotify/fsnotify v1.7.0 // indirect
	github.com/getkin/kin-openapi v0.126.0
	github.com/go-errors/errors v1.4.2 // indirect
	github.com/go-ole/go-ole v1.2.6 // indirect
	github.com/go-openapi/jsonpointer v0.21.0 // indirect
	github.com/go-openapi/jsonreference v0.20.2 // indirect
	github.com/go-openapi/swag v0.23.0 // indirect
	github.com/golang/protobuf v1.5.4 // indirect
	github.com/google/certificate-transparency-go v1.2.1 // indirect
	github.com/google/gnostic-models v0.6.8 // indirect
	github.com/hashicorp/hcl v1.0.0 // indirect
	github.com/invopop/yaml v0.3.1 // indirect
	github.com/josharian/intern v1.0.0 // indirect
	github.com/magiconair/properties v1.8.7 // indirect
	github.com/mailru/easyjson v0.7.7 // indirect
	github.com/mohae/deepcopy v0.0.0-20170929034955-c48cc78d4826 // indirect
	github.com/pelletier/go-toml/v2 v2.2.2 // indirect
	github.com/power-devops/perfstat v0.0.0-20210106213030-5aafc221ea8c // indirect
	github.com/sagikazarmark/locafero v0.4.0 // indirect
	github.com/sagikazarmark/slog-shim v0.1.0 // indirect
	github.com/sirupsen/logrus v1.9.3 // indirect
	github.com/sourcegraph/conc v0.3.0 // indirect
	github.com/spf13/afero v1.11.0 // indirect
	github.com/spf13/cast v1.6.0 // indirect
	github.com/subosito/gotenv v1.6.0 // indirect
	github.com/tidwall/gjson v1.17.1 // indirect
	github.com/tidwall/match v1.1.1 // indirect
	github.com/tidwall/pretty v1.2.1 // indirect
	github.com/tidwall/sjson v1.2.5 // indirect
	github.com/youmark/pkcs8 v0.0.0-20201027041543-1326539a0a0a // indirect
	github.com/yusufpapurcu/wmi v1.2.4 // indirect
	golang.org/x/exp v0.0.0-20240103183307-be819d1f06fc // indirect
	gopkg.in/ini.v1 v1.67.0 // indirect
	k8s.io/kube-openapi v0.0.0-20231010175941-2dd684a91f00 // indirect
	sigs.k8s.io/yaml v1.4.0 // indirect
)

require (
	gopkg.in/yaml.v3 v3.0.1
	gotest.tools/v3 v3.5.0 // indirect
)

require (
	github.com/go-logr/logr v1.4.2 // indirect
	github.com/gogo/protobuf v1.3.2 // indirect
	github.com/golang/snappy v0.0.4 // indirect
	github.com/inconshreveable/mousetrap v1.1.0 // indirect
	github.com/jackc/chunkreader/v2 v2.0.0 // indirect
	github.com/jackc/pgio v1.0.0 // indirect
	github.com/jmoiron/sqlx v1.3.3 // indirect
	github.com/klauspost/compress v1.17.7 // indirect
	github.com/mattn/go-colorable v0.1.13 // indirect
	github.com/mattn/go-isatty v0.0.20 // indirect
	github.com/mattn/go-runewidth v0.0.15 // indirect
	github.com/pkg/errors v0.9.1 // indirect
	github.com/protocolbuffers/protoscope v0.0.0-20221109213918-8e7a6aafa2c9
	github.com/rivo/uniseg v0.4.4 // indirect
	github.com/spf13/pflag v1.0.5
	github.com/weppos/publicsuffix-go v0.15.1-0.20210511084619-b1f36a2d6c0b // indirect
	github.com/zmap/zcrypto v0.0.0-20210511125630-18f1e0152cfc // indirect
	github.com/zmap/zlint/v3 v3.1.0 // indirect
	go.uber.org/multierr v1.11.0 // indirect
	golang.org/x/mod v0.17.0 // indirect
	golang.org/x/net v0.29.0
	golang.org/x/text v0.18.0
	golang.org/x/tools v0.21.1-0.20240508182429-e35e4ccd0d2d // indirect
	k8s.io/klog/v2 v2.120.1 // indirect
)

require (
	facette.io/natsort v0.0.0-20181210072756-2cd4dd1e2dcb
	github.com/7sDream/geko v0.1.1
	github.com/agnivade/levenshtein v1.1.1
	github.com/charmbracelet/glamour v0.6.0
	github.com/denisbrodbeck/machineid v1.0.1
	github.com/emirpasic/gods v1.18.1
	github.com/getsentry/sentry-go v0.28.1
	github.com/go-chi/chi/v5 v5.1.0
	github.com/go-chi/render v1.0.3
	github.com/golang-jwt/jwt/v4 v4.5.0
	github.com/google/uuid v1.6.0
	github.com/jackc/pgproto3/v2 v2.3.2
	github.com/keploy/jsonDiff v1.0.4
	github.com/shirou/gopsutil/v3 v3.24.3
	github.com/spf13/viper v1.19.0
	github.com/wI2L/jsondiff v0.5.0
	github.com/xdg-go/pbkdf2 v1.0.0
	github.com/xdg-go/scram v1.1.1
	github.com/xdg-go/stringprep v1.0.4
<<<<<<< HEAD
	github.com/yudai/gojsondiff v1.0.0
	golang.org/x/sync v0.8.0
	golang.org/x/term v0.24.0
=======
	golang.org/x/sync v0.7.0
	golang.org/x/term v0.21.0
>>>>>>> c5dac5f4
	gopkg.in/yaml.v2 v2.4.0
	sigs.k8s.io/kustomize/kyaml v0.17.2
)

require (
	github.com/ajg/form v1.5.1 // indirect
	github.com/distribution/reference v0.6.0 // indirect
	github.com/felixge/httpsnoop v1.0.4 // indirect
	github.com/go-logr/stdr v1.2.2 // indirect
	github.com/moby/docker-image-spec v1.3.1 // indirect
	github.com/perimeterx/marshmallow v1.1.5 // indirect
	go.opentelemetry.io/contrib/instrumentation/net/http/otelhttp v0.49.0 // indirect
	go.opentelemetry.io/otel v1.30.0 // indirect
	go.opentelemetry.io/otel/exporters/otlp/otlptrace/otlptracehttp v1.30.0 // indirect
	go.opentelemetry.io/otel/metric v1.30.0 // indirect
	go.opentelemetry.io/otel/sdk v1.30.0 // indirect
	go.opentelemetry.io/otel/trace v1.30.0 // indirect
)

require (
	github.com/alecthomas/chroma v0.10.0 // indirect
	github.com/aymanbagabas/go-osc52 v1.0.3 // indirect
	github.com/aymerick/douceur v0.2.0 // indirect
	github.com/dlclark/regexp2 v1.4.0 // indirect
	github.com/gorilla/css v1.0.1 // indirect
	github.com/lucasb-eyer/go-colorful v1.2.0 // indirect
	github.com/microcosm-cc/bluemonday v1.0.27 // indirect
	github.com/mitchellh/mapstructure v1.5.0 // indirect
	github.com/moby/moby v26.0.2+incompatible
	github.com/muesli/reflow v0.3.0 // indirect
	github.com/muesli/termenv v0.13.0 // indirect
	github.com/yuin/goldmark v1.5.2 // indirect
	github.com/yuin/goldmark-emoji v1.0.1 // indirect
)<|MERGE_RESOLUTION|>--- conflicted
+++ resolved
@@ -119,14 +119,8 @@
 	github.com/xdg-go/pbkdf2 v1.0.0
 	github.com/xdg-go/scram v1.1.1
 	github.com/xdg-go/stringprep v1.0.4
-<<<<<<< HEAD
-	github.com/yudai/gojsondiff v1.0.0
-	golang.org/x/sync v0.8.0
-	golang.org/x/term v0.24.0
-=======
 	golang.org/x/sync v0.7.0
 	golang.org/x/term v0.21.0
->>>>>>> c5dac5f4
 	gopkg.in/yaml.v2 v2.4.0
 	sigs.k8s.io/kustomize/kyaml v0.17.2
 )
