--- conflicted
+++ resolved
@@ -21,26 +21,15 @@
 	github.com/opencontainers/image-spec v1.0.2 // indirect
 	github.com/spf13/cobra v1.8.0
 	go.mongodb.org/mongo-driver v1.11.6
-<<<<<<< HEAD
-	go.uber.org/zap v1.24.0
-	golang.org/x/crypto v0.24.0 // indirect
-	golang.org/x/sys v0.21.0
-	google.golang.org/protobuf v1.34.2 // indirect
-=======
 	go.uber.org/zap v1.26.0
 	golang.org/x/crypto v0.24.0 // indirect
 	golang.org/x/sys v0.21.0
 	google.golang.org/protobuf v1.34.1 // indirect
->>>>>>> de4a9e08
 )
 
 require (
 	github.com/containerd/log v0.1.0 // indirect
-<<<<<<< HEAD
-	github.com/cpuguy83/go-md2man/v2 v2.0.4 // indirect
-=======
 	github.com/cpuguy83/go-md2man/v2 v2.0.3 // indirect
->>>>>>> de4a9e08
 	github.com/davecgh/go-spew v1.1.2-0.20180830191138-d8f796af33cc // indirect
 	github.com/distribution/reference v0.6.0 // indirect
 	github.com/felixge/httpsnoop v1.0.4 // indirect
@@ -103,11 +92,7 @@
 )
 
 require (
-<<<<<<< HEAD
-	github.com/go-logr/logr v1.4.2 // indirect
-=======
 	github.com/go-logr/logr v1.4.1 // indirect
->>>>>>> de4a9e08
 	github.com/gogo/protobuf v1.3.2 // indirect
 	github.com/golang/snappy v0.0.4 // indirect
 	github.com/inconshreveable/mousetrap v1.1.0 // indirect
@@ -125,22 +110,12 @@
 	github.com/weppos/publicsuffix-go v0.15.1-0.20210511084619-b1f36a2d6c0b // indirect
 	github.com/zmap/zcrypto v0.0.0-20210511125630-18f1e0152cfc // indirect
 	github.com/zmap/zlint/v3 v3.1.0 // indirect
-<<<<<<< HEAD
-	go.uber.org/atomic v1.9.0 // indirect
-	go.uber.org/multierr v1.9.0 // indirect
-	golang.org/x/mod v0.18.0 // indirect
-	golang.org/x/net v0.26.0
-	golang.org/x/text v0.16.0
-	golang.org/x/tools v0.22.0 // indirect
-	k8s.io/klog/v2 v2.80.1 // indirect
-=======
 	go.uber.org/multierr v1.11.0 // indirect
 	golang.org/x/mod v0.17.0 // indirect
 	golang.org/x/net v0.26.0
 	golang.org/x/text v0.16.0
 	golang.org/x/tools v0.21.1-0.20240508182429-e35e4ccd0d2d // indirect
 	k8s.io/klog/v2 v2.120.1 // indirect
->>>>>>> de4a9e08
 )
 
 require (
@@ -151,13 +126,8 @@
 	github.com/getsentry/sentry-go v0.28.1
 	github.com/jackc/pgproto3/v2 v2.3.2
 	github.com/shirou/gopsutil/v3 v3.24.3
-<<<<<<< HEAD
-	github.com/spf13/viper v1.18.2
-	github.com/vektah/gqlparser/v2 v2.5.16
-=======
 	github.com/spf13/viper v1.19.0
 	github.com/vektah/gqlparser/v2 v2.5.11
->>>>>>> de4a9e08
 	github.com/wI2L/jsondiff v0.5.0
 	github.com/xdg-go/pbkdf2 v1.0.0
 	github.com/xdg-go/scram v1.1.1
