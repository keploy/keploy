--- conflicted
+++ resolved
@@ -115,6 +115,7 @@
 	github.com/go-chi/render v1.0.3
 	github.com/golang-jwt/jwt/v4 v4.5.0
 	github.com/google/uuid v1.6.0
+	github.com/google/uuid v1.6.0
 	github.com/jackc/pgproto3/v2 v2.3.2
 	github.com/shirou/gopsutil/v3 v3.24.3
 	github.com/spf13/viper v1.19.0
@@ -129,7 +130,6 @@
 	sigs.k8s.io/kustomize/kyaml v0.17.2
 )
 
-<<<<<<< HEAD
 require (
 	github.com/ajg/form v1.5.1 // indirect
 	github.com/distribution/reference v0.6.0 // indirect
@@ -144,9 +144,6 @@
 	go.opentelemetry.io/otel/sdk v1.30.0 // indirect
 	go.opentelemetry.io/otel/trace v1.30.0 // indirect
 )
-=======
-require github.com/perimeterx/marshmallow v1.1.5 // indirect
->>>>>>> acfa9a62
 
 require (
 	github.com/alecthomas/chroma v0.10.0 // indirect
