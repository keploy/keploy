package main

import (
	"encoding/json"
	"fmt"
	"net/http"
	_ "net/http/pprof"
	"strings"
	"time"

	"github.com/cloudflare/cfssl/log"
	"github.com/fatih/color"
	sentry "github.com/getsentry/sentry-go"
	"go.keploy.io/server/cmd"
	"go.keploy.io/server/utils"
)

// version is the version of the server and will be injected during build by ldflags
// see https://goreleaser.com/customization/build/

var version string
var dsn string

const logo string = `
       ▓██▓▄
    ▓▓▓▓██▓█▓▄
     ████████▓▒
          ▀▓▓███▄      ▄▄   ▄               ▌
         ▄▌▌▓▓████▄    ██ ▓█▀  ▄▌▀▄  ▓▓▌▄   ▓█  ▄▌▓▓▌▄ ▌▌   ▓
       ▓█████████▌▓▓   ██▓█▄  ▓█▄▓▓ ▐█▌  ██ ▓█  █▌  ██  █▌ █▓
      ▓▓▓▓▀▀▀▀▓▓▓▓▓▓▌  ██  █▓  ▓▌▄▄ ▐█▓▄▓█▀ █▓█ ▀█▄▄█▀   █▓█
       ▓▌                           ▐█▌                   █▌
        ▓
`

func main() {
	if version == "" {
		version = "2-dev"
	}
	utils.KeployVersion = version
	fmt.Println(logo, " ")
	fmt.Printf("version: %v\n\n", version)
<<<<<<< HEAD
	releaseInfo, err2 := utils.GetLatestGitHubRelease()
	if err2 != nil {
		log.Debug("Failed to fetch latest release version", err2)
	}
	graytext := color.New(color.FgHiBlack)
	updatetext := graytext.Sprint("keploy update")
	const msg string = `
	   ╭─────────────────────────────────────╮
	   │ New version available:              │		
	   │ %v  ---->   %v       │
	   │ Run %v to update         │
	   ╰─────────────────────────────────────╯
	`
	versionmsg := fmt.Sprintf(msg, strings.TrimSpace(version), strings.TrimSpace(releaseInfo.TagName), updatetext)
	if releaseInfo.TagName != version {
=======
	latestVersion, err2 := getLatestGitHubRelease()
	if err2 != nil {
		log.Debug("Failed to fetch latest release version", err2)
	}
	const msg string = `
	   ╭─────────────────────────────────────────────────────╮
	   │ New version available:                              │		
	   │ %v  ---->   %v                       │
	   │ Run 'keploy update' to update to the latest version.│
	   ╰─────────────────────────────────────────────────────╯
	`
	versionmsg := fmt.Sprintf(msg, strings.TrimSpace(version), strings.TrimSpace(latestVersion))
	if latestVersion != version {
>>>>>>> 21eda4ad
		fmt.Printf(versionmsg)
	}

	//Initialise sentry.
	err := sentry.Init(sentry.ClientOptions{
		Dsn:              dsn,
		TracesSampleRate: 1.0,
	})
	//Set the version
	utils.KeployVersion = version
	log.Level = 0
	if err != nil {
		log.Debug("Could not initialise sentry.", err)
	}
	defer utils.HandlePanic()
	defer sentry.Flush(2 * time.Second)
	cmd.Execute()
}

type GitHubRelease struct {
	TagName string `json:"tag_name"`
}

// getLatestGitHubRelease fetches the latest version from GitHub releases.

func getLatestGitHubRelease() (string, error) {
	// GitHub repository details
	repoOwner := "keploy"
	repoName := "keploy"

	// GitHub API URL for latest release
	apiURL := fmt.Sprintf("https://api.github.com/repos/%s/%s/releases/latest", repoOwner, repoName)

	// Create an HTTP client
	client := http.Client{}

	// Create a GET request to the GitHub API
	req, err := http.NewRequest("GET", apiURL, nil)
	if err != nil {
		return "", err
	}

	// Send the request
	resp, err := client.Do(req)
	if err != nil {
		return "", err
	}
	defer resp.Body.Close()

	// Decode the response JSON
	var release GitHubRelease
	if err := json.NewDecoder(resp.Body).Decode(&release); err != nil {
		return "", err
	}

	return release.TagName, nil
}<|MERGE_RESOLUTION|>--- conflicted
+++ resolved
@@ -40,7 +40,6 @@
 	utils.KeployVersion = version
 	fmt.Println(logo, " ")
 	fmt.Printf("version: %v\n\n", version)
-<<<<<<< HEAD
 	releaseInfo, err2 := utils.GetLatestGitHubRelease()
 	if err2 != nil {
 		log.Debug("Failed to fetch latest release version", err2)
@@ -56,21 +55,6 @@
 	`
 	versionmsg := fmt.Sprintf(msg, strings.TrimSpace(version), strings.TrimSpace(releaseInfo.TagName), updatetext)
 	if releaseInfo.TagName != version {
-=======
-	latestVersion, err2 := getLatestGitHubRelease()
-	if err2 != nil {
-		log.Debug("Failed to fetch latest release version", err2)
-	}
-	const msg string = `
-	   ╭─────────────────────────────────────────────────────╮
-	   │ New version available:                              │		
-	   │ %v  ---->   %v                       │
-	   │ Run 'keploy update' to update to the latest version.│
-	   ╰─────────────────────────────────────────────────────╯
-	`
-	versionmsg := fmt.Sprintf(msg, strings.TrimSpace(version), strings.TrimSpace(latestVersion))
-	if latestVersion != version {
->>>>>>> 21eda4ad
 		fmt.Printf(versionmsg)
 	}
 
@@ -89,42 +73,3 @@
 	defer sentry.Flush(2 * time.Second)
 	cmd.Execute()
 }
-
-type GitHubRelease struct {
-	TagName string `json:"tag_name"`
-}
-
-// getLatestGitHubRelease fetches the latest version from GitHub releases.
-
-func getLatestGitHubRelease() (string, error) {
-	// GitHub repository details
-	repoOwner := "keploy"
-	repoName := "keploy"
-
-	// GitHub API URL for latest release
-	apiURL := fmt.Sprintf("https://api.github.com/repos/%s/%s/releases/latest", repoOwner, repoName)
-
-	// Create an HTTP client
-	client := http.Client{}
-
-	// Create a GET request to the GitHub API
-	req, err := http.NewRequest("GET", apiURL, nil)
-	if err != nil {
-		return "", err
-	}
-
-	// Send the request
-	resp, err := client.Do(req)
-	if err != nil {
-		return "", err
-	}
-	defer resp.Body.Close()
-
-	// Decode the response JSON
-	var release GitHubRelease
-	if err := json.NewDecoder(resp.Body).Decode(&release); err != nil {
-		return "", err
-	}
-
-	return release.TagName, nil
-}