--- conflicted
+++ resolved
@@ -7,7 +7,6 @@
 	"time"
 
 	"github.com/cloudflare/cfssl/log"
-	"github.com/fatih/color"
 	sentry "github.com/getsentry/sentry-go"
 	"go.keploy.io/server/cmd"
 	"go.keploy.io/server/pkg/models"
@@ -20,7 +19,6 @@
 var version string
 var dsn string
 
-// var HighlightString = color.New(orangeColorSGR...).SprintFunc()
 const logo string = `
        ▓██▓▄
     ▓▓▓▓██▓█▓▄
@@ -39,21 +37,12 @@
 	}
 	utils.KeployVersion = version
 	fmt.Println(logo, " ")
-<<<<<<< HEAD
 	// fmt.Printf("version: %v\n\n", version)  We will no longer print the version on startup.
-=======
-	fmt.Printf("version: %v\n\n", version)
->>>>>>> 692e9a59
 	releaseInfo, err2 := utils.GetLatestGitHubRelease()
 	if err2 != nil {
 		log.Debug("Failed to fetch latest release version", err2)
 	}
-<<<<<<< HEAD
-	graytext := color.New(color.FgHiBlack)
-	updatetext := graytext.Sprint("keploy update")
-=======
 	updatetext := models.GrayString.Sprint("keploy update")
->>>>>>> 692e9a59
 	const msg string = `
 	   ╭─────────────────────────────────────╮
 	   │ New version available:              │		
