--- conflicted
+++ resolved
@@ -45,13 +45,9 @@
 	utils.Version = version
 	if binaryToDocker := os.Getenv("BINARY_TO_DOCKER"); binaryToDocker != "true" {
 		fmt.Println(logo, " ")
-<<<<<<< HEAD
 		fmt.Printf("Keploy version: %v\n\n", version)
 	} else {
 		fmt.Println("Starting keploy in docker environment.")
-=======
-		fmt.Printf("version: %v\n\n", version)
->>>>>>> 16eacd73
 	}
 }
 
