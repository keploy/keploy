package main

import (
	"fmt"
	_ "net/http/pprof"
	"time"

	"github.com/cloudflare/cfssl/log"
	sentry "github.com/getsentry/sentry-go"
	"go.keploy.io/server/cmd"
	"go.keploy.io/server/utils"
	"sort"
)

// version is the version of the server and will be injected during build by ldflags
// see https://goreleaser.com/customization/build/

var version string
var dsn string

const logo string = `
       ▓██▓▄
    ▓▓▓▓██▓█▓▄
     ████████▓▒
          ▀▓▓███▄      ▄▄   ▄               ▌
         ▄▌▌▓▓████▄    ██ ▓█▀  ▄▌▀▄  ▓▓▌▄   ▓█  ▄▌▓▓▌▄ ▌▌   ▓
       ▓█████████▌▓▓   ██▓█▄  ▓█▄▓▓ ▐█▌  ██ ▓█  █▌  ██  █▌ █▓
      ▓▓▓▓▀▀▀▀▓▓▓▓▓▓▌  ██  █▓  ▓▌▄▄ ▐█▓▄▓█▀ █▓█ ▀█▄▄█▀   █▓█
       ▓▌                           ▐█▌                   █▌
        ▓
`

<<<<<<< HEAD
func getKeployVersion() string {
	repo, err := git.PlainOpen(".")
	if err != nil {
		fmt.Println("Error opening the repo:", err)
		return "v0.1.0-dev"
	}

	tagIter, err := repo.Tags()
	if err != nil {
		fmt.Println("Error getting the tags:", err)
		return "v0.1.0-dev"
	}

	var versions v.Collection

	err = tagIter.ForEach(func(tagRef *plumbing.Reference) error {
		tagName := tagRef.Name().Short()
		tagVersion, err := v.NewVersion(tagName)
		fmt.Println("This is the tag name and this is the tag version:", tagName, tagVersion)
		if err == nil {
			versions = append(versions, tagVersion)
		} else {
			fmt.Printf("Error parsing version from tag %s: %v\n", tagName, err)
		}
		return nil
	})

	if err != nil {
		fmt.Println("Error iterating through the tags:", err)
		return "v0.1.0-dev"
	}

	if len(versions) == 0 {
		return "v0.1.0-dev"
	}

	sort.Sort(versions)
	latestVersion := versions[len(versions)-1]
	return latestVersion.String() + "-dev"
}


=======
>>>>>>> 5404dba6
func main() {
	if version == "" {
		version = "2-dev"
	}
	fmt.Println(logo, " ")
<<<<<<< HEAD
	fmt.Printf("%v\n\n", version)
	isDocker := os.Getenv("IS_DOCKER_CMD")
	if isDocker != "" {
		Dsn = os.Getenv("Dsn")
	}
	fmt.Println("This is the value of Dsn:", Dsn)
=======
	fmt.Printf("version: %v\n\n", version)
>>>>>>> 5404dba6
	//Initialise sentry.
	err := sentry.Init(sentry.ClientOptions{
		Dsn:              dsn,
		TracesSampleRate: 1.0,
	})
	log.Level = 0
	if err != nil {
		log.Debug("Could not initialise sentry.", err)
	}
	defer utils.HandlePanic()
	defer sentry.Flush(2 * time.Second)
	cmd.Execute()
}<|MERGE_RESOLUTION|>--- conflicted
+++ resolved
@@ -9,14 +9,13 @@
 	sentry "github.com/getsentry/sentry-go"
 	"go.keploy.io/server/cmd"
 	"go.keploy.io/server/utils"
-	"sort"
 )
 
 // version is the version of the server and will be injected during build by ldflags
 // see https://goreleaser.com/customization/build/
 
 var version string
-var dsn string
+var Dsn string
 
 const logo string = `
        ▓██▓▄
@@ -30,71 +29,19 @@
         ▓
 `
 
-<<<<<<< HEAD
-func getKeployVersion() string {
-	repo, err := git.PlainOpen(".")
-	if err != nil {
-		fmt.Println("Error opening the repo:", err)
-		return "v0.1.0-dev"
-	}
-
-	tagIter, err := repo.Tags()
-	if err != nil {
-		fmt.Println("Error getting the tags:", err)
-		return "v0.1.0-dev"
-	}
-
-	var versions v.Collection
-
-	err = tagIter.ForEach(func(tagRef *plumbing.Reference) error {
-		tagName := tagRef.Name().Short()
-		tagVersion, err := v.NewVersion(tagName)
-		fmt.Println("This is the tag name and this is the tag version:", tagName, tagVersion)
-		if err == nil {
-			versions = append(versions, tagVersion)
-		} else {
-			fmt.Printf("Error parsing version from tag %s: %v\n", tagName, err)
-		}
-		return nil
-	})
-
-	if err != nil {
-		fmt.Println("Error iterating through the tags:", err)
-		return "v0.1.0-dev"
-	}
-
-	if len(versions) == 0 {
-		return "v0.1.0-dev"
-	}
-
-	sort.Sort(versions)
-	latestVersion := versions[len(versions)-1]
-	return latestVersion.String() + "-dev"
-}
-
-
-=======
->>>>>>> 5404dba6
 func main() {
 	if version == "" {
 		version = "2-dev"
 	}
 	fmt.Println(logo, " ")
-<<<<<<< HEAD
 	fmt.Printf("%v\n\n", version)
-	isDocker := os.Getenv("IS_DOCKER_CMD")
-	if isDocker != "" {
-		Dsn = os.Getenv("Dsn")
-	}
-	fmt.Println("This is the value of Dsn:", Dsn)
-=======
-	fmt.Printf("version: %v\n\n", version)
->>>>>>> 5404dba6
 	//Initialise sentry.
 	err := sentry.Init(sentry.ClientOptions{
-		Dsn:              dsn,
+		Dsn:              Dsn,
 		TracesSampleRate: 1.0,
 	})
+	//Set the version
+	utils.VersionForSentry = version
 	log.Level = 0
 	if err != nil {
 		log.Debug("Could not initialise sentry.", err)
