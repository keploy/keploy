--- conflicted
+++ resolved
@@ -96,21 +96,7 @@
 				r.logger.Error("Failed to get the command to run the user application", zap.Error((err)))
 				return err
 			}
-<<<<<<< HEAD
-
-			if appCmd == "" {
-				fmt.Println("Error: missing required -c flag\n")
-				if isDockerCmd {
-					fmt.Println("Example usage:\n", `keploy record -c "docker run -p 8080:808 --network myNetworkName myApplicationImageName" --delay 6\n`)
-				}else{
-					fmt.Println("Example usage:\n", cmd.Example, "\n")
-				}
-
-				return errors.New("missing required -c flag")
-			}
-=======
-			
->>>>>>> 7d204435
+
 			appContainer, err := cmd.Flags().GetString("containerName")
 			if err != nil {
 				r.logger.Error("Failed to get the application's docker container name", zap.Error((err)))
