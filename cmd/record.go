package cmd

import (
	"errors"
	"fmt"
	"os"
	"path/filepath"
	"strings"

	"github.com/spf13/cobra"
	"go.keploy.io/server/pkg/models"
	"go.keploy.io/server/pkg/service/record"
	"go.keploy.io/server/utils"
	"go.uber.org/zap"
	yamlLib "gopkg.in/yaml.v3"
)

func NewCmdRecord(logger *zap.Logger) *Record {
	recorder := record.NewRecorder(logger)
	return &Record{
		recorder: recorder,
		logger:   logger,
	}
}

<<<<<<< HEAD
func readRecordConfig(configPath string) (*models.Record, error) {
	file, err := os.OpenFile(configPath, os.O_RDONLY, os.ModePerm)
=======
func readRecordConfig() (*models.Record, error) {
	file, err := os.OpenFile(filepath.Join(".", "keploy-config.yaml"), os.O_RDONLY, os.ModePerm)
>>>>>>> db4fe5dc
	if err != nil {
		return nil, err
	}
	defer file.Close()
	decoder := yamlLib.NewDecoder(file)
	var doc models.Config
	err = decoder.Decode(&doc)
	if err != nil {
		return nil, err
	}
	return &doc.Record, nil
}

<<<<<<< HEAD
func (t *Record) GetRecordConfig(path *string, proxyPort *uint32, appCmd *string, appContainer, networkName *string, Delay *uint64, passThorughPorts *[]uint, configPath string) error {
	configFilePath := filepath.Join(configPath, "keploy-config.yaml")
	if isExist := utils.CheckFileExists(configFilePath); !isExist {
		t.logger.Info("keploy configuration file not found")
		return nil
	}
	confRecord, err := readRecordConfig(configFilePath)
	if err != nil {
		t.logger.Error("failed to get the record config from config file")
		return err
=======
func (t *Record) GetRecordConfig(path *string, proxyPort *uint32, appCmd *string, appContainer, networkName *string, Delay *uint64, passThorughPorts *[]uint) {
	if isExist := utils.CheckFileExists(filepath.Join(".", "keploy-config.yaml")); !isExist {
		t.logger.Info("keploy configuration file not found")
		return
	}
	confRecord, err := readRecordConfig()
	if err != nil {
		t.logger.Error("failed to get the record config from config file")
		return
>>>>>>> db4fe5dc
	}
	if len(*path) == 0 {
		*path = confRecord.Path
	}
	if *proxyPort == 0 {
		*proxyPort = confRecord.ProxyPort
	}
	if *appCmd == "" {
		*appCmd = confRecord.Command
	}
	if *appContainer == "" {
		*appContainer = confRecord.ContainerName
	}
	if *networkName == "" {
		*networkName = confRecord.NetworkName
	}
	if *Delay == 5 {
		*Delay = confRecord.Delay
	}
	if len(*passThorughPorts) == 0 {
		*passThorughPorts = confRecord.PassThroughPorts
	}
<<<<<<< HEAD
	return nil
=======
>>>>>>> db4fe5dc
}

type Record struct {
	recorder record.Recorder
	logger   *zap.Logger
}

func (r *Record) GetCmd() *cobra.Command {
	// record the keploy testcases/mocks for the user application
	var recordCmd = &cobra.Command{
		Use:     "record",
		Short:   "record the keploy testcases from the API calls",
		Example: `sudo -E env PATH=$PATH keploy record -c "/path/to/user/app"`,
		RunE: func(cmd *cobra.Command, args []string) error {
			isDockerCmd := len(os.Getenv("IS_DOCKER_CMD")) > 0

			path, err := cmd.Flags().GetString("path")
<<<<<<< HEAD
			if err != nil {
				r.logger.Error("failed to read the testcase path input")
				return err
			}

			appCmd, err := cmd.Flags().GetString("command")
=======
>>>>>>> db4fe5dc
			if err != nil {
				r.logger.Error("Failed to get the command to run the user application", zap.Error((err)))
				return err
			}
			
			appContainer, err := cmd.Flags().GetString("containerName")
			if err != nil {
				r.logger.Error("Failed to get the application's docker container name", zap.Error((err)))
				return err
			}

<<<<<<< HEAD
			networkName, err := cmd.Flags().GetString("networkName")
			if err != nil {
				r.logger.Error("Failed to get the application's docker network name", zap.Error((err)))
				return err
			}

			delay, err := cmd.Flags().GetUint64("delay")
			if err != nil {
				r.logger.Error("Failed to get the delay flag", zap.Error((err)))
				return err
			}

			ports, err := cmd.Flags().GetUintSlice("passThroughPorts")
			if err != nil {
				r.logger.Error("failed to read the ports of outgoing calls to be ignored")
				return err
			}

			proxyPort, err := cmd.Flags().GetUint32("proxyport")
			if err != nil {
				r.logger.Error("failed to read the proxy port")
				return err
			}

			configPath, err := cmd.Flags().GetString("config-path")
			if err != nil {
				r.logger.Error("failed to read the config path")
				return err
			}

			err = r.GetRecordConfig(&path, &proxyPort, &appCmd, &appContainer, &networkName, &delay, &ports, configPath)
			if err != nil {
				r.logger.Error("failed to get the record config")
				return err
			}

			if appCmd == "" {
				fmt.Println("Error: missing required -c flag or appCmd in config file")
				if isDockerCmd {
					fmt.Println("Example usage:\n", `keploy record -c "docker run -p 8080:808 --network myNetworkName myApplicationImageName" --delay 6\n`)
				}
				fmt.Println("Example usage:\n", cmd.Example)

				return errors.New("missing required -c flag or appCmd in config file")
			}

=======
>>>>>>> db4fe5dc
			//if user provides relative path
			if len(path) > 0 && path[0] != '/' {
				absPath, err := filepath.Abs(path)
				if err != nil {
					r.logger.Error("failed to get the absolute path from relative path", zap.Error(err))
				}
				path = absPath
			} else if len(path) == 0 { // if user doesn't provide any path
				cdirPath, err := os.Getwd()
				if err != nil {
					r.logger.Error("failed to get the path of current directory", zap.Error(err))
				}
				path = cdirPath
			} else {
				// user provided the absolute path
			}

			path += "/keploy"

<<<<<<< HEAD
			r.logger.Info("", zap.Any("keploy test and mock path", path))
=======
			appCmd, err := cmd.Flags().GetString("command")

			if err != nil {
				r.logger.Error("Failed to get the command to run the user application", zap.Error((err)))
			}
			
			if appCmd == "" {
				fmt.Println("Error: missing required -c flag\n")
				if isDockerCmd {
					fmt.Println("Example usage:\n", `keploy record -c "docker run -p 8080:808 --network myNetworkName myApplicationImageName" --delay 6\n`)
				}else{
					fmt.Println("Example usage:\n", cmd.Example, "\n")
				}

				return errors.New("missing required -c flag")
			}
			appContainer, err := cmd.Flags().GetString("containerName")

			if err != nil {
				r.logger.Error("Failed to get the application's docker container name", zap.Error((err)))
			}
>>>>>>> db4fe5dc

			var hasContainerName bool
			if isDockerCmd {
				for _, arg := range os.Args {
					if strings.Contains(arg, "--name") {
						hasContainerName = true
						break
					}
				}
				if !hasContainerName && appContainer == "" {
					fmt.Println("Error: missing required --containerName flag or containerName in config file")
					fmt.Println("\nExample usage:\n", `keploy record -c "docker run -p 8080:808 --network myNetworkName myApplicationImageName" --delay 6`)
					return errors.New("missing required --containerName flag or containerName in config file")
				}
			}
<<<<<<< HEAD
=======
			networkName, err := cmd.Flags().GetString("networkName")

			if err != nil {
				r.logger.Error("Failed to get the application's docker network name", zap.Error((err)))
			}

			delay, err := cmd.Flags().GetUint64("delay")

			if err != nil {
				r.logger.Error("Failed to get the delay flag", zap.Error((err)))
			}

			r.logger.Info("", zap.Any("keploy test and mock path", path))

			ports, err := cmd.Flags().GetUintSlice("passThroughPorts")
			if err != nil {
				r.logger.Error("failed to read the ports of outgoing calls to be ignored")
				return err
			}

			proxyPort, err := cmd.Flags().GetUint32("proxyport")
			if err != nil {
				r.logger.Error("failed to read the proxy port")
				return err
			}

			r.GetRecordConfig(&path, &proxyPort, &appCmd, &appContainer, &networkName, &delay, &ports)
>>>>>>> db4fe5dc

			r.logger.Debug("the ports are", zap.Any("ports", ports))
			r.recorder.CaptureTraffic(path, proxyPort,  appCmd, appContainer, networkName, delay, ports)
			return nil
		},
	}

	recordCmd.Flags().StringP("path", "p", "", "Path to the local directory where generated testcases/mocks should be stored")

	recordCmd.Flags().StringP("command", "c", "", "Command to start the user application")

	recordCmd.Flags().String("containerName", "", "Name of the application's docker container")

	recordCmd.Flags().Uint32("proxyport", 0, "Choose a port to run Keploy Proxy.")

	recordCmd.Flags().StringP("networkName", "n", "", "Name of the application's docker network")

	recordCmd.Flags().Uint64P("delay", "d", 5, "User provided time to run its application")

	recordCmd.Flags().UintSlice("passThroughPorts", []uint{}, "Ports of Outgoing dependency calls to be ignored as mocks")

	recordCmd.Flags().String("config-path", ".", "Path to the local directory where keploy configuration file is stored")

	recordCmd.SilenceUsage = true
	recordCmd.SilenceErrors = true

	return recordCmd
}<|MERGE_RESOLUTION|>--- conflicted
+++ resolved
@@ -23,13 +23,8 @@
 	}
 }
 
-<<<<<<< HEAD
 func readRecordConfig(configPath string) (*models.Record, error) {
 	file, err := os.OpenFile(configPath, os.O_RDONLY, os.ModePerm)
-=======
-func readRecordConfig() (*models.Record, error) {
-	file, err := os.OpenFile(filepath.Join(".", "keploy-config.yaml"), os.O_RDONLY, os.ModePerm)
->>>>>>> db4fe5dc
 	if err != nil {
 		return nil, err
 	}
@@ -43,7 +38,6 @@
 	return &doc.Record, nil
 }
 
-<<<<<<< HEAD
 func (t *Record) GetRecordConfig(path *string, proxyPort *uint32, appCmd *string, appContainer, networkName *string, Delay *uint64, passThorughPorts *[]uint, configPath string) error {
 	configFilePath := filepath.Join(configPath, "keploy-config.yaml")
 	if isExist := utils.CheckFileExists(configFilePath); !isExist {
@@ -54,17 +48,6 @@
 	if err != nil {
 		t.logger.Error("failed to get the record config from config file")
 		return err
-=======
-func (t *Record) GetRecordConfig(path *string, proxyPort *uint32, appCmd *string, appContainer, networkName *string, Delay *uint64, passThorughPorts *[]uint) {
-	if isExist := utils.CheckFileExists(filepath.Join(".", "keploy-config.yaml")); !isExist {
-		t.logger.Info("keploy configuration file not found")
-		return
-	}
-	confRecord, err := readRecordConfig()
-	if err != nil {
-		t.logger.Error("failed to get the record config from config file")
-		return
->>>>>>> db4fe5dc
 	}
 	if len(*path) == 0 {
 		*path = confRecord.Path
@@ -87,10 +70,7 @@
 	if len(*passThorughPorts) == 0 {
 		*passThorughPorts = confRecord.PassThroughPorts
 	}
-<<<<<<< HEAD
 	return nil
-=======
->>>>>>> db4fe5dc
 }
 
 type Record struct {
@@ -108,15 +88,12 @@
 			isDockerCmd := len(os.Getenv("IS_DOCKER_CMD")) > 0
 
 			path, err := cmd.Flags().GetString("path")
-<<<<<<< HEAD
 			if err != nil {
 				r.logger.Error("failed to read the testcase path input")
 				return err
 			}
 
 			appCmd, err := cmd.Flags().GetString("command")
-=======
->>>>>>> db4fe5dc
 			if err != nil {
 				r.logger.Error("Failed to get the command to run the user application", zap.Error((err)))
 				return err
@@ -128,7 +105,6 @@
 				return err
 			}
 
-<<<<<<< HEAD
 			networkName, err := cmd.Flags().GetString("networkName")
 			if err != nil {
 				r.logger.Error("Failed to get the application's docker network name", zap.Error((err)))
@@ -169,14 +145,12 @@
 				fmt.Println("Error: missing required -c flag or appCmd in config file")
 				if isDockerCmd {
 					fmt.Println("Example usage:\n", `keploy record -c "docker run -p 8080:808 --network myNetworkName myApplicationImageName" --delay 6\n`)
-				}
-				fmt.Println("Example usage:\n", cmd.Example)
-
+				}else {
+					fmt.Println("Example usage:\n", cmd.Example)
+				}
 				return errors.New("missing required -c flag or appCmd in config file")
 			}
 
-=======
->>>>>>> db4fe5dc
 			//if user provides relative path
 			if len(path) > 0 && path[0] != '/' {
 				absPath, err := filepath.Abs(path)
@@ -196,31 +170,7 @@
 
 			path += "/keploy"
 
-<<<<<<< HEAD
 			r.logger.Info("", zap.Any("keploy test and mock path", path))
-=======
-			appCmd, err := cmd.Flags().GetString("command")
-
-			if err != nil {
-				r.logger.Error("Failed to get the command to run the user application", zap.Error((err)))
-			}
-			
-			if appCmd == "" {
-				fmt.Println("Error: missing required -c flag\n")
-				if isDockerCmd {
-					fmt.Println("Example usage:\n", `keploy record -c "docker run -p 8080:808 --network myNetworkName myApplicationImageName" --delay 6\n`)
-				}else{
-					fmt.Println("Example usage:\n", cmd.Example, "\n")
-				}
-
-				return errors.New("missing required -c flag")
-			}
-			appContainer, err := cmd.Flags().GetString("containerName")
-
-			if err != nil {
-				r.logger.Error("Failed to get the application's docker container name", zap.Error((err)))
-			}
->>>>>>> db4fe5dc
 
 			var hasContainerName bool
 			if isDockerCmd {
@@ -236,36 +186,6 @@
 					return errors.New("missing required --containerName flag or containerName in config file")
 				}
 			}
-<<<<<<< HEAD
-=======
-			networkName, err := cmd.Flags().GetString("networkName")
-
-			if err != nil {
-				r.logger.Error("Failed to get the application's docker network name", zap.Error((err)))
-			}
-
-			delay, err := cmd.Flags().GetUint64("delay")
-
-			if err != nil {
-				r.logger.Error("Failed to get the delay flag", zap.Error((err)))
-			}
-
-			r.logger.Info("", zap.Any("keploy test and mock path", path))
-
-			ports, err := cmd.Flags().GetUintSlice("passThroughPorts")
-			if err != nil {
-				r.logger.Error("failed to read the ports of outgoing calls to be ignored")
-				return err
-			}
-
-			proxyPort, err := cmd.Flags().GetUint32("proxyport")
-			if err != nil {
-				r.logger.Error("failed to read the proxy port")
-				return err
-			}
-
-			r.GetRecordConfig(&path, &proxyPort, &appCmd, &appContainer, &networkName, &delay, &ports)
->>>>>>> db4fe5dc
 
 			r.logger.Debug("the ports are", zap.Any("ports", ports))
 			r.recorder.CaptureTraffic(path, proxyPort,  appCmd, appContainer, networkName, delay, ports)
