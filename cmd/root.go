package cmd

import (
	"bytes"
	"errors"
	"fmt"
	"log"
	"net/http"
	_ "net/http/pprof"
	"os"
	"os/exec"
	"runtime"
	"strings"
	"time"

	"github.com/TheZeroSlave/zapsentry"
	sentry "github.com/getsentry/sentry-go"
	"github.com/spf13/cobra"
	"go.keploy.io/server/pkg/models"
	"go.keploy.io/server/pkg/platform/fs"
	"go.keploy.io/server/utils"
	"go.uber.org/zap"
	"go.uber.org/zap/buffer"
	"go.uber.org/zap/zapcore"
)

var Emoji = "\U0001F430" + " Keploy:"

var errFileNotFound = errors.New("fileNotFound")

type Root struct {
	logger *zap.Logger
	// subCommands holds a list of registered plugins.
	subCommands []Plugins
}

var debugMode bool

type colorConsoleEncoder struct {
	*zapcore.EncoderConfig
	zapcore.Encoder
}

func NewColorConsole(cfg zapcore.EncoderConfig) (enc zapcore.Encoder) {
	return colorConsoleEncoder{
		EncoderConfig: &cfg,
		// Using the default ConsoleEncoder can avoid rewriting interfaces such as ObjectEncoder
		Encoder: zapcore.NewConsoleEncoder(cfg),
	}
}

// EncodeEntry overrides ConsoleEncoder's EncodeEntry
func (c colorConsoleEncoder) EncodeEntry(ent zapcore.Entry, fields []zapcore.Field) (buf *buffer.Buffer, err error) {
	buff, err := c.Encoder.EncodeEntry(ent, fields) // Utilize the existing implementation of zap
	if err != nil {
		return nil, err
	}

	bytesArr := bytes.Replace(buff.Bytes(), []byte("\\u001b"), []byte("\u001b"), -1)
	buff.Reset()
	buff.AppendString(string(bytesArr))
	return buff, err
}

// Clone overrides ConsoleEncoder's Clone
func (c colorConsoleEncoder) Clone() zapcore.Encoder {
	clone := c.Encoder.Clone()
	return colorConsoleEncoder{
		EncoderConfig: c.EncoderConfig,
		Encoder:       clone,
	}
}

func init() {
	_ = zap.RegisterEncoder("colorConsole", func(config zapcore.EncoderConfig) (zapcore.Encoder, error) {
		return NewColorConsole(config), nil
	})
}

func setupLogger() *zap.Logger {
	logCfg := zap.NewDevelopmentConfig()

	logCfg.Encoding = "colorConsole"

	// Customize the encoder config to put the emoji at the beginning.
	logCfg.EncoderConfig.EncodeTime = customTimeEncoder
	logCfg.EncoderConfig.EncodeLevel = zapcore.CapitalColorLevelEncoder

	logCfg.OutputPaths = []string{
		"stdout",
		"./keploy-logs.txt",
	}

	// Check if keploy-log.txt exists, if not create it.
	_, err := os.Stat("keploy-logs.txt")
	if os.IsNotExist(err) {
		_, err := os.Create("keploy-logs.txt")
		if err != nil {
			log.Println(Emoji, "failed to create log file", err)
			return nil
		}
	}

	// Check if the permission of the log file is 777, if not set it to 777.
	fileInfo, err := os.Stat("keploy-logs.txt")
	if err != nil {
		log.Println(Emoji, "failed to get the log file info", err)
		return nil
	}
	if fileInfo.Mode().Perm() != 0777 {
		// Set the permissions of the log file to 777.
		err = os.Chmod("keploy-logs.txt", 0777)
		if err != nil {
			log.Println(Emoji, "failed to set permissions of log file", err)
			return nil
		}
	}

	if debugMode {
		go func() {
			defer utils.HandlePanic()
			log.Println(http.ListenAndServe("localhost:6060", nil))
		}()

		logCfg.Level = zap.NewAtomicLevelAt(zap.DebugLevel)
		logCfg.DisableStacktrace = false
	} else {
		logCfg.Level = zap.NewAtomicLevelAt(zap.InfoLevel)
		logCfg.DisableStacktrace = true
		logCfg.EncoderConfig.EncodeCaller = nil
	}

	logger, err := logCfg.Build()
	if err != nil {
		log.Panic(Emoji, "failed to start the logger for the CLI", err)
		return nil
	}
	return logger
}

func modifyToSentryLogger(log *zap.Logger, client *sentry.Client) *zap.Logger {
	cfg := zapsentry.Configuration{
		Level:             zapcore.ErrorLevel, //when to send message to sentry
		EnableBreadcrumbs: true,               // enable sending breadcrumbs to Sentry
		BreadcrumbLevel:   zapcore.InfoLevel,  // at what level should we sent breadcrumbs to sentry
		Tags: map[string]string{
			"component": "system",
		},
	}
	core, err := zapsentry.NewCore(cfg, zapsentry.NewSentryClientFromClient(client))

	//in case of err it will return noop core. So we don't need to attach it to logger.
	if err != nil {
		log.Debug("failed to init zap", zap.Error(err))
		return log
	}

	log = zapsentry.AttachCoreToLogger(core, log)
	kernelVersion := ""
	if runtime.GOOS == "linux" {
		cmd := exec.Command("uname", "-r")
		kernelBytes, err := cmd.Output()
		if err != nil {
			log.Debug("failed to get kernel version", zap.Error(err))
		} else {
			kernelVersion = string(kernelBytes)
		}
	}
	arch := runtime.GOARCH
	installationID, err := fs.NewTeleFS(log).Get(false)
	if err != nil {
		log.Debug("failed to get installationID", zap.Error(err))
	}
	if installationID == "" {
		installationID, err = fs.NewTeleFS(log).Get(true)
		if err != nil {
			log.Debug("failed to get installationID for new user.", zap.Error(err))
		}
	}
	sentry.ConfigureScope(func(scope *sentry.Scope) {
		scope.SetTag("Keploy Version", utils.Version)
		scope.SetTag("Linux Kernel Version", kernelVersion)
		scope.SetTag("Architecture", arch)
		scope.SetTag("Installation ID", installationID)
		// Add more context as needed
	})
	return log
}

func customTimeEncoder(t time.Time, enc zapcore.PrimitiveArrayEncoder) {
	emoji := "\U0001F430" + " Keploy:"
	enc.AppendString(emoji + " " + t.Format(time.RFC3339) + " ")
}

func newRoot() *Root {
	return &Root{
		subCommands: []Plugins{},
	}
}

// Execute adds all child commands to the root command.
// This is called by main.main(). It only needs to happen once to the rootCmd.
func Execute() {
	newRoot().execute()
}

var rootCustomHelpTemplate = `{{.Short}}

Usage:{{if .Runnable}}
  {{.UseLine}}{{end}}{{if .HasAvailableSubCommands}}
  {{.CommandPath}} [command]{{end}}{{if gt (len .Aliases) 0}}

Aliases:
  {{.NameAndAliases}}{{end}}{{if .HasExample}}

Available Commands:{{range .Commands}}{{if .IsAvailableCommand}}
  {{rpad .Name .NamePadding }} {{.Short}}{{end}}{{end}}{{end}}{{if .HasAvailableFlags}}

Flags:
{{.LocalFlags.FlagUsages | trimTrailingWhitespaces}}{{end}}{{if .HasAvailableLocalFlags}}

Guided Commands:{{range .Commands}}{{if and (not .IsAvailableCommand) (not .Hidden)}}
  {{rpad .Name .NamePadding }} {{.Short}}{{end}}{{end}}

Examples:
{{.Example}}

Use "{{.CommandPath}} [command] --help" for more information about a command.{{end}}
`

var rootExamples = `
  Record:
	keploy record -c "docker run -p 8080:8080 --name <containerName> --network keploy-network <applicationImage>" --containerName "<containerName>" --delay 1 --buildDelay 1m

  Test:
	keploy test --c "docker run -p 8080:8080 --name <containerName> --network keploy-network <applicationImage>" --delay 1 --buildDelay 1m

  Generate-Config:
	keploy generate-config -p "/path/to/localdir"
`

func checkForDebugFlag(args []string) bool {
	for _, arg := range args {
		if arg == "--debug" {
			return true
		}
	}
	return false
}

func deleteLogs(logger *zap.Logger) {
	//Check if keploy-log.txt exists
	_, err := os.Stat("keploy-logs.txt")
	if os.IsNotExist(err) {
		return
	}
	//If it does, remove it.
	err = os.Remove("keploy-logs.txt")
	if err != nil {
		logger.Error("Error removing log file: %v\n", zap.String("error", err.Error()))
		return
	}
}

func (r *Root) execute() {
	// Root command
	var rootCmd = &cobra.Command{
		Use:     "keploy",
		Short:   "Keploy CLI",
		Example: rootExamples,
		Version: utils.Version,
	}

	rootCmd.CompletionOptions.DisableDefaultCmd = true

	rootCmd.SetHelpTemplate(rootCustomHelpTemplate)

	rootCmd.PersistentFlags().BoolVar(&debugMode, "debug", false, "Run in debug mode")

	// Manually parse flags to determine debug mode
	debugMode = checkForDebugFlag(os.Args[1:])

	//Set the version template for version command
	rootCmd.SetVersionTemplate(`{{with .Version}}{{printf "Keploy %s" .}}{{end}}{{"\n"}}`)
<<<<<<< HEAD

	currentVersion := utils.Version
	// Show update message only if it's not a dev version
	if !strings.HasSuffix(currentVersion, "-dev") {
		// Check for the latest release version
		releaseInfo, err := utils.GetLatestGitHubRelease()
		if err != nil {
			r.logger.Debug("Failed to fetch the latest release version", zap.Error(err))
			return
		}
		if releaseInfo.TagName != currentVersion {
			updatetext := models.HighlightGrayString("keploy update")
			const msg string = `
               ╭─────────────────────────────────────╮
               │ New version available:              │
               │ %v  ---->   %v       │
               │ Run %v to update         │
               ╰─────────────────────────────────────╯
			   `
			versionmsg := fmt.Sprintf(msg, currentVersion, releaseInfo.TagName, updatetext)
			fmt.Printf(versionmsg)
		}
	}
=======
>>>>>>> 2ad29221
	// Now that flags are parsed, set up the logger
	r.logger = setupLogger()
	r.logger = modifyToSentryLogger(r.logger, sentry.CurrentHub().Client())
	defer deleteLogs(r.logger)
	r.subCommands = append(r.subCommands, NewCmdRecord(r.logger), NewCmdTest(r.logger), NewCmdExample(r.logger), NewCmdMockRecord(r.logger), NewCmdMockTest(r.logger), NewCmdGenerateConfig(r.logger), NewCmdUpdate(r.logger))

	// add the registered keploy plugins as subcommands to the rootCmd
	for _, sc := range r.subCommands {
		rootCmd.AddCommand(sc.GetCmd())
	}

	if err := rootCmd.Execute(); err != nil {
		r.logger.Error("failed to start the CLI.", zap.Any("error", err.Error()))
		os.Exit(1)
	}
}

// Plugins is an interface used to define plugins.
type Plugins interface {
	GetCmd() *cobra.Command
}

// RegisterPlugin registers a plugin by appending it to the list of subCommands.
func (r *Root) RegisterPlugin(p Plugins) {
	r.subCommands = append(r.subCommands, p)
}<|MERGE_RESOLUTION|>--- conflicted
+++ resolved
@@ -282,8 +282,6 @@
 
 	//Set the version template for version command
 	rootCmd.SetVersionTemplate(`{{with .Version}}{{printf "Keploy %s" .}}{{end}}{{"\n"}}`)
-<<<<<<< HEAD
-
 	currentVersion := utils.Version
 	// Show update message only if it's not a dev version
 	if !strings.HasSuffix(currentVersion, "-dev") {
@@ -306,8 +304,6 @@
 			fmt.Printf(versionmsg)
 		}
 	}
-=======
->>>>>>> 2ad29221
 	// Now that flags are parsed, set up the logger
 	r.logger = setupLogger()
 	r.logger = modifyToSentryLogger(r.logger, sentry.CurrentHub().Client())
