--- conflicted
+++ resolved
@@ -260,10 +260,9 @@
 
 	rootCmd.PersistentFlags().BoolVar(&debugMode, "debug", false, "Run in debug mode")
 
-<<<<<<< HEAD
 	rootCmd.PersistentFlags().Bool("version", false, "Fetch the latest version")
 
-	// Manually parse flags to determine debug mode and version flag early
+	// Manually parse flags to determine debug mode and version flag
 	debugMode = checkForDebugFlag(os.Args[1:])
 	versionFlag := checkForVersionFlag(os.Args[1:])
 	if versionFlag {
@@ -294,13 +293,11 @@
 
 		return
 	}
-=======
-	// Manually parse flags to determine debug mode
-	debugMode = checkForDebugFlag(os.Args[1:])
+
+	// Now that flags are parsed, set up the logger
 
 	//Set the version template for version command
 	rootCmd.SetVersionTemplate(`{{with .Version}}{{printf "Keploy %s" .}}{{end}}{{"\n"}}`)
->>>>>>> 68ecf144
 
 	// Now that flags are parsed, set up the logger
 	r.logger = setupLogger()
