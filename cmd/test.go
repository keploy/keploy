package cmd

import (
	"errors"
	"fmt"
	"os"
	"os/exec"
	"path/filepath"
	"strings"
	"time"

	"github.com/spf13/cobra"
	"go.keploy.io/server/pkg"
	"go.keploy.io/server/pkg/graph"
	"go.keploy.io/server/pkg/models"
	"go.keploy.io/server/pkg/service/test"
	"go.keploy.io/server/utils"
	"go.uber.org/zap"
	yamlLib "gopkg.in/yaml.v3"
)

func NewCmdTest(logger *zap.Logger) *Test {
	tester := test.NewTester(logger)
	return &Test{
		tester: tester,
		logger: logger,
	}
}

func ReadTestConfig(configPath string) (*models.Test, error) {
	file, err := os.OpenFile(configPath, os.O_RDONLY, os.ModePerm)
	if err != nil {
		return nil, err
	}
	defer file.Close()
	decoder := yamlLib.NewDecoder(file)
	var doc models.Config
	err = decoder.Decode(&doc)
	if err != nil {
		return nil, err
	}
	return &doc.Test, nil
}

func (t *Test) getTestConfig(path *string, proxyPort *uint32, appCmd *string, tests *map[string][]string, appContainer, networkName *string, Delay *uint64, buildDelay *time.Duration, passThroughPorts *[]uint, apiTimeout *uint64, globalNoise *models.GlobalNoise, testSetNoise *models.TestsetNoise, coverageReportPath *string, withCoverage *bool, configPath string, ignoreOrdering *bool, passThroughHosts *[]models.Filters) error {
	configFilePath := filepath.Join(configPath, "keploy-config.yaml")
	if isExist := utils.CheckFileExists(configFilePath); !isExist {
		return errFileNotFound
	}
	confTest, err := ReadTestConfig(configFilePath)
	if err != nil {
		return fmt.Errorf("failed to get the test config from config file due to error: %s", err)
	}
	if len(*path) == 0 {
		*path = confTest.Path
	}
	if *proxyPort == 0 {
		*proxyPort = confTest.ProxyPort
	}
	if *appCmd == "" {
		*appCmd = confTest.Command
	}
	for testset, testcases := range confTest.SelectedTests {
		if _, ok := (*tests)[testset]; !ok {
			(*tests)[testset] = testcases
		}
	}
	if *appContainer == "" {
		*appContainer = confTest.ContainerName
	}
	if *networkName == "" {
		*networkName = confTest.NetworkName
	}
	if *Delay == 5 {
		*Delay = confTest.Delay
	}
	if *buildDelay == 30*time.Second && confTest.BuildDelay != 0 {
		*buildDelay = confTest.BuildDelay
	}

	if len(*coverageReportPath) == 0 {
		*coverageReportPath = confTest.CoverageReportPath
	}
	*withCoverage = *withCoverage || confTest.WithCoverage
	if *apiTimeout == 5 {
		*apiTimeout = confTest.ApiTimeout
	}
	*globalNoise = confTest.GlobalNoise.Global
	*testSetNoise = confTest.GlobalNoise.Testsets
	if !*ignoreOrdering {
		*ignoreOrdering = confTest.IgnoreOrdering
	}
	passThroughPortProvided := len(*passThroughPorts) == 0
	for _, filter := range confTest.Stubs.Filters {
		if filter.Port != 0 && filter.Host == "" && filter.Path == "" && passThroughPortProvided {
			*passThroughPorts = append(*passThroughPorts, filter.Port)
		} else {
			*passThroughHosts = append(*passThroughHosts, filter)
		}
	}

	return nil
}

type Test struct {
	tester test.Tester
	logger *zap.Logger
}

func (t *Test) GetCmd() *cobra.Command {
	var testCmd = &cobra.Command{
		Use:     "test",
		Short:   "run the recorded testcases and execute assertions",
		Example: `sudo -E env PATH=$PATH keploy test -c "/path/to/user/app" --delay 6`,
		RunE: func(cmd *cobra.Command, args []string) error {
			isDockerCmd := len(os.Getenv("IS_DOCKER_CMD")) > 0

			path, err := cmd.Flags().GetString("path")
			if err != nil {
				t.logger.Error("failed to read the testcase path input")
				return err
			}
			withCoverage, err := cmd.Flags().GetBool("withCoverage")
			if err != nil {
				t.logger.Error("failed to read the go coverage binary", zap.Error(err))
				return err
			}
			coverageReportPath, err := cmd.Flags().GetString("coverageReportPath")
			if err != nil {
				t.logger.Error("failed to read the go coverage directory path", zap.Error(err))
				return err
			}

			appCmd, err := cmd.Flags().GetString("command")
			if err != nil {
				t.logger.Error("Failed to get the command to run the user application", zap.Error((err)))
				return err
			}

			appContainer, err := cmd.Flags().GetString("containerName")
			if err != nil {
				t.logger.Error("Failed to get the application's docker container name", zap.Error((err)))
				return err
			}

			networkName, err := cmd.Flags().GetString("networkName")
			if err != nil {
				t.logger.Error("Failed to get the application's docker network name", zap.Error((err)))
				return err
			}

			delay, err := cmd.Flags().GetUint64("delay")
			if err != nil {
				t.logger.Error("Failed to get the delay flag", zap.Error((err)))
				return err
			}

			coverage, err := cmd.Flags().GetBool("coverage")
			if err != nil {
				t.logger.Error("Failed to get the coverage flag", zap.Error((err)))
				return err
			}
			var lang string
			var pid uint32
			var port uint32
			if !coverage {

				lang, err = cmd.Flags().GetString("language")
				if err != nil {
					t.logger.Error("failed to read the programming language")
					return err
				}

				pid, err = cmd.Flags().GetUint32("pid")
				if err != nil {
					t.logger.Error("Failed to get the pid of the application", zap.Error((err)))
					return err
				}

				port, err = cmd.Flags().GetUint32("port")
				if err != nil {
					t.logger.Error("Failed to get the port of keploy server", zap.Error((err)))
					return err
				}

			}

			buildDelay, err := cmd.Flags().GetDuration("buildDelay")
			if err != nil {
				t.logger.Error("Failed to get the build-delay flag", zap.Error((err)))
				return err
			}

			apiTimeout, err := cmd.Flags().GetUint64("apiTimeout")
			if err != nil {
				t.logger.Error("Failed to get the apiTimeout flag", zap.Error((err)))
				return err
			}

			ports, err := cmd.Flags().GetUintSlice("passThroughPorts")
			if err != nil {
				t.logger.Error("failed to read the ports of outgoing calls to be ignored")
				return err
			}

			// port, err := cmd.Flags().GetUint32("port")
			// if err != nil {
			// 	t.logger.Error("failed to read the port of keploy server")
			// 	return err
			// }

			proxyPort, err := cmd.Flags().GetUint32("proxyport")
			if err != nil {
				t.logger.Error("failed to read the proxyport")
				return err
			}

			configPath, err := cmd.Flags().GetString("config-path")
			if err != nil {
				t.logger.Error("failed to read the config path")
				return err
			}

			enableTele, err := cmd.Flags().GetBool("enableTele")
			if err != nil {
				t.logger.Error("failed to read the disable telemetry flag")
				return err
			}

			ignoreOrdering, err := cmd.Flags().GetBool("ignoreOrdering")
			if err != nil {
				t.logger.Error("failed to read the ignore ordering flag")
				return err
			}

			tests := map[string][]string{}

			testsets, err := cmd.Flags().GetStringSlice("testsets")
			if err != nil {
				t.logger.Error("Failed to read the testsets")
				return err
			}

			for _, testset := range testsets {
				tests[testset] = []string{}
			}

			globalNoise := make(models.GlobalNoise)
			testsetNoise := make(models.TestsetNoise)

			passThroughHosts := []models.Filters{}

			err = t.getTestConfig(&path, &proxyPort, &appCmd, &tests, &appContainer, &networkName, &delay, &buildDelay, &ports, &apiTimeout, &globalNoise, &testsetNoise, &coverageReportPath, &withCoverage, configPath, &ignoreOrdering, &passThroughHosts)
			if err != nil {
				if err == errFileNotFound {
					t.logger.Info("Keploy config not found, continuing without configuration")
				} else {
					t.logger.Error("", zap.Error(err))
				}
			}

			if appCmd == "" {
				t.logger.Error("Couldn't find appCmd")
				if isDockerCmd {
					t.logger.Info(`Example usage: keploy test -c "docker run -p 8080:8080 --network myNetworkName myApplicationImageName" --delay 6`)
				} else {
					t.logger.Info(fmt.Sprintf("Example usage: %s", cmd.Example))
				}
				return errors.New("missing required -c flag or appCmd in config file")
			}

			if delay <= 5 {
				t.logger.Warn(fmt.Sprintf("Delay is set to %d seconds, incase your app takes more time to start use --delay to set custom delay", delay))
				if isDockerCmd {
					t.logger.Info(`Example usage: keploy test -c "docker run -p 8080:8080 --network myNetworkName myApplicationImageName" --delay 6`)
				} else {
					t.logger.Info("Example usage: " + cmd.Example)
				}
			}

			if isDockerCmd && buildDelay <= 30*time.Second {
				t.logger.Warn(fmt.Sprintf("buildDelay is set to %v, incase your docker container takes more time to build use --buildDelay to set custom delay", buildDelay))
				t.logger.Info(`Example usage:keploy test -c "docker-compose up --build" --buildDelay 35s`)
			}

			if isDockerCmd && len(path) > 0 {
				curDir, err := os.Getwd()
				if err != nil {
					t.logger.Error("failed to get current working directory", zap.Error(err))
					return err
				}
				// Check if the path contains the moving up directory (..)
				if strings.Contains(path, "..") {
					path, err = filepath.Abs(filepath.Clean(path))
					if err != nil {
						t.logger.Error("failed to get the absolute path from relative path", zap.Error(err), zap.String("path:", path))
						return nil
					}
					relativePath, err := filepath.Rel(curDir, path)
					if err != nil {
						t.logger.Error("failed to get the relative path from absolute path", zap.Error(err), zap.String("path:", path))
						return nil
					}
					if relativePath == ".." || strings.HasPrefix(relativePath, "../") {
						t.logger.Error("path provided is not a subdirectory of current directory. Keploy only supports recording testcases in the current directory or its subdirectories", zap.String("path:", path))
						return nil
					}
				} else if strings.HasPrefix(path, "/") { // Check if the path is absolute path.
					// Check if the path is a subdirectory of current directory
					// Get the current directory path in docker.
					getDir := fmt.Sprintf(`docker inspect keploy-v2 --format '{{ range .Mounts }}{{ if eq .Destination "%s" }}{{ .Source }}{{ end }}{{ end }}'`, curDir)
					cmd := exec.Command("sh", "-c", getDir)
					out, err := cmd.Output()
					if err != nil {
						t.logger.Error("failed to get the current directory path in docker", zap.Error(err), zap.String("path:", path))
						return nil
					}
					currentDir := strings.TrimSpace(string(out))
					t.logger.Debug("This is the path after trimming", zap.String("currentDir:", currentDir))
					// Check if the path is a subdirectory of current directory
					if !strings.HasPrefix(path, currentDir) {
						t.logger.Error("path provided is not a subdirectory of current directory. Keploy only supports recording testcases in the current directory or its subdirectories", zap.String("path:", path))
						return nil
					}
					// Set the relative path.
					path, err = filepath.Rel(currentDir, path)
					if err != nil {
						t.logger.Error("failed to get the relative path for the subdirectory", zap.Error(err), zap.String("path:", path))
						return nil
					}
				}
			}

			//if user provides relative path
			if len(path) > 0 && path[0] != '/' {
				absPath, err := filepath.Abs(path)
				if err != nil {
					t.logger.Error("failed to get the absolute path from relative path", zap.Error(err))
				}
				path = absPath
			} else if len(path) == 0 { // if user doesn't provide any path
				cdirPath, err := os.Getwd()
				if err != nil {
					t.logger.Error("failed to get the path of current directory", zap.Error(err))
				}
				path = cdirPath
			} else {
				// user provided the absolute path
			}

			path += "/keploy"

			testReportPath := path + "/testReports"
<<<<<<< HEAD
=======
			testReportPath, err = pkg.GetNextTestReportDir(testReportPath, models.TestRunTemplateName)
			if err != nil {
				t.logger.Error("failed to get the next test report directory", zap.Error(err))
				return err
			}

>>>>>>> e2869450
			t.logger.Info("", zap.Any("keploy test and mock path", path), zap.Any("keploy testReport path", testReportPath))

			var hasContainerName bool
			if isDockerCmd {
				if strings.Contains(appCmd, "--name") {
					hasContainerName = true
				}
				if !hasContainerName && appContainer == "" {
					t.logger.Error("Couldn't find containerName")
					t.logger.Info(`Example usage: keploy test -c "docker run -p 8080:8080 --network myNetworkName myApplicationImageName" --delay 6`)
					return errors.New("missing required --containerName flag or containerName in config file")
				}
			}

			//flags like lang, pid, port cannot be used unless called the serve method
			// Check if the coverage flag is set

			t.logger.Debug("the ports are", zap.Any("ports", ports))

			mongoPassword, err := cmd.Flags().GetString("mongoPassword")
			if err != nil {
				t.logger.Error("failed to read the ports of outgoing calls to be ignored")
				return err
			}

			t.logger.Debug("the configuration for mocking mongo connection", zap.Any("password", mongoPassword))

			if coverage {
				g := graph.NewGraph(t.logger)
				g.Serve(path, proxyPort, mongoPassword, testReportPath, delay, pid, port, lang, ports, apiTimeout, appCmd, enableTele)
			} else {
				t.tester.Test(path, testReportPath, appCmd, test.TestOptions{
					Tests:              tests,
					AppContainer:       appContainer,
					AppNetwork:         networkName,
					MongoPassword:      mongoPassword,
					Delay:              delay,
					BuildDelay:         buildDelay,
					PassThroughPorts:   ports,
					ApiTimeout:         apiTimeout,
					ProxyPort:          proxyPort,
					GlobalNoise:        globalNoise,
					TestsetNoise:       testsetNoise,
					WithCoverage:       withCoverage,
					CoverageReportPath: coverageReportPath,
					IgnoreOrdering:     ignoreOrdering,
					PassthroughHosts:   passThroughHosts,
				}, enableTele)
			}

			return nil
		},
	}

	testCmd.Flags().StringP("path", "p", "", "Path to local directory where generated testcases/mocks are stored")

	testCmd.Flags().Uint32("port", 6789, "Port at which you want to run graphql Server")

	testCmd.Flags().Uint32("proxyport", 0, "Choose a port to run Keploy Proxy.")

	testCmd.Flags().StringP("command", "c", "", "Command to start the user application")

	testCmd.Flags().StringSliceP("testsets", "t", []string{}, "Testsets to run e.g. --testsets \"test-set-1, test-set-2\"")

	testCmd.Flags().String("containerName", "", "Name of the application's docker container")

	testCmd.Flags().StringP("networkName", "n", "", "Name of the application's docker network")
	testCmd.Flags().Uint64P("delay", "d", 5, "User provided time to run its application")

	testCmd.Flags().DurationP("buildDelay", "", 30*time.Second, "User provided time to wait docker container build")

	testCmd.Flags().Uint64("apiTimeout", 5, "User provided timeout for calling its application")

	testCmd.Flags().UintSlice("passThroughPorts", []uint{}, "Ports of Outgoing dependency calls to be ignored as mocks")

	testCmd.Flags().String("config-path", ".", "Path to the local directory where keploy configuration file is stored")

	testCmd.Flags().String("mongoPassword", "default123", "Authentication password for mocking MongoDB connection")

	testCmd.Flags().String("coverageReportPath", "", "Write a go coverage profile to the file in the given directory.")

	testCmd.Flags().StringP("language", "l", "", "application programming language")

	testCmd.Flags().Uint32("pid", 0, "Process id of your application.")

	testCmd.Flags().Bool("enableTele", true, "Switch for telemetry")

	testCmd.Flags().Bool("ignoreOrdering", false, "Ignore ordering of array in response")

	testCmd.Flags().MarkHidden("enableTele")

	testCmd.Flags().Bool("withCoverage", false, "Capture the code coverage of the go binary in the command flag.")

	testCmd.Flags().Lookup("withCoverage").NoOptDefVal = "true"

	testCmd.Flags().Bool("coverage", false, "Capture the code coverage of the go binary in the command flag.")
	testCmd.Flags().Lookup("coverage").NoOptDefVal = "true"
	testCmd.SilenceUsage = true
	testCmd.SilenceErrors = true

	return testCmd
}<|MERGE_RESOLUTION|>--- conflicted
+++ resolved
@@ -351,15 +351,12 @@
 			path += "/keploy"
 
 			testReportPath := path + "/testReports"
-<<<<<<< HEAD
-=======
 			testReportPath, err = pkg.GetNextTestReportDir(testReportPath, models.TestRunTemplateName)
 			if err != nil {
 				t.logger.Error("failed to get the next test report directory", zap.Error(err))
 				return err
 			}
 
->>>>>>> e2869450
 			t.logger.Info("", zap.Any("keploy test and mock path", path), zap.Any("keploy testReport path", testReportPath))
 
 			var hasContainerName bool
