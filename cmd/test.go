--- conflicted
+++ resolved
@@ -392,11 +392,7 @@
 
 			if coverage {
 				g := graph.NewGraph(t.logger)
-<<<<<<< HEAD
-				g.Serve(path, proxyPort, testReportPath, disableReportFile, delay, pid, port, lang, ports, apiTimeout, appCmd, enableTele)
-=======
-				g.Serve(path, proxyPort, mongoPassword, testReportPath, delay, pid, port, lang, ports, apiTimeout, appCmd, enableTele)
->>>>>>> 7ed41ffe
+				g.Serve(path, proxyPort, mongoPassword, testReportPath, disableReportFile, delay, pid, port, lang, ports, apiTimeout, appCmd, enableTele)
 			} else {
 				t.tester.Test(path, testReportPath, disableReportFile, appCmd, test.TestOptions{
 					Tests:              tests,
