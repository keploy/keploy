package cmd

import (
	"errors"
	"fmt"
	"os"
	"path/filepath"
	"strings"
	"time"

	"github.com/spf13/cobra"
	"go.keploy.io/server/pkg/models"
	"go.keploy.io/server/pkg/service/test"
	"go.keploy.io/server/utils"
	"go.uber.org/zap"
	yamlLib "gopkg.in/yaml.v3"
)

func NewCmdTest(logger *zap.Logger) *Test {
	tester := test.NewTester(logger)
	return &Test{
		tester: tester,
		logger: logger,
	}
}

func readTestConfig(configPath string) (*models.Test, error) {
	file, err := os.OpenFile(configPath, os.O_RDONLY, os.ModePerm)
	if err != nil {
		return nil, err
	}
	defer file.Close()
	decoder := yamlLib.NewDecoder(file)
	var doc models.Config
	err = decoder.Decode(&doc)
	if err != nil {
		return nil, err
	}
	return &doc.Test, nil
}

<<<<<<< HEAD
func (t *Test) getTestConfig(path *string, proxyPort *uint32, appCmd *string, testsets *[]string, appContainer, networkName *string, Delay *uint64, buildDelay *time.Duration, passThorughPorts *[]uint, apiTimeout *uint64, globalNoise *models.GlobalNoise, testSetNoise *models.TestsetNoise, configPath string) error {
=======
func (t *Test) getTestConfig(path *string, proxyPort *uint32, appCmd *string, testsets *[]string, appContainer, networkName *string, Delay *uint64, passThorughPorts *[]uint, apiTimeout *uint64, globalNoise *models.GlobalNoise, testSetNoise *models.TestsetNoise, coverageReportPath *string, withCoverage *bool, configPath string) error {
>>>>>>> 3f782519
	configFilePath := filepath.Join(configPath, "keploy-config.yaml")
	if isExist := utils.CheckFileExists(configFilePath); !isExist {
		return errFileNotFound
	}
	confTest, err := readTestConfig(configFilePath)
	if err != nil {
		return fmt.Errorf("failed to get the test config from config file due to error: %s", err)
	}
	if len(*path) == 0 {
		*path = confTest.Path
	}
	if *proxyPort == 0 {
		*proxyPort = confTest.ProxyPort
	}
	if *appCmd == "" {
		*appCmd = confTest.Command
	}
	if len(*testsets) == 0 {
		*testsets = confTest.TestSets
	}
	if *appContainer == "" {
		*appContainer = confTest.ContainerName
	}
	if *networkName == "" {
		*networkName = confTest.NetworkName
	}
	if *Delay == 5 {
		*Delay = confTest.Delay
	}
	if *buildDelay == 30*time.Second && confTest.BuildDelay != 0 {
		*buildDelay = confTest.BuildDelay
	}
	if len(*passThorughPorts) == 0 {
		*passThorughPorts = confTest.PassThroughPorts
	} 
	if len(*coverageReportPath) == 0 {
		*coverageReportPath = confTest.CoverageReportPath
	}
	*withCoverage = *withCoverage || confTest.WithCoverage
	if *apiTimeout == 5 {
		*apiTimeout = confTest.ApiTimeout
	}
	noiseJSON, err := test.UnmarshallJson(confTest.GlobalNoise, t.logger)
	if err != nil {
		return fmt.Errorf("failed to unmarshall the noise flag due to error: %s", err)
	}

	globalScopeVal := noiseJSON.(map[string]interface{})["global"]

	bodyOrHeaderVal := globalScopeVal.(map[string]interface{})

	(*globalNoise)["body"] = map[string][]string{}
	for field, regexArr := range bodyOrHeaderVal["body"].(map[string]interface{}) {
		(*globalNoise)["body"][field] = []string{}
		for _, val := range regexArr.([]interface{}) {
			(*globalNoise)["body"][field] = append((*globalNoise)["body"][field], val.(string))
		}
	}

	(*globalNoise)["header"] = map[string][]string{}
	for field, regexArr := range bodyOrHeaderVal["header"].(map[string]interface{}) {
		(*globalNoise)["header"][field] = []string{}
		for _, val := range regexArr.([]interface{}) {
			(*globalNoise)["header"][field] = append((*globalNoise)["header"][field], val.(string))
		}
	}

	testSetScopeVal := noiseJSON.(map[string]interface{})["test-sets"]

	for testset := range testSetScopeVal.(map[string]interface{}) {
		(*testSetNoise)[testset] = map[string]map[string][]string{}

		bodyOrHeaderVal := testSetScopeVal.(map[string]interface{})[testset].(map[string]interface{})

		(*testSetNoise)[testset]["body"] = map[string][]string{}
		for field, regexArr := range bodyOrHeaderVal["body"].(map[string]interface{}) {
			(*testSetNoise)[testset]["body"][field] = []string{}
			for _, val := range regexArr.([]interface{}) {
				(*testSetNoise)[testset]["body"][field] = append((*testSetNoise)[testset]["body"][field], val.(string))
			}
		}

		(*testSetNoise)[testset]["header"] = map[string][]string{}
		for field, regexArr := range bodyOrHeaderVal["header"].(map[string]interface{}) {
			(*testSetNoise)[testset]["header"][field] = []string{}
			for _, val := range regexArr.([]interface{}) {
				(*testSetNoise)[testset]["header"][field] = append((*testSetNoise)[testset]["header"][field], val.(string))
			}
		}
	}
	return nil
}

type Test struct {
	tester test.Tester
	logger *zap.Logger
}

func (t *Test) GetCmd() *cobra.Command {
	var testCmd = &cobra.Command{
		Use:     "test",
		Short:   "run the recorded testcases and execute assertions",
		Example: `sudo -E env PATH=$PATH keploy test -c "/path/to/user/app" --delay 6`,
		RunE: func(cmd *cobra.Command, args []string) error {
			isDockerCmd := len(os.Getenv("IS_DOCKER_CMD")) > 0

			path, err := cmd.Flags().GetString("path")
			if err != nil {
				t.logger.Error("failed to read the testcase path input")
				return err
			}
			withCoverage, err := cmd.Flags().GetBool("withCoverage")
			if err != nil {
				t.logger.Error("failed to read the go coverage binary", zap.Error(err))
				return err
			}
			coverageReportPath, err := cmd.Flags().GetString("coverageReportPath")
			if err != nil {
				t.logger.Error("failed to read the go coverage directory path", zap.Error(err))
				return err
			}

			appCmd, err := cmd.Flags().GetString("command")
			if err != nil {
				t.logger.Error("Failed to get the command to run the user application", zap.Error((err)))
				return err
			}

			appContainer, err := cmd.Flags().GetString("containerName")
			if err != nil {
				t.logger.Error("Failed to get the application's docker container name", zap.Error((err)))
				return err
			}

			networkName, err := cmd.Flags().GetString("networkName")
			if err != nil {
				t.logger.Error("Failed to get the application's docker network name", zap.Error((err)))
				return err
			}

			testSets, err := cmd.Flags().GetStringSlice("testsets")
			if err != nil {
				t.logger.Error("Failed to get the testsets flag", zap.Error((err)))
				return err
			}

			delay, err := cmd.Flags().GetUint64("delay")
			if err != nil {
				t.logger.Error("Failed to get the delay flag", zap.Error((err)))
				return err
			}

			buildDelay, err := cmd.Flags().GetDuration("buildDelay")
			if err != nil {
				t.logger.Error("Failed to get the build-delay flag", zap.Error((err)))
				return err
			}

			apiTimeout, err := cmd.Flags().GetUint64("apiTimeout")
			if err != nil {
				t.logger.Error("Failed to get the apiTimeout flag", zap.Error((err)))
				return err
			}

			ports, err := cmd.Flags().GetUintSlice("passThroughPorts")
			if err != nil {
				t.logger.Error("failed to read the ports of outgoing calls to be ignored")
				return err
			}

			proxyPort, err := cmd.Flags().GetUint32("proxyport")
			if err != nil {
				t.logger.Error("failed to read the proxyport")
				return err
			}

			configPath, err := cmd.Flags().GetString("config-path")
			if err != nil {
				t.logger.Error("failed to read the config path")
				return err
			}

			globalNoise := make(models.GlobalNoise)
			testsetNoise := make(models.TestsetNoise)

<<<<<<< HEAD
			err = t.getTestConfig(&path, &proxyPort, &appCmd, &testSets, &appContainer, &networkName, &delay, &buildDelay, &ports, &apiTimeout, &globalNoise, &testsetNoise, configPath)
=======
			err = t.getTestConfig(&path, &proxyPort, &appCmd, &testSets, &appContainer, &networkName, &delay, &ports, &apiTimeout, &globalNoise, &testsetNoise, &coverageReportPath, &withCoverage, configPath)
>>>>>>> 3f782519
			if err != nil {
				if err == errFileNotFound {
					t.logger.Info("continuing without configuration file because file not found")
				} else {
					t.logger.Error("", zap.Error(err))
				}
			}

			if appCmd == "" {
				fmt.Println("Error: missing required -c flag or appCmd in config file")
				if isDockerCmd {
					fmt.Println("Example usage:\n", `keploy test -c "docker run -p 8080:8080 --network myNetworkName myApplicationImageName" --delay 6\n`)
				}
				fmt.Println("Example usage:\n", cmd.Example)

				return errors.New("missing required -c flag or appCmd in config file")
			}

			if delay <= 5 {
				fmt.Printf("Warning: delay is set to %d seconds, incase your app takes more time to start use --delay to set custom delay\n", delay)
				if isDockerCmd {
					fmt.Println("Example usage:\n", `keploy test -c "docker run -p 8080:8080 --network myNetworkName myApplicationImageName" --delay 6\n`)
				} else {
					fmt.Println("Example usage:\n", cmd.Example)
				}
			}

			if buildDelay <= 30*time.Second {
				fmt.Printf("Warning: buildDelay is set to %d, incase your docker container takes more time to build use --buildDelay to set custom delay\n", buildDelay)
				if isDockerCmd {
					fmt.Println("Example usage:\n", `keploy test -c "docker-compose up --build" --buildDelay 35s\n`, "\nor\n", `keploy test -c "docker-compose up --build" --buildDelay 1m\n`)
				} else {
					fmt.Println("Example usage:\n", cmd.Example)
				}
			}

			//if user provides relative path
			if len(path) > 0 && path[0] != '/' {
				absPath, err := filepath.Abs(path)
				if err != nil {
					t.logger.Error("failed to get the absolute path from relative path", zap.Error(err))
				}
				path = absPath
			} else if len(path) == 0 { // if user doesn't provide any path
				cdirPath, err := os.Getwd()
				if err != nil {
					t.logger.Error("failed to get the path of current directory", zap.Error(err))
				}
				path = cdirPath
			} else {
				// user provided the absolute path
			}

			path += "/keploy"

			testReportPath := path + "/testReports"

			t.logger.Info("", zap.Any("keploy test and mock path", path), zap.Any("keploy testReport path", testReportPath))

			var hasContainerName bool
			if isDockerCmd {
				if strings.Contains(appCmd, "--name") {
					hasContainerName = true
				}
				if !hasContainerName && appContainer == "" {
					fmt.Println("Error: missing required --containerName flag or containerName in config file")
					fmt.Println("\nExample usage:\n", `keploy test -c "docker run -p 8080:8080 --network myNetworkName myApplicationImageName" --delay 6`)
					return errors.New("missing required --containerName flag or containerName in config file")
				}
			}

			t.logger.Debug("the ports are", zap.Any("ports", ports))

			mongoPassword, err := cmd.Flags().GetString("mongoPassword")
			if err != nil {
				t.logger.Error("failed to read the ports of outgoing calls to be ignored")
				return err
			}
			t.logger.Debug("the configuration for mocking mongo connection", zap.Any("password", mongoPassword))

			t.tester.Test(path, testReportPath, appCmd, test.TestOptions{
<<<<<<< HEAD
				Testsets:         testSets,
				AppContainer:     appContainer,
				AppNetwork:       networkName,
				MongoPassword:    mongoPassword,
				Delay:            delay,
				BuildDelay:       buildDelay,
				PassThroughPorts: ports,
				ApiTimeout:       apiTimeout,
				ProxyPort:        proxyPort,
				GlobalNoise:      globalNoise,
				TestsetNoise:     testsetNoise,
=======
				Testsets:           testSets,
				AppContainer:       appContainer,
				AppNetwork:         networkName,
				MongoPassword:      mongoPassword,
				Delay:              delay,
				PassThroughPorts:   ports,
				ApiTimeout:         apiTimeout,
				ProxyPort:          proxyPort,
				GlobalNoise:        globalNoise,
				TestsetNoise:       testsetNoise,
				WithCoverage:       withCoverage,
				CoverageReportPath: coverageReportPath,
>>>>>>> 3f782519
			})

			return nil
		},
	}

	testCmd.Flags().StringP("path", "p", "", "Path to local directory where generated testcases/mocks are stored")

	testCmd.Flags().Uint32("proxyport", 0, "Choose a port to run Keploy Proxy.")

	testCmd.Flags().StringP("command", "c", "", "Command to start the user application")

	testCmd.Flags().StringSliceP("testsets", "t", []string{}, "Testsets to run")

	testCmd.Flags().String("containerName", "", "Name of the application's docker container")

	testCmd.Flags().StringP("networkName", "n", "", "Name of the application's docker network")
	testCmd.Flags().Uint64P("delay", "d", 5, "User provided time to run its application")

	testCmd.Flags().DurationP("buildDelay", "", 30*time.Second, "User provided time to wait docker container build")

	testCmd.Flags().Uint64("apiTimeout", 5, "User provided timeout for calling its application")

	testCmd.Flags().UintSlice("passThroughPorts", []uint{}, "Ports of Outgoing dependency calls to be ignored as mocks")

	testCmd.Flags().String("config-path", ".", "Path to the local directory where keploy configuration file is stored")

	testCmd.Flags().String("mongoPassword", "default123", "Authentication password for mocking MongoDB connection")

	testCmd.Flags().String("coverageReportPath", "", "Write a go coverage profile to the file in the given directory.")

	testCmd.Flags().Bool("withCoverage", false, "Capture the code coverage of the go binary in the command flag.")
	testCmd.Flags().Lookup("withCoverage").NoOptDefVal = "true"
	testCmd.SilenceUsage = true
	testCmd.SilenceErrors = true

	return testCmd
}<|MERGE_RESOLUTION|>--- conflicted
+++ resolved
@@ -39,11 +39,7 @@
 	return &doc.Test, nil
 }
 
-<<<<<<< HEAD
-func (t *Test) getTestConfig(path *string, proxyPort *uint32, appCmd *string, testsets *[]string, appContainer, networkName *string, Delay *uint64, buildDelay *time.Duration, passThorughPorts *[]uint, apiTimeout *uint64, globalNoise *models.GlobalNoise, testSetNoise *models.TestsetNoise, configPath string) error {
-=======
-func (t *Test) getTestConfig(path *string, proxyPort *uint32, appCmd *string, testsets *[]string, appContainer, networkName *string, Delay *uint64, passThorughPorts *[]uint, apiTimeout *uint64, globalNoise *models.GlobalNoise, testSetNoise *models.TestsetNoise, coverageReportPath *string, withCoverage *bool, configPath string) error {
->>>>>>> 3f782519
+func (t *Test) getTestConfig(path *string, proxyPort *uint32, appCmd *string, testsets *[]string, appContainer, networkName *string, Delay *uint64, buildDelay *time.Duration, passThorughPorts *[]uint, apiTimeout *uint64, globalNoise *models.GlobalNoise, testSetNoise *models.TestsetNoise, coverageReportPath *string, withCoverage *bool, configPath string) error {
 	configFilePath := filepath.Join(configPath, "keploy-config.yaml")
 	if isExist := utils.CheckFileExists(configFilePath); !isExist {
 		return errFileNotFound
@@ -229,11 +225,7 @@
 			globalNoise := make(models.GlobalNoise)
 			testsetNoise := make(models.TestsetNoise)
 
-<<<<<<< HEAD
-			err = t.getTestConfig(&path, &proxyPort, &appCmd, &testSets, &appContainer, &networkName, &delay, &buildDelay, &ports, &apiTimeout, &globalNoise, &testsetNoise, configPath)
-=======
-			err = t.getTestConfig(&path, &proxyPort, &appCmd, &testSets, &appContainer, &networkName, &delay, &ports, &apiTimeout, &globalNoise, &testsetNoise, &coverageReportPath, &withCoverage, configPath)
->>>>>>> 3f782519
+      err = t.getTestConfig(&path, &proxyPort, &appCmd, &testSets, &appContainer, &networkName, &delay, &buildDelay, &ports, &apiTimeout, &globalNoise, &testsetNoise, &coverageReportPath, &withCoverage, configPath)
 			if err != nil {
 				if err == errFileNotFound {
 					t.logger.Info("continuing without configuration file because file not found")
@@ -315,24 +307,12 @@
 			t.logger.Debug("the configuration for mocking mongo connection", zap.Any("password", mongoPassword))
 
 			t.tester.Test(path, testReportPath, appCmd, test.TestOptions{
-<<<<<<< HEAD
-				Testsets:         testSets,
-				AppContainer:     appContainer,
-				AppNetwork:       networkName,
-				MongoPassword:    mongoPassword,
-				Delay:            delay,
-				BuildDelay:       buildDelay,
-				PassThroughPorts: ports,
-				ApiTimeout:       apiTimeout,
-				ProxyPort:        proxyPort,
-				GlobalNoise:      globalNoise,
-				TestsetNoise:     testsetNoise,
-=======
 				Testsets:           testSets,
 				AppContainer:       appContainer,
 				AppNetwork:         networkName,
 				MongoPassword:      mongoPassword,
 				Delay:              delay,
+        BuildDelay:         buildDelay,
 				PassThroughPorts:   ports,
 				ApiTimeout:         apiTimeout,
 				ProxyPort:          proxyPort,
@@ -340,7 +320,6 @@
 				TestsetNoise:       testsetNoise,
 				WithCoverage:       withCoverage,
 				CoverageReportPath: coverageReportPath,
->>>>>>> 3f782519
 			})
 
 			return nil
