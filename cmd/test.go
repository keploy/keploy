--- conflicted
+++ resolved
@@ -39,11 +39,7 @@
 	return &doc.Test, nil
 }
 
-<<<<<<< HEAD
-func (t *Test) getTestConfig(path *string, proxyPort *uint32, appCmd *string, testsets *[]string, appContainer, networkName *string, Delay *uint64, buildDelay *time.Duration, passThorughPorts *[]uint, apiTimeout *uint64, globalNoise *models.GlobalNoise, testSetNoise *models.TestsetNoise, coverageReportPath *string, withCoverage *bool, configPath string) error {
-=======
-func (t *Test) getTestConfig(path *string, proxyPort *uint32, appCmd *string, tests *map[string][]string, appContainer, networkName *string, Delay *uint64, passThorughPorts *[]uint, apiTimeout *uint64, globalNoise *models.GlobalNoise, testSetNoise *models.TestsetNoise, coverageReportPath *string, withCoverage *bool, configPath string) error {
->>>>>>> 4fc1d5c7
+func (t *Test) getTestConfig(path *string, proxyPort *uint32, appCmd *string, tests *map[string][]string, appContainer, networkName *string, Delay *uint64, buildDelay *time.Duration, passThorughPorts *[]uint, apiTimeout *uint64, globalNoise *models.GlobalNoise, testSetNoise *models.TestsetNoise, coverageReportPath *string, withCoverage *bool, configPath string) error {
 	configFilePath := filepath.Join(configPath, "keploy-config.yaml")
 	if isExist := utils.CheckFileExists(configFilePath); !isExist {
 		return errFileNotFound
@@ -236,13 +232,8 @@
 
 			globalNoise := make(models.GlobalNoise)
 			testsetNoise := make(models.TestsetNoise)
-<<<<<<< HEAD
-
-			err = t.getTestConfig(&path, &proxyPort, &appCmd, &testSets, &appContainer, &networkName, &delay, &buildDelay, &ports, &apiTimeout, &globalNoise, &testsetNoise, &coverageReportPath, &withCoverage, configPath)
-=======
       
-			err = t.getTestConfig(&path, &proxyPort, &appCmd, &tests, &appContainer, &networkName, &delay, &ports, &apiTimeout, &globalNoise, &testsetNoise, &coverageReportPath, &withCoverage, configPath)
->>>>>>> 4fc1d5c7
+			err = t.getTestConfig(&path, &proxyPort, &appCmd, &tests, &appContainer, &networkName, &delay, &buildDelay, &ports, &apiTimeout, &globalNoise, &testsetNoise, &coverageReportPath, &withCoverage, configPath)
 			if err != nil {
 				if err == errFileNotFound {
 					t.logger.Info("continuing without configuration file because file not found")
@@ -320,32 +311,18 @@
 			t.logger.Debug("the configuration for mocking mongo connection", zap.Any("password", mongoPassword))
 
 			t.tester.Test(path, testReportPath, appCmd, test.TestOptions{
-<<<<<<< HEAD
-				Testsets:           testSets,
-				AppContainer:       appContainer,
-				AppNetwork:         networkName,
-				MongoPassword:      mongoPassword,
-				Delay:              delay,
-				BuildDelay:         buildDelay,
-				PassThroughPorts:   ports,
-				ApiTimeout:         apiTimeout,
-				ProxyPort:          proxyPort,
-				GlobalNoise:        globalNoise,
-				TestsetNoise:       testsetNoise,
-				WithCoverage:       withCoverage,
-=======
 				Tests:            tests,
 				AppContainer:     appContainer,
 				AppNetwork:       networkName,
 				MongoPassword:    mongoPassword,
 				Delay:            delay,
+				BuildDelay:       buildDelay,
 				PassThroughPorts: ports,
 				ApiTimeout:       apiTimeout,
 				ProxyPort:        proxyPort,
 				GlobalNoise:      globalNoise,
 				TestsetNoise:     testsetNoise,
-        		WithCoverage:       withCoverage,
->>>>>>> 4fc1d5c7
+				WithCoverage:       withCoverage,
 				CoverageReportPath: coverageReportPath,
 			})
 
