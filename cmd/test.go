--- conflicted
+++ resolved
@@ -393,28 +393,17 @@
 			path += "/keploy"
 			t.logger.Info("", zap.Any("keploy test and mock path", path))
 
-<<<<<<< HEAD
 			testReportPath := ""
-=======
-			testReportPath := path + "/testReports"
-
-			testReportPath, err = pkg.GetNextTestReportDir(testReportPath, models.TestRunTemplateName)
-			if err != nil {
-				t.logger.Error("failed to get the next test report directory", zap.Error(err))
-				return err
-			}
-
-			t.logger.Info("", zap.Any("keploy test and mock path", path), zap.Any("keploy testReport path", testReportPath))
->>>>>>> 2ad29221
 
 			if !disableReportFile {
 				testReportPath = path + "/testReports"
+	
 				testReportPath, err = pkg.GetNextTestReportDir(testReportPath, models.TestRunTemplateName)
-				t.logger.Info("", zap.Any("keploy testReport path", testReportPath))
-				if err != nil {
-					t.logger.Error("failed to get the next test report directory", zap.Error(err))
-					return err
-				}
+					t.logger.Info("", zap.Any("keploy testReport path", testReportPath))
+					if err != nil {
+						t.logger.Error("failed to get the next test report directory", zap.Error(err))
+						return err
+					}
 			}
 			
 			var hasContainerName bool
