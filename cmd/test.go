package cmd

import (
	"errors"
	"fmt"
	"os"
	"path/filepath"
<<<<<<< HEAD
=======
	"strings"
>>>>>>> 7e64688f

	"github.com/spf13/cobra"
	"go.keploy.io/server/pkg/service/test"
	"go.uber.org/zap"
)

func NewCmdTest(logger *zap.Logger) *Test {
	tester := test.NewTester(logger)
	return &Test{
		tester: tester,
		logger: logger,
	}
}

type Test struct {
	tester test.Tester
	logger *zap.Logger
}

func (t *Test) GetCmd() *cobra.Command {
	var testCmd = &cobra.Command{
		Use:     "test",
		Short:   "run the recorded testcases and execute assertions",
		Example: `sudo -E keploy test -c "/path/to/user/app" --delay 6`,
		RunE: func(cmd *cobra.Command, args []string) error {
			isDockerCmd := len(os.Getenv("IS_DOCKER_CMD")) > 0
			path, err := cmd.Flags().GetString("path")
			if err != nil {
				t.logger.Error(Emoji + "failed to read the testcase path input")
				return err
			}

			//if user provides relative path
			if len(path) > 0 && path[0] != '/' {
				absPath, err := filepath.Abs(path)
<<<<<<< HEAD
				if err != nil {
					t.logger.Error("failed to get the absolute path from relative path", zap.Error(err))
				}
				path = absPath
			} else if len(path) == 0 { // if user doesn't provide any path
				cdirPath, err := os.Getwd()
				if err != nil {
					t.logger.Error("failed to get the path of current directory", zap.Error(err))
				}
=======
				if err != nil {
					t.logger.Error("failed to get the absolute path from relative path", zap.Error(err))
				}
				path = absPath
			} else if len(path) == 0 { // if user doesn't provide any path
				cdirPath, err := os.Getwd()
				if err != nil {
					t.logger.Error("failed to get the path of current directory", zap.Error(err))
				}
>>>>>>> 7e64688f
				path = cdirPath
			} else {
				// user provided the absolute path
			}

			path += "/keploy"

			// tcsPath := path + "/tests"
			// mockPath := path + "/mocks"

			testReportPath := path + "/testReports"
<<<<<<< HEAD

			t.logger.Info(Emoji, zap.Any("keploy test and mock path", path), zap.Any("keploy testReport path", testReportPath))
=======
>>>>>>> 7e64688f

			appCmd, err := cmd.Flags().GetString("command")
			if err != nil {
				t.logger.Error(Emoji+"Failed to get the command to run the user application", zap.Error((err)))
			}
			if appCmd == "" {
				fmt.Println("Error: missing required -c flag\n")
				if isDockerCmd {
					fmt.Println("Example usage:\n", `keploy test -c "docker run -p 8080:808 --network myNetworkName --rm myApplicationImageName" --delay 6\n`)
				}
				fmt.Println("Example usage:\n", cmd.Example, "\n")

				return errors.New("missing required -c flag")
			}
			appContainer, err := cmd.Flags().GetString("containerName")

			if err != nil {
				t.logger.Error(Emoji+"Failed to get the application's docker container name", zap.Error((err)))
			}
			var hasContainerName bool
			if isDockerCmd {
				for _, arg := range os.Args {
					if strings.Contains(arg, "--name") {
						hasContainerName = true
						break
					}
				}
				if !hasContainerName && appContainer == "" {
					fmt.Println("Error: missing required --containerName flag")
					fmt.Println("\nExample usage:\n", `keploy test -c "docker run -p 8080:808 --network myNetworkName --rm myApplicationImageName" --delay 6`)
					return errors.New("missing required --containerName flag")
				}
			}
			networkName, err := cmd.Flags().GetString("networkName")

			if err != nil {
				t.logger.Error(Emoji+"Failed to get the application's docker network name", zap.Error((err)))
			}

			delay, err := cmd.Flags().GetUint64("delay")
			if delay <= 5 {
				fmt.Printf("Warning: delay is set to %d seconds, incase your app takes more time to start udse --delay to set custom delay\n", delay)
				if isDockerCmd {
					fmt.Println("Example usage:\n", `keploy test -c "docker run -p 8080:808 --network myNetworkName --rm myApplicationImageName" --delay 6\n`)
				} else {
					fmt.Println("Example usage:\n", cmd.Example, "\n")
				}
			}
			if err != nil {
				t.logger.Error(Emoji+"Failed to get the delay flag", zap.Error((err)))
			}
			t.logger.Info(Emoji, zap.Any("keploy test and mock path", path), zap.Any("keploy testReport path", testReportPath))

			// pid, err := cmd.Flags().GetUint32("pid")

			// if err != nil {
			// 	t.logger.Error(Emoji+"Failed to get the pid of the application", zap.Error((err)))
			// }

			t.tester.Test(path, testReportPath, appCmd, appContainer, networkName, delay)
			return nil
		},
	}

	// testCmd.Flags().Uint32("pid", 0, "Process id of your application.")

	testCmd.Flags().StringP("path", "p", "", "Path to local directory where generated testcases/mocks are stored")
	testCmd.Flags().StringP("command", "c", "", "Command to start the user application")
	// testCmd.MarkFlagRequired("command")
	testCmd.Flags().String("containerName", "", "Name of the application's docker container")
	testCmd.Flags().StringP("networkName", "n", "", "Name of the application's docker network")
	// recordCmd.MarkFlagRequired("networkName")
	testCmd.Flags().Uint64P("delay", "d", 5, "User provided time to run its application")
	testCmd.SilenceUsage = true
	testCmd.SilenceErrors = true

	return testCmd
}<|MERGE_RESOLUTION|>--- conflicted
+++ resolved
@@ -5,10 +5,7 @@
 	"fmt"
 	"os"
 	"path/filepath"
-<<<<<<< HEAD
-=======
 	"strings"
->>>>>>> 7e64688f
 
 	"github.com/spf13/cobra"
 	"go.keploy.io/server/pkg/service/test"
@@ -44,7 +41,6 @@
 			//if user provides relative path
 			if len(path) > 0 && path[0] != '/' {
 				absPath, err := filepath.Abs(path)
-<<<<<<< HEAD
 				if err != nil {
 					t.logger.Error("failed to get the absolute path from relative path", zap.Error(err))
 				}
@@ -54,17 +50,6 @@
 				if err != nil {
 					t.logger.Error("failed to get the path of current directory", zap.Error(err))
 				}
-=======
-				if err != nil {
-					t.logger.Error("failed to get the absolute path from relative path", zap.Error(err))
-				}
-				path = absPath
-			} else if len(path) == 0 { // if user doesn't provide any path
-				cdirPath, err := os.Getwd()
-				if err != nil {
-					t.logger.Error("failed to get the path of current directory", zap.Error(err))
-				}
->>>>>>> 7e64688f
 				path = cdirPath
 			} else {
 				// user provided the absolute path
@@ -76,11 +61,6 @@
 			// mockPath := path + "/mocks"
 
 			testReportPath := path + "/testReports"
-<<<<<<< HEAD
-
-			t.logger.Info(Emoji, zap.Any("keploy test and mock path", path), zap.Any("keploy testReport path", testReportPath))
-=======
->>>>>>> 7e64688f
 
 			appCmd, err := cmd.Flags().GetString("command")
 			if err != nil {
@@ -132,6 +112,7 @@
 			if err != nil {
 				t.logger.Error(Emoji+"Failed to get the delay flag", zap.Error((err)))
 			}
+			
 			t.logger.Info(Emoji, zap.Any("keploy test and mock path", path), zap.Any("keploy testReport path", testReportPath))
 
 			// pid, err := cmd.Flags().GetUint32("pid")
