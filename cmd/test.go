--- conflicted
+++ resolved
@@ -38,28 +38,16 @@
 	return &doc.Test, nil
 }
 
-<<<<<<< HEAD
-func (t *Test) getTestConfig(path *string, proxyPort *uint32, appCmd *string, tests *map[string][]string, appContainer, networkName *string, Delay *uint64, passThorughPorts *[]uint, apiTimeout *uint64, globalNoise *models.GlobalNoise, noise *models.TestsetNoise, configPath string) {
-	configFilePath := filepath.Join(configPath, "keploy-config.yaml")
-	if isExist := utils.CheckFileExists(configFilePath); !isExist {
-		t.logger.Info("keploy configuration file not found")
-		return
-=======
-func (t *Test) getTestConfig(path *string, proxyPort *uint32, appCmd *string, testsets *[]string, appContainer, networkName *string, Delay *uint64, passThorughPorts *[]uint, apiTimeout *uint64, globalNoise *models.GlobalNoise, testSetNoise *models.TestsetNoise, configPath string) error {
+func (t *Test) getTestConfig(path *string, proxyPort *uint32, appCmd *string, tests *map[string][]string, appContainer, networkName *string, Delay *uint64, passThorughPorts *[]uint, apiTimeout *uint64, globalNoise *models.GlobalNoise, testSetNoise *models.TestsetNoise, configPath string) error {
 	configFilePath := filepath.Join(configPath, "keploy-config.yaml")
 	if isExist := utils.CheckFileExists(configFilePath); !isExist {
 		t.logger.Info("keploy configuration file not found")
 		return nil
->>>>>>> ac1dc279
 	}
 	confTest, err := readTestConfig(configFilePath)
 	if err != nil {
 		t.logger.Error("failed to get the test config from config file")
-<<<<<<< HEAD
-		return
-=======
 		return err
->>>>>>> ac1dc279
 	}
 	if len(*path) == 0 {
 		*path = confTest.Path
@@ -70,7 +58,6 @@
 	if *appCmd == "" {
 		*appCmd = confTest.Command
 	}
-<<<<<<< HEAD
 	if len(*tests) == 0 {
 		testsJSON, err := test.UnmarshallJson(confTest.Tests, t.logger)
 		if err != nil {
@@ -82,10 +69,6 @@
 				(*tests)[ts] = append((*tests)[ts], tc.(string))
 			}
 		}
-=======
-	if len(*testsets) == 0 {
-		*testsets = confTest.TestSets
->>>>>>> ac1dc279
 	}
 	if *appContainer == "" {
 		*appContainer = confTest.ContainerName
@@ -104,38 +87,7 @@
 	}
 	noiseJSON, err := test.UnmarshallJson(confTest.GlobalNoise, t.logger)
 	if err != nil {
-<<<<<<< HEAD
 		t.logger.Error("Failed to unmarshall the noise field")
-	}
-
-	for scope, v := range noiseJSON.(map[string]interface{}) {
-		if scope == "global" {
-				for k1, v1 := range v.(map[string]interface{}) {
-					(*globalNoise)[k1] = map[string][]string{}
-					for k2, v2 := range v1.(map[string]interface{}) {
-						(*globalNoise)[k1][k2] = []string{}
-						for _, val := range v2.([]interface{}) {
-							(*globalNoise)[k1][k2] = append((*globalNoise)[k1][k2], val.(string))
-						}
-					}
-				}
-		} else {
-			for testset, v1 := range v.(map[string]interface{}) {
-				(*noise)[testset] = map[string]map[string][]string{}
-				for k2, v2 := range v1.(map[string]interface{}) {
-					(*noise)[testset][k2] = map[string][]string{}
-					for k3, v3 := range v2.(map[string]interface{}) {
-						(*noise)[testset][k2][k3] = []string{}
-						for _, val := range v3.([]interface{}) {
-							(*noise)[testset][k2][k3] = append((*noise)[testset][k2][k3], val.(string))
-						}
-					}
-				}
-			}
-		}
-	}
-=======
-		t.logger.Error("Failed to unmarshall the noise flag")
 		return err
 	}
 
@@ -184,7 +136,6 @@
 	}
 	t.logger.Info(models.HighlightString("Successfully fetched the test config"))
 	return nil
->>>>>>> ac1dc279
 }
 
 type Test struct {
@@ -215,26 +166,25 @@
 			appContainer, err := cmd.Flags().GetString("containerName")
 			if err != nil {
 				t.logger.Error("Failed to get the application's docker container name", zap.Error((err)))
-<<<<<<< HEAD
-=======
-				return err
->>>>>>> ac1dc279
+				return err
 			}
 
 			networkName, err := cmd.Flags().GetString("networkName")
 			if err != nil {
 				t.logger.Error("Failed to get the application's docker network name", zap.Error((err)))
-<<<<<<< HEAD
+				return err
 			}
 
 			delay, err := cmd.Flags().GetUint64("delay")
 			if err != nil {
 				t.logger.Error("Failed to get the delay flag", zap.Error((err)))
+				return err
 			}
 
 			apiTimeout, err := cmd.Flags().GetUint64("apiTimeout")
 			if err != nil {
 				t.logger.Error("Failed to get the apiTimeout flag", zap.Error((err)))
+				return err
 			}
 
 			ports, err := cmd.Flags().GetUintSlice("passThroughPorts")
@@ -275,62 +225,9 @@
 			}
 
 			globalNoise := make(models.GlobalNoise)
-			noise := make(models.TestsetNoise)
-
-			t.getTestConfig(&path, &proxyPort, &appCmd, &tests, &appContainer, &networkName, &delay, &ports, &apiTimeout, &globalNoise, &noise, configPath)
-
-			if appCmd == "" {
-				fmt.Println("Error: missing required -c flag\n")
-				if isDockerCmd {
-					fmt.Println("Example usage:\n", `keploy test -c "docker run -p 8080:808 --network myNetworkName myApplicationImageName" --delay 6\n`)
-				}
-				fmt.Println("Example usage:\n", cmd.Example, "\n")
-
-				return errors.New("missing required -c flag")
-=======
-				return err
-			}
-
-			testSets, err := cmd.Flags().GetStringSlice("testsets")
-			if err != nil {
-				t.logger.Error("Failed to get the testsets flag", zap.Error((err)))
-				return err
-			}
-
-			delay, err := cmd.Flags().GetUint64("delay")
-			if err != nil {
-				t.logger.Error("Failed to get the delay flag", zap.Error((err)))
-				return err
-			}
-
-			apiTimeout, err := cmd.Flags().GetUint64("apiTimeout")
-			if err != nil {
-				t.logger.Error("Failed to get the apiTimeout flag", zap.Error((err)))
-				return err
-			}
-
-			ports, err := cmd.Flags().GetUintSlice("passThroughPorts")
-			if err != nil {
-				t.logger.Error("failed to read the ports of outgoing calls to be ignored")
-				return err
-			}
-
-			proxyPort, err := cmd.Flags().GetUint32("proxyport")
-			if err != nil {
-				t.logger.Error("failed to read the proxyport")
-				return err
-			}
-
-			configPath, err := cmd.Flags().GetString("config-path")
-			if err != nil {
-				t.logger.Error("failed to read the config path")
-				return err
-			}
-
-			globalNoise := make(models.GlobalNoise)
 			testSetNoise := make(models.TestsetNoise)
 
-			err = t.getTestConfig(&path, &proxyPort, &appCmd, &testSets, &appContainer, &networkName, &delay, &ports, &apiTimeout, &globalNoise, &testSetNoise, configPath)
+			err = t.getTestConfig(&path, &proxyPort, &appCmd, &tests, &appContainer, &networkName, &delay, &ports, &apiTimeout, &globalNoise, &testSetNoise, configPath)
 			if err != nil {
 				t.logger.Error("failed to get the test config")
 				return err
@@ -344,7 +241,6 @@
 				fmt.Println("Example usage:\n", cmd.Example)
 
 				return errors.New("missing required -c flag or appCmd in config file")
->>>>>>> ac1dc279
 			}
 
 			if delay <= 5 {
@@ -388,26 +284,15 @@
 					}
 				}
 				if !hasContainerName && appContainer == "" {
-<<<<<<< HEAD
-					fmt.Println("Error: missing required --containerName flag")
-					fmt.Println("\nExample usage:\n", `keploy test -c "docker run -p 8080:808 --network myNetworkName myApplicationImageName" --delay 6`)
-					return errors.New("missing required --containerName flag")
-=======
 					fmt.Println("Error: missing required --containerName flag or containerName in config file")
 					fmt.Println("\nExample usage:\n", `keploy test -c "docker run -p 8080:808 --network myNetworkName myApplicationImageName" --delay 6`)
 					return errors.New("missing required --containerName flag or containerName in config file")
->>>>>>> ac1dc279
 				}
 			}
 
 			t.logger.Debug("the ports are", zap.Any("ports", ports))
 
-<<<<<<< HEAD
-			t.tester.Test(path, proxyPort, testReportPath, appCmd, tests, appContainer, networkName, delay, ports, apiTimeout, globalNoise, noise)
-
-=======
-			t.tester.Test(path, proxyPort, testReportPath, appCmd, testSets, appContainer, networkName, delay, ports, apiTimeout, globalNoise, testSetNoise)
->>>>>>> ac1dc279
+			t.tester.Test(path, proxyPort, testReportPath, appCmd, tests, appContainer, networkName, delay, ports, apiTimeout, globalNoise, testSetNoise)
 			return nil
 		},
 	}
