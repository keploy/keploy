package cmd

import (
	"errors"
	"fmt"
	"os"
	"path/filepath"
	"strings"
	"time"

	"github.com/spf13/cobra"
	"go.keploy.io/server/pkg"
	"go.keploy.io/server/pkg/graph"
	"go.keploy.io/server/pkg/models"
	"go.keploy.io/server/pkg/service/test"
	"go.keploy.io/server/utils"
	"go.uber.org/zap"
	yamlLib "gopkg.in/yaml.v3"
)

func NewCmdTest(logger *zap.Logger) *Test {
	tester := test.NewTester(logger)
	return &Test{
		tester: tester,
		logger: logger,
	}
}


func readTestConfig(configPath string) (*models.Test, error) {
	file, err := os.OpenFile(configPath, os.O_RDONLY, os.ModePerm)
	if err != nil {
		return nil, err
	}
	defer file.Close()
	decoder := yamlLib.NewDecoder(file)
	var doc models.Config
	err = decoder.Decode(&doc)
	if err != nil {
		return nil, err
	}
	return &doc.Test, nil
}

func (t *Test) getTestConfig(path *string, proxyPort *uint32, appCmd *string, tests *map[string][]string, appContainer, networkName *string, Delay *uint64, buildDelay *time.Duration, passThorughPorts *[]uint, apiTimeout *uint64, globalNoise *models.GlobalNoise, testSetNoise *models.TestsetNoise, coverageReportPath *string, withCoverage *bool, configPath string) error {
	configFilePath := filepath.Join(configPath, "keploy-config.yaml")
	if isExist := utils.CheckFileExists(configFilePath); !isExist {
		return errFileNotFound
	}
	confTest, err := readTestConfig(configFilePath)
	if err != nil {
		return fmt.Errorf("failed to get the test config from config file due to error: %s", err)
	}
	if len(*path) == 0 {
		*path = confTest.Path
	}
	if *proxyPort == 0 {
		*proxyPort = confTest.ProxyPort
	}
	if *appCmd == "" {
		*appCmd = confTest.Command
	}
	for testset, testcases := range confTest.Tests {
		if _, ok := (*tests)[testset]; !ok {
			(*tests)[testset] = testcases
		}
	}
	if *appContainer == "" {
		*appContainer = confTest.ContainerName
	}
	if *networkName == "" {
		*networkName = confTest.NetworkName
	}
	if *Delay == 5 {
		*Delay = confTest.Delay
	}
	if *buildDelay == 30*time.Second && confTest.BuildDelay != 0 {
		*buildDelay = confTest.BuildDelay
	}
	if len(*passThorughPorts) == 0 {
		*passThorughPorts = confTest.PassThroughPorts
	}
	if len(*coverageReportPath) == 0 {
		*coverageReportPath = confTest.CoverageReportPath
	}
	*withCoverage = *withCoverage || confTest.WithCoverage
	if *apiTimeout == 5 {
		*apiTimeout = confTest.ApiTimeout
	}
	*globalNoise = confTest.GlobalNoise.Global
	*testSetNoise = confTest.GlobalNoise.Testsets
	return nil
}

type Test struct {
	tester test.Tester
	logger *zap.Logger

}

func (t *Test) GetCmd() *cobra.Command {
	var testCmd = &cobra.Command{
		Use:     "test",
		Short:   "run the recorded testcases and execute assertions",
		Example: `sudo -E env PATH=$PATH keploy test -c "/path/to/user/app" --delay 6`,
		RunE: func(cmd *cobra.Command, args []string) error {
			isDockerCmd := len(os.Getenv("IS_DOCKER_CMD")) > 0

			path, err := cmd.Flags().GetString("path")
			if err != nil {
				t.logger.Error("failed to read the testcase path input")
				return err
			}
			withCoverage, err := cmd.Flags().GetBool("withCoverage")
			if err != nil {
				t.logger.Error("failed to read the go coverage binary", zap.Error(err))
				return err
			}
			coverageReportPath, err := cmd.Flags().GetString("coverageReportPath")
			if err != nil {
				t.logger.Error("failed to read the go coverage directory path", zap.Error(err))
				return err
			}

			appCmd, err := cmd.Flags().GetString("command")
			if err != nil {
				t.logger.Error("Failed to get the command to run the user application", zap.Error((err)))
				return err
			}

			appContainer, err := cmd.Flags().GetString("containerName")
			if err != nil {
				t.logger.Error("Failed to get the application's docker container name", zap.Error((err)))
				return err
			}

			networkName, err := cmd.Flags().GetString("networkName")
			if err != nil {
				t.logger.Error("Failed to get the application's docker network name", zap.Error((err)))
				return err
			}

			delay, err := cmd.Flags().GetUint64("delay")
			if err != nil {
				t.logger.Error("Failed to get the delay flag", zap.Error((err)))
				return err
			}

			coverage, err := cmd.Flags().GetBool("coverage")
			if err != nil {
				t.logger.Error("Failed to get the coverage flag", zap.Error((err)))
				return err
			}
			var lang string
			var pid uint32
			var port uint32
			if !coverage {

				lang, err = cmd.Flags().GetString("language")
				if err != nil {
					t.logger.Error("failed to read the programming language")
					return err
				}

				pid, err = cmd.Flags().GetUint32("pid")
				if err != nil {
					t.logger.Error("Failed to get the pid of the application", zap.Error((err)))
					return err
				}

				port, err = cmd.Flags().GetUint32("port")
				if err != nil {
					t.logger.Error("Failed to get the port of keploy server", zap.Error((err)))
					return err
				}

			}

			buildDelay, err := cmd.Flags().GetDuration("buildDelay")
			if err != nil {
				t.logger.Error("Failed to get the build-delay flag", zap.Error((err)))
				return err
			}

			apiTimeout, err := cmd.Flags().GetUint64("apiTimeout")
			if err != nil {
				t.logger.Error("Failed to get the apiTimeout flag", zap.Error((err)))
				return err
			}

			ports, err := cmd.Flags().GetUintSlice("passThroughPorts")
			if err != nil {
				t.logger.Error("failed to read the ports of outgoing calls to be ignored")
				return err
			}

			// port, err := cmd.Flags().GetUint32("port")
			// if err != nil {
			// 	t.logger.Error("failed to read the port of keploy server")
			// 	return err
			// }

			proxyPort, err := cmd.Flags().GetUint32("proxyport")
			if err != nil {
				t.logger.Error("failed to read the proxyport")
				return err
			}

			configPath, err := cmd.Flags().GetString("config-path")
			if err != nil {
				t.logger.Error("failed to read the config path")
				return err
			}

			enableTele, err := cmd.Flags().GetBool("enableTele")
			if err != nil {
				t.logger.Error("failed to read the disable telemetry flag")
				return err
			}

			tests := map[string][]string{}

			testsets, err := cmd.Flags().GetStringSlice("testsets")
			if err != nil {
				t.logger.Error("Failed to read the testsets")
				return err
			}

			for _, testset := range testsets {
				tests[testset] = []string{}
			}

			globalNoise := make(models.GlobalNoise)
			testsetNoise := make(models.TestsetNoise)

			err = t.getTestConfig(&path, &proxyPort, &appCmd, &tests, &appContainer, &networkName, &delay, &buildDelay, &ports, &apiTimeout, &globalNoise, &testsetNoise, &coverageReportPath, &withCoverage, configPath)
			if err != nil {
				if err == errFileNotFound {
					t.logger.Info("continuing without configuration file because file not found")
				} else {
					t.logger.Error("", zap.Error(err))
				}
			}

			if appCmd == "" {
				t.logger.Error("Couldn't find appCmd")
				if isDockerCmd {
					t.logger.Info(`Example usage: keploy test -c "docker run -p 8080:8080 --network myNetworkName myApplicationImageName" --delay 6`)
				} else {
					t.logger.Info(fmt.Sprintf("Example usage: %s", cmd.Example))
				}
				return errors.New("missing required -c flag or appCmd in config file")
			}

			if delay <= 5 {
				t.logger.Warn(fmt.Sprintf("Delay is set to %d seconds, incase your app takes more time to start use --delay to set custom delay", delay))
				if isDockerCmd {
					t.logger.Info(`Example usage: keploy test -c "docker run -p 8080:8080 --network myNetworkName myApplicationImageName" --delay 6`)
				} else {
					t.logger.Info("Example usage: " + cmd.Example)
				}
			}

			if isDockerCmd && buildDelay <= 30*time.Second {
				t.logger.Warn(fmt.Sprintf("buildDelay is set to %v, incase your docker container takes more time to build use --buildDelay to set custom delay", buildDelay))
				t.logger.Info(`Example usage:keploy test -c "docker-compose up --build" --buildDelay 35s`)
			}

			//if user provides relative path
			if len(path) > 0 && path[0] != '/' {
				absPath, err := filepath.Abs(path)
				if err != nil {
					t.logger.Error("failed to get the absolute path from relative path", zap.Error(err))
				}
				path = absPath
			} else if len(path) == 0 { // if user doesn't provide any path
				cdirPath, err := os.Getwd()
				if err != nil {
					t.logger.Error("failed to get the path of current directory", zap.Error(err))
				}
				path = cdirPath
			} else {
				// user provided the absolute path
			}

			path += "/keploy"

			testReportPath := path + "/testReports"
			testReportPath, err = pkg.GetNextTestReportDir(testReportPath, models.TestRunTemplateName)
			if err != nil {
				t.logger.Error("failed to get the next test report directory", zap.Error(err))
				return err
			}



			t.logger.Info("", zap.Any("keploy test and mock path", path), zap.Any("keploy testReport path", testReportPath))

			var hasContainerName bool
			if isDockerCmd {
				if strings.Contains(appCmd, "--name") {
					hasContainerName = true
				}
				if !hasContainerName && appContainer == "" {
					t.logger.Error("Couldn't find containerName")
					t.logger.Info(`Example usage: keploy test -c "docker run -p 8080:8080 --network myNetworkName myApplicationImageName" --delay 6`)
					return errors.New("missing required --containerName flag or containerName in config file")
				}
			}

			//flags like lang, pid, port cannot be used unless called the serve method
			// Check if the coverage flag is set

			t.logger.Debug("the ports are", zap.Any("ports", ports))

			mongoPassword, err := cmd.Flags().GetString("mongoPassword")
			if err != nil {
				t.logger.Error("failed to read the ports of outgoing calls to be ignored")
				return err
			}

<<<<<<< HEAD
			t.tester.StartTest(path, testReportPath, appCmd, test.TestOptions{
				Tests:              tests,
				AppContainer:       appContainer,
				AppNetwork:         networkName,
				MongoPassword:      mongoPassword,
				Delay:              delay,
				BuildDelay:         buildDelay,
				PassThroughPorts:   ports,
				ApiTimeout:         apiTimeout,
				ProxyPort:          proxyPort,
				GlobalNoise:        globalNoise,
				TestsetNoise:       testsetNoise,
				WithCoverage:       withCoverage,
				CoverageReportPath: coverageReportPath,
			}, enableTele)
=======
			t.logger.Debug("the configuration for mocking mongo connection", zap.Any("password", mongoPassword))
            
			if coverage {
				g := graph.NewGraph(t.logger)
				g.Serve(path, proxyPort, testReportPath, delay, pid, port, lang, ports, apiTimeout, appCmd, enableTele)
			} else {
				t.tester.Test(path, testReportPath, appCmd, test.TestOptions{
					Tests:              tests,
					AppContainer:       appContainer,
					AppNetwork:         networkName,
					MongoPassword:      mongoPassword,
					Delay:              delay,
					BuildDelay:         buildDelay,
					PassThroughPorts:   ports,
					ApiTimeout:         apiTimeout,
					ProxyPort:          proxyPort,
					GlobalNoise:        globalNoise,
					TestsetNoise:       testsetNoise,
					WithCoverage:       withCoverage,
					CoverageReportPath: coverageReportPath,
				}, enableTele)
			}
>>>>>>> 623be30c

			return nil
		},
	}

	testCmd.Flags().StringP("path", "p", "", "Path to local directory where generated testcases/mocks are stored")

	testCmd.Flags().Uint32("port", 6789, "Port at which you want to run graphql Server")

	testCmd.Flags().Uint32("proxyport", 0, "Choose a port to run Keploy Proxy.")

	testCmd.Flags().StringP("command", "c", "", "Command to start the user application")

	testCmd.Flags().StringSliceP("testsets", "t", []string{}, "Testsets to run e.g. --testsets \"test-set-1, test-set-2\"")

	testCmd.Flags().String("containerName", "", "Name of the application's docker container")

	testCmd.Flags().StringP("networkName", "n", "", "Name of the application's docker network")
	testCmd.Flags().Uint64P("delay", "d", 5, "User provided time to run its application")

	testCmd.Flags().DurationP("buildDelay", "", 30*time.Second, "User provided time to wait docker container build")

	testCmd.Flags().Uint64("apiTimeout", 5, "User provided timeout for calling its application")

	testCmd.Flags().UintSlice("passThroughPorts", []uint{}, "Ports of Outgoing dependency calls to be ignored as mocks")

	testCmd.Flags().String("config-path", ".", "Path to the local directory where keploy configuration file is stored")

	testCmd.Flags().String("mongoPassword", "default123", "Authentication password for mocking MongoDB connection")

	testCmd.Flags().String("coverageReportPath", "", "Write a go coverage profile to the file in the given directory.")

	testCmd.Flags().StringP("language", "l", "", "application programming language")

	testCmd.Flags().Uint32("pid", 0, "Process id of your application.")

	testCmd.Flags().Bool("enableTele", true, "Switch for telemetry")

	testCmd.Flags().MarkHidden("enableTele")

	testCmd.Flags().Bool("withCoverage", false, "Capture the code coverage of the go binary in the command flag.")
	testCmd.Flags().Lookup("withCoverage").NoOptDefVal = "true"

	testCmd.Flags().Bool("coverage", false, "Capture the code coverage of the go binary in the command flag.")
	testCmd.Flags().Lookup("coverage").NoOptDefVal = "true"
	testCmd.SilenceUsage = true
	testCmd.SilenceErrors = true

	return testCmd
}<|MERGE_RESOLUTION|>--- conflicted
+++ resolved
@@ -319,30 +319,13 @@
 				return err
 			}
 
-<<<<<<< HEAD
-			t.tester.StartTest(path, testReportPath, appCmd, test.TestOptions{
-				Tests:              tests,
-				AppContainer:       appContainer,
-				AppNetwork:         networkName,
-				MongoPassword:      mongoPassword,
-				Delay:              delay,
-				BuildDelay:         buildDelay,
-				PassThroughPorts:   ports,
-				ApiTimeout:         apiTimeout,
-				ProxyPort:          proxyPort,
-				GlobalNoise:        globalNoise,
-				TestsetNoise:       testsetNoise,
-				WithCoverage:       withCoverage,
-				CoverageReportPath: coverageReportPath,
-			}, enableTele)
-=======
 			t.logger.Debug("the configuration for mocking mongo connection", zap.Any("password", mongoPassword))
             
 			if coverage {
 				g := graph.NewGraph(t.logger)
 				g.Serve(path, proxyPort, testReportPath, delay, pid, port, lang, ports, apiTimeout, appCmd, enableTele)
 			} else {
-				t.tester.Test(path, testReportPath, appCmd, test.TestOptions{
+				t.tester.StartTest(path, testReportPath, appCmd, test.TestOptions{
 					Tests:              tests,
 					AppContainer:       appContainer,
 					AppNetwork:         networkName,
@@ -357,8 +340,22 @@
 					WithCoverage:       withCoverage,
 					CoverageReportPath: coverageReportPath,
 				}, enableTele)
-			}
->>>>>>> 623be30c
+				// t.tester.Test(path, testReportPath, appCmd, test.TestOptions{
+				// 	Tests:              tests,
+				// 	AppContainer:       appContainer,
+				// 	AppNetwork:         networkName,
+				// 	MongoPassword:      mongoPassword,
+				// 	Delay:              delay,
+				// 	BuildDelay:         buildDelay,
+				// 	PassThroughPorts:   ports,
+				// 	ApiTimeout:         apiTimeout,
+				// 	ProxyPort:          proxyPort,
+				// 	GlobalNoise:        globalNoise,
+				// 	TestsetNoise:       testsetNoise,
+				// 	WithCoverage:       withCoverage,
+				// 	CoverageReportPath: coverageReportPath,
+				// }, enableTele)
+			}
 
 			return nil
 		},
