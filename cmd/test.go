package cmd

import (
	"errors"
	"fmt"
	"os"
	"path/filepath"
	"strings"

	"github.com/spf13/cobra"
	"go.keploy.io/server/pkg/models"
	"go.keploy.io/server/pkg/service/test"
	"go.uber.org/zap"
	yamlLib "gopkg.in/yaml.v3"
)

func NewCmdTest(logger *zap.Logger) *Test {
	tester := test.NewTester(logger)
	return &Test{
		tester: tester,
		logger: logger,
	}
}

func getTestConfig() (*models.Test, error) {
	file, err := os.OpenFile(filepath.Join(".", "keploy-config.yaml"), os.O_RDONLY, os.ModePerm)
	if err != nil {
		return nil, err
	}
	defer file.Close()
	decoder := yamlLib.NewDecoder(file)
	var doc models.Config
	err = decoder.Decode(&doc)
	if err != nil {
		return nil, fmt.Errorf(Emoji, "failed to decode the keploy-config.yaml. error: %v", err.Error())
	}
	return &doc.Test, nil
}

type Test struct {
	tester test.Tester
	logger *zap.Logger
}

func (t *Test) GetCmd() *cobra.Command {
	var testCmd = &cobra.Command{
		Use:     "test",
		Short:   "run the recorded testcases and execute assertions",
		Example: `sudo -E env PATH=$PATH keploy test -c "/path/to/user/app" --delay 6`,
		RunE: func(cmd *cobra.Command, args []string) error {
			isDockerCmd := len(os.Getenv("IS_DOCKER_CMD")) > 0

			confTest, err := getTestConfig()
			if err != nil {
				t.logger.Error("failed to get the test config from config file")
				return err
			}
			
			path, err := cmd.Flags().GetString("path")
			if err != nil {
				t.logger.Error("failed to read the testcase path input")
				return err
			}
			
			if len(path) == 0 {
				path = confTest.Path
			}

			//if user provides relative path
			if len(path) > 0 && path[0] != '/' {
				absPath, err := filepath.Abs(path)
				if err != nil {
					t.logger.Error("failed to get the absolute path from relative path", zap.Error(err))
				}
				path = absPath
			} else if len(path) == 0 { // if user doesn't provide any path
				cdirPath, err := os.Getwd()
				if err != nil {
					t.logger.Error("failed to get the path of current directory", zap.Error(err))
				}
				path = cdirPath
			} else {
				// user provided the absolute path
			}

			path += "/keploy"

			testReportPath := path + "/testReports"

			appCmd, err := cmd.Flags().GetString("command")
			if err != nil {
				t.logger.Error("Failed to get the command to run the user application", zap.Error((err)))
			}

			if appCmd == "" {
				appCmd = confTest.Command
			}

			if appCmd == "" {
				fmt.Println("Error: missing required -c flag\n")
				if isDockerCmd {
					fmt.Println("Example usage:\n", `keploy test -c "docker run -p 8080:808 --network myNetworkName myApplicationImageName" --delay 6\n`)
				}
				fmt.Println("Example usage:\n", cmd.Example, "\n")

				return errors.New("missing required -c flag")
			}
			appContainer, err := cmd.Flags().GetString("containerName")

			if err != nil {
				t.logger.Error("Failed to get the application's docker container name", zap.Error((err)))
			}

			if appContainer == "" {
				appContainer = confTest.ContainerName
			}

			var hasContainerName bool
			if isDockerCmd {
				for _, arg := range os.Args {
					if strings.Contains(arg, "--name") {
						hasContainerName = true
						break
					}
				}
				if !hasContainerName && appContainer == "" {
					fmt.Println("Error: missing required --containerName flag")
					fmt.Println("\nExample usage:\n", `keploy test -c "docker run -p 8080:808 --network myNetworkName myApplicationImageName" --delay 6`)
					return errors.New("missing required --containerName flag")
				}
			}
			networkName, err := cmd.Flags().GetString("networkName")

			if err != nil {
				t.logger.Error("Failed to get the application's docker network name", zap.Error((err)))
			}

			if networkName == "" {
				networkName = confTest.NetworkName
			}
        
			testSets, err := cmd.Flags().GetStringSlice("testsets")

			if err != nil {
				t.logger.Error("Failed to get the testsets flag", zap.Error((err)))
			}

			if len(testSets) == 0 {
				testSets = confTest.TestSets
			}

			delay, err := cmd.Flags().GetUint64("delay")
			if err != nil {
				t.logger.Error("Failed to get the delay flag", zap.Error((err)))
			}

			if delay == 5 {
				delay = confTest.Delay
			}

			if delay <= 5 {
				fmt.Printf("Warning: delay is set to %d seconds, incase your app takes more time to start use --delay to set custom delay\n", delay)
				if isDockerCmd {
					fmt.Println("Example usage:\n", `keploy test -c "docker run -p 8080:808 --network myNetworkName myApplicationImageName" --delay 6\n`)
				} else {
					fmt.Println("Example usage:\n", cmd.Example, "\n")
				}
			}

			apiTimeout, err := cmd.Flags().GetUint64("apiTimeout")
			if err != nil {
				t.logger.Error("Failed to get the apiTimeout flag", zap.Error((err)))
			}

			if apiTimeout == 5 {
				apiTimeout = confTest.ApiTimeout
			}

			t.logger.Info("", zap.Any("keploy test and mock path", path), zap.Any("keploy testReport path", testReportPath))

			ports, err := cmd.Flags().GetUintSlice("passThroughPorts")
			if err != nil {
				t.logger.Error("failed to read the ports of outgoing calls to be ignored")
				return err
			}

<<<<<<< HEAD
			if len(ports) == 0 {
				ports = confTest.PassThroughPorts
=======
			proxyPort, err := cmd.Flags().GetUint32("proxyport")
			if err != nil {
				t.logger.Error("failed to read the proxyport")
				return err
>>>>>>> c98d72a2
			}

			t.logger.Debug("the ports are", zap.Any("ports", ports))

			t.tester.Test(path, proxyPort, testReportPath, appCmd, testSets, appContainer, networkName, delay, ports, apiTimeout)
			return nil
		},
	}

	testCmd.Flags().StringP("path", "p", "", "Path to local directory where generated testcases/mocks are stored")

	testCmd.Flags().Uint32("proxyport", 0, "Choose a port to run Keploy Proxy.")

	testCmd.Flags().StringP("command", "c", "", "Command to start the user application")

	testCmd.Flags().StringSliceP("testsets", "t", []string{}, "Testsets to run")
	
	testCmd.Flags().String("containerName", "", "Name of the application's docker container")

	testCmd.Flags().StringP("networkName", "n", "", "Name of the application's docker network")
	testCmd.Flags().Uint64P("delay", "d", 5, "User provided time to run its application")

	testCmd.Flags().Uint64("apiTimeout", 5, "User provided timeout for calling its application")

	testCmd.Flags().UintSlice("passThroughPorts", []uint{}, "Ports of Outgoing dependency calls to be ignored as mocks")

	testCmd.SilenceUsage = true
	testCmd.SilenceErrors = true

	return testCmd
}<|MERGE_RESOLUTION|>--- conflicted
+++ resolved
@@ -184,15 +184,14 @@
 				return err
 			}
 
-<<<<<<< HEAD
 			if len(ports) == 0 {
 				ports = confTest.PassThroughPorts
-=======
+      }
+      
 			proxyPort, err := cmd.Flags().GetUint32("proxyport")
 			if err != nil {
 				t.logger.Error("failed to read the proxyport")
 				return err
->>>>>>> c98d72a2
 			}
 
 			t.logger.Debug("the ports are", zap.Any("ports", ports))
