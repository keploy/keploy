package cmd

import (
	"errors"
	"fmt"
	"os"
	"path/filepath"
	"strings"

	"github.com/spf13/cobra"
	"go.keploy.io/server/pkg/models"
	"go.keploy.io/server/pkg/service/test"
	"go.uber.org/zap"
	yamlLib "gopkg.in/yaml.v3"
)

func NewCmdTest(logger *zap.Logger) *Test {
	tester := test.NewTester(logger)
	return &Test{
		tester: tester,
		logger: logger,
	}
}

func getTestConfig() (*models.Test, error) {
	file, err := os.OpenFile(filepath.Join(".", "keploy-config.yaml"), os.O_RDONLY, os.ModePerm)
	if err != nil {
		return nil, err
	}
	defer file.Close()
	decoder := yamlLib.NewDecoder(file)
	var doc models.Config
	err = decoder.Decode(&doc)
	if err != nil {
		return nil, fmt.Errorf(Emoji, "failed to decode the keploy-config.yaml. error: %v", err.Error())
	}
	return &doc.Test, nil
}

type Test struct {
	tester test.Tester
	logger *zap.Logger
}

func (t *Test) GetCmd() *cobra.Command {
	var testCmd = &cobra.Command{
		Use:     "test",
		Short:   "run the recorded testcases and execute assertions",
		Example: `sudo -E env PATH=$PATH keploy test -c "/path/to/user/app" --delay 6`,
		RunE: func(cmd *cobra.Command, args []string) error {
			isDockerCmd := len(os.Getenv("IS_DOCKER_CMD")) > 0

			confTest, err := getTestConfig()
			if err != nil {
				t.logger.Error("failed to get the test config from config file")
				return err
			}
			
			path, err := cmd.Flags().GetString("path")
			if err != nil {
				t.logger.Error("failed to read the testcase path input")
				return err
			}
			
			if len(path) == 0 {
				path = confTest.Path
			}

			//if user provides relative path
			if len(path) > 0 && path[0] != '/' {
				absPath, err := filepath.Abs(path)
				if err != nil {
					t.logger.Error("failed to get the absolute path from relative path", zap.Error(err))
				}
				path = absPath
			} else if len(path) == 0 { // if user doesn't provide any path
				cdirPath, err := os.Getwd()
				if err != nil {
					t.logger.Error("failed to get the path of current directory", zap.Error(err))
				}
				path = cdirPath
			} else {
				// user provided the absolute path
			}

			path += "/keploy"

			testReportPath := path + "/testReports"

			appCmd, err := cmd.Flags().GetString("command")
			if err != nil {
				t.logger.Error("Failed to get the command to run the user application", zap.Error((err)))
			}

			if appCmd == "" {
				appCmd = confTest.Command
			}

			if appCmd == "" {
				fmt.Println("Error: missing required -c flag\n")
				if isDockerCmd {
					fmt.Println("Example usage:\n", `keploy test -c "docker run -p 8080:808 --network myNetworkName myApplicationImageName" --delay 6\n`)
				}
				fmt.Println("Example usage:\n", cmd.Example, "\n")

				return errors.New("missing required -c flag")
			}
			appContainer, err := cmd.Flags().GetString("containerName")

			if err != nil {
				t.logger.Error("Failed to get the application's docker container name", zap.Error((err)))
			}

			if appContainer == "" {
				appContainer = confTest.ContainerName
			}

			var hasContainerName bool
			if isDockerCmd {
				for _, arg := range os.Args {
					if strings.Contains(arg, "--name") {
						hasContainerName = true
						break
					}
				}
				if !hasContainerName && appContainer == "" {
					fmt.Println("Error: missing required --containerName flag")
					fmt.Println("\nExample usage:\n", `keploy test -c "docker run -p 8080:808 --network myNetworkName myApplicationImageName" --delay 6`)
					return errors.New("missing required --containerName flag")
				}
			}
			networkName, err := cmd.Flags().GetString("networkName")

			if err != nil {
				t.logger.Error("Failed to get the application's docker network name", zap.Error((err)))
			}

<<<<<<< HEAD
			if networkName == "" {
				networkName = confTest.NetworkName
=======
			testSets, err := cmd.Flags().GetStringSlice("testsets")

			if err != nil {
				t.logger.Error("Failed to get the testsets flag", zap.Error((err)))
>>>>>>> 7006219a
			}

			delay, err := cmd.Flags().GetUint64("delay")
			if err != nil {
				t.logger.Error("Failed to get the delay flag", zap.Error((err)))
			}

			if delay == 5 {
				delay = confTest.Delay
			}

			if delay <= 5 {
				fmt.Printf("Warning: delay is set to %d seconds, incase your app takes more time to start use --delay to set custom delay\n", delay)
				if isDockerCmd {
					fmt.Println("Example usage:\n", `keploy test -c "docker run -p 8080:808 --network myNetworkName myApplicationImageName" --delay 6\n`)
				} else {
					fmt.Println("Example usage:\n", cmd.Example, "\n")
				}
			}

			apiTimeout, err := cmd.Flags().GetUint64("apiTimeout")
			if err != nil {
				t.logger.Error("Failed to get the apiTimeout flag", zap.Error((err)))
			}

			if apiTimeout == 5 {
				apiTimeout = confTest.ApiTimeout
			}

			t.logger.Info("", zap.Any("keploy test and mock path", path), zap.Any("keploy testReport path", testReportPath))

			ports, err := cmd.Flags().GetUintSlice("passThroughPorts")
			if err != nil {
				t.logger.Error("failed to read the ports of outgoing calls to be ignored")
				return err
			}

			if len(ports) == 0 {
				ports = confTest.PassThroughPorts
			}

			t.logger.Debug("the ports are", zap.Any("ports", ports))

			t.tester.Test(path, testReportPath, appCmd, testSets, appContainer, networkName, delay, ports, apiTimeout)
			return nil
		},
	}

	testCmd.Flags().StringP("path", "p", "", "Path to local directory where generated testcases/mocks are stored")

	testCmd.Flags().StringP("command", "c", "", "Command to start the user application")

	testCmd.Flags().StringSliceP("testsets", "t", []string{}, "Testsets to run")
	
	testCmd.Flags().String("containerName", "", "Name of the application's docker container")

	testCmd.Flags().StringP("networkName", "n", "", "Name of the application's docker network")
	testCmd.Flags().Uint64P("delay", "d", 5, "User provided time to run its application")

	testCmd.Flags().Uint64("apiTimeout", 5, "User provided timeout for calling its application")

	testCmd.Flags().UintSlice("passThroughPorts", []uint{}, "Ports of Outgoing dependency calls to be ignored as mocks")

	testCmd.SilenceUsage = true
	testCmd.SilenceErrors = true

	return testCmd
}<|MERGE_RESOLUTION|>--- conflicted
+++ resolved
@@ -135,15 +135,13 @@
 				t.logger.Error("Failed to get the application's docker network name", zap.Error((err)))
 			}
 
-<<<<<<< HEAD
 			if networkName == "" {
 				networkName = confTest.NetworkName
-=======
+        
 			testSets, err := cmd.Flags().GetStringSlice("testsets")
 
 			if err != nil {
 				t.logger.Error("Failed to get the testsets flag", zap.Error((err)))
->>>>>>> 7006219a
 			}
 
 			delay, err := cmd.Flags().GetUint64("delay")
