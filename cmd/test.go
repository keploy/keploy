package cmd

import (
	"errors"
	"fmt"
	"os"
	"path/filepath"
	"strings"

	"github.com/spf13/cobra"
	"go.keploy.io/server/pkg/models"
	"go.keploy.io/server/pkg/service/test"
	"go.uber.org/zap"
	yamlLib "gopkg.in/yaml.v3"
)

func NewCmdTest(logger *zap.Logger) *Test {
	tester := test.NewTester(logger)
	return &Test{
		tester: tester,
		logger: logger,
	}
}

func getTestConfig() (*models.Test, error) {
	file, err := os.OpenFile(filepath.Join(".", "keploy-config.yaml"), os.O_RDONLY, os.ModePerm)
	if err != nil {
		return nil, err
	}
	defer file.Close()
	decoder := yamlLib.NewDecoder(file)
	var doc models.Config
	err = decoder.Decode(&doc)
	if err != nil {
		return nil, fmt.Errorf(Emoji, "failed to decode the keploy-config.yaml. error: %v", err.Error())
	}
	return &doc.Test, nil
}

type Test struct {
	tester test.Tester
	logger *zap.Logger
}

func (t *Test) GetCmd() *cobra.Command {
	var testCmd = &cobra.Command{
		Use:     "test",
		Short:   "run the recorded testcases and execute assertions",
		Example: `sudo -E env PATH=$PATH keploy test -c "/path/to/user/app" --delay 6`,
		RunE: func(cmd *cobra.Command, args []string) error {
			isDockerCmd := len(os.Getenv("IS_DOCKER_CMD")) > 0

			confTest, err := getTestConfig()
			if err != nil {
				t.logger.Error("failed to get the test config from config file")
				return err
			}
			
			path, err := cmd.Flags().GetString("path")
			if err != nil {
				t.logger.Error("failed to read the testcase path input")
				return err
			}
			
			if len(path) == 0 {
				path = confTest.Path
			}

			//if user provides relative path
			if len(path) > 0 && path[0] != '/' {
				absPath, err := filepath.Abs(path)
				if err != nil {
					t.logger.Error("failed to get the absolute path from relative path", zap.Error(err))
				}
				path = absPath
			} else if len(path) == 0 { // if user doesn't provide any path
				cdirPath, err := os.Getwd()
				if err != nil {
					t.logger.Error("failed to get the path of current directory", zap.Error(err))
				}
				path = cdirPath
			} else {
				// user provided the absolute path
			}

			path += "/keploy"

			testReportPath := path + "/testReports"

			appCmd, err := cmd.Flags().GetString("command")
			if err != nil {
				t.logger.Error("Failed to get the command to run the user application", zap.Error((err)))
			}

			if appCmd == "" {
				appCmd = confTest.Command
			}

			if appCmd == "" {
				fmt.Println("Error: missing required -c flag\n")
				if isDockerCmd {
					fmt.Println("Example usage:\n", `keploy test -c "docker run -p 8080:808 --network myNetworkName myApplicationImageName" --delay 6\n`)
				}
				fmt.Println("Example usage:\n", cmd.Example, "\n")

				return errors.New("missing required -c flag")
			}
			appContainer, err := cmd.Flags().GetString("containerName")

			if err != nil {
				t.logger.Error("Failed to get the application's docker container name", zap.Error((err)))
			}

			if appContainer == "" {
				appContainer = confTest.ContainerName
			}

			var hasContainerName bool
			if isDockerCmd {
				for _, arg := range os.Args {
					if strings.Contains(arg, "--name") {
						hasContainerName = true
						break
					}
				}
				if !hasContainerName && appContainer == "" {
					fmt.Println("Error: missing required --containerName flag")
					fmt.Println("\nExample usage:\n", `keploy test -c "docker run -p 8080:808 --network myNetworkName myApplicationImageName" --delay 6`)
					return errors.New("missing required --containerName flag")
				}
			}
			networkName, err := cmd.Flags().GetString("networkName")

			if err != nil {
				t.logger.Error("Failed to get the application's docker network name", zap.Error((err)))
			}

			if networkName == "" {
				networkName = confTest.NetworkName
			}

			delay, err := cmd.Flags().GetUint64("delay")
			if err != nil {
				t.logger.Error("Failed to get the delay flag", zap.Error((err)))
			}

			if delay == 5 {
				delay = confTest.Delay
			}

			if delay <= 5 {
				fmt.Printf("Warning: delay is set to %d seconds, incase your app takes more time to start use --delay to set custom delay\n", delay)
				if isDockerCmd {
					fmt.Println("Example usage:\n", `keploy test -c "docker run -p 8080:808 --network myNetworkName myApplicationImageName" --delay 6\n`)
				} else {
					fmt.Println("Example usage:\n", cmd.Example, "\n")
				}
			}

			apiTimeout, err := cmd.Flags().GetUint64("apiTimeout")
			if err != nil {
				t.logger.Error("Failed to get the apiTimeout flag", zap.Error((err)))
			}

			if apiTimeout == 5 {
				apiTimeout = confTest.ApiTimeout
			}

			t.logger.Info("", zap.Any("keploy test and mock path", path), zap.Any("keploy testReport path", testReportPath))

			ports, err := cmd.Flags().GetUintSlice("passThroughPorts")
			if err != nil {
				t.logger.Error("failed to read the ports of outgoing calls to be ignored")
				return err
			}
<<<<<<< HEAD

			if len(ports) == 0 {
				ports = confTest.PassThroughPorts
			}
			// for _, v := range ports {

			// }
=======
>>>>>>> 93c01e80

			t.logger.Debug("the ports are", zap.Any("ports", ports))

			t.tester.Test(path, testReportPath, appCmd, appContainer, networkName, delay, ports, apiTimeout)
			return nil
		},
	}

	testCmd.Flags().StringP("path", "p", "", "Path to local directory where generated testcases/mocks are stored")

	testCmd.Flags().StringP("command", "c", "", "Command to start the user application")
	testCmd.Flags().String("containerName", "", "Name of the application's docker container")

	testCmd.Flags().StringP("networkName", "n", "", "Name of the application's docker network")
	testCmd.Flags().Uint64P("delay", "d", 5, "User provided time to run its application")

	testCmd.Flags().Uint64("apiTimeout", 5, "User provided timeout for calling its application")

	testCmd.Flags().UintSlice("passThroughPorts", []uint{}, "Ports of Outgoing dependency calls to be ignored as mocks")

	testCmd.SilenceUsage = true
	testCmd.SilenceErrors = true

	return testCmd
}<|MERGE_RESOLUTION|>--- conflicted
+++ resolved
@@ -173,16 +173,10 @@
 				t.logger.Error("failed to read the ports of outgoing calls to be ignored")
 				return err
 			}
-<<<<<<< HEAD
 
 			if len(ports) == 0 {
 				ports = confTest.PassThroughPorts
 			}
-			// for _, v := range ports {
-
-			// }
-=======
->>>>>>> 93c01e80
 
 			t.logger.Debug("the ports are", zap.Any("ports", ports))
 
