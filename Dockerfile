# === Build Stage ===
FROM golang:1.21 AS build

# Set the working directory
WORKDIR /app

# Copy the Go module files and download dependencies
COPY go.mod go.sum /app/
RUN go mod download

<<<<<<< HEAD
# Install Go 1.19
RUN wget https://golang.org/dl/go1.19.linux-arm64.tar.gz && \
    tar -C /usr/local -xzf go1.19.linux-arm64.tar.gz && \
    rm go1.19.linux-arm64.tar.gz
=======
# Copy the contents of the current directory into the build container
COPY . /app
>>>>>>> ee17430a

# Build the keploy binary
RUN go build -o keploy .

# === Runtime Stage ===
FROM debian:bookworm-slim

# Update the package lists and install required packages
RUN apt-get update && \
    apt-get install -y ca-certificates curl sudo && \
    apt-get clean && \
    rm -rf /var/lib/apt/lists/*

# Install Docker CLI (docker-compose)
RUN curl -fsSL https://get.docker.com -o get-docker.sh && \
    sh get-docker.sh && \
    rm get-docker.sh

# Copy the keploy binary and the entrypoint script from the build container
COPY --from=build /app/keploy /app/keploy
COPY --from=build /app/entrypoint.sh /app/entrypoint.sh

# Make the entrypoint.sh file executable
RUN chmod +x /app/entrypoint.sh

# Change working directory (optional depending on your needs)
WORKDIR /files

# Set the entrypoint
ENTRYPOINT ["/app/entrypoint.sh", "/app/keploy"]<|MERGE_RESOLUTION|>--- conflicted
+++ resolved
@@ -8,15 +8,8 @@
 COPY go.mod go.sum /app/
 RUN go mod download
 
-<<<<<<< HEAD
-# Install Go 1.19
-RUN wget https://golang.org/dl/go1.19.linux-arm64.tar.gz && \
-    tar -C /usr/local -xzf go1.19.linux-arm64.tar.gz && \
-    rm go1.19.linux-arm64.tar.gz
-=======
 # Copy the contents of the current directory into the build container
 COPY . /app
->>>>>>> ee17430a
 
 # Build the keploy binary
 RUN go build -o keploy .
