--- conflicted
+++ resolved
@@ -41,12 +41,9 @@
 COPY --from=build /app/keploy /app/keploy
 COPY --from=build /app/entrypoint.sh /app/entrypoint.sh
 
-<<<<<<< HEAD
-=======
 # windows comapatibility
 RUN sed -i 's/\r$//' /app/entrypoint.sh
 
->>>>>>> 763416f2
 # Make the entrypoint.sh file executable
 RUN chmod +x /app/entrypoint.sh
 
