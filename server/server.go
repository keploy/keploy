--- conflicted
+++ resolved
@@ -53,11 +53,8 @@
 	EnableTestExport bool   `envconfig:"ENABLE_TEST_EXPORT" default:"true"`
 	KeployApp        string `envconfig:"APP_NAME" default:"Keploy-Test-App"`
 	Port             string `envconfig:"PORT" default:"6789"`
-<<<<<<< HEAD
 	ReportPath       string `envconfig:"REPORT_PATH" default:""`
-=======
 	PathPrefix       string `envconfig:"KEPLOY_PATH_PREFIX" default:"/"`
->>>>>>> cc9cc814
 }
 
 func Server() *chi.Mux {
