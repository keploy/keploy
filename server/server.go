package server

import (
	"log"
	"math/rand"
	"net"
	"net/http"
	"time"

<<<<<<< HEAD
=======
	// "log"
	// "fmt"
	// "context"
	// "go.mongodb.org/mongo-driver/mongo/options"
	// "go.mongodb.org/mongo-driver/mongo"
>>>>>>> 60acbdcb
	"github.com/99designs/gqlgen/graphql/handler"
	"github.com/99designs/gqlgen/graphql/playground"
	"github.com/go-chi/chi"
	"github.com/go-chi/cors"
	"github.com/kelseyhightower/envconfig"
	"github.com/keploy/go-sdk/integrations/kchi"
	"github.com/keploy/go-sdk/integrations/khttpclient"
	"github.com/keploy/go-sdk/integrations/kmongo"
	"github.com/keploy/go-sdk/keploy"
	"github.com/soheilhy/cmux"
	"go.keploy.io/server/graph"
	"go.keploy.io/server/graph/generated"
	"go.keploy.io/server/grpc/grpcserver"
	"go.keploy.io/server/http/regression"
	"go.keploy.io/server/pkg/platform/mgo"
	"go.keploy.io/server/pkg/platform/telemetry"
	regression2 "go.keploy.io/server/pkg/service/regression"
	"go.keploy.io/server/pkg/service/run"
	"go.keploy.io/server/web"

	"go.uber.org/zap"
	"golang.org/x/sync/errgroup"
)

// const defaultPort = "8080"

type config struct {
	MongoURI        string `envconfig:"MONGO_URI" default:"mongodb://localhost:27017"`
	DB              string `envconfig:"DB" default:"keploy"`
	TestCaseTable   string `envconfig:"TEST_CASE_TABLE" default:"test-cases"`
	TestRunTable    string `envconfig:"TEST_RUN_TABLE" default:"test-runs"`
	TestTable       string `envconfig:"TEST_TABLE" default:"tests"`
	TelemetryTable  string `envconfig:"TELEMETRY_TABLE" default:"telemetry"`
	APIKey          string `envconfig:"API_KEY"`
	EnableDeDup     bool   `envconfig:"ENABLE_DEDUP" default:"false"`
	EnableTelemetry bool   `envconfig:"ENABLE_TELEMETRY" default:"true"`
}

func Server() *chi.Mux {
	rand.Seed(time.Now().UTC().UnixNano())

	logger, err := zap.NewDevelopment()
	if err != nil {
		panic(err)
	}
	defer logger.Sync() // flushes buffer, if any

	var conf config
	err = envconfig.Process("keploy", &conf)
	if err != nil {
		logger.Error("failed to read/process configuration", zap.Error(err))
	}

	cl, err := mgo.New(conf.MongoURI)
	if err != nil {
		logger.Fatal("failed to create mgo db client", zap.Error(err))
	}

	db := cl.Database(conf.DB)

	tdb := mgo.NewTestCase(kmongo.NewCollection(db.Collection(conf.TestCaseTable)), logger)

	rdb := mgo.NewRun(kmongo.NewCollection(db.Collection(conf.TestRunTable)), kmongo.NewCollection(db.Collection(conf.TestTable)), logger)

	enabled := conf.EnableTelemetry
	analyticsConfig := telemetry.NewTelemetry(mgo.NewTelemetryDB(db, conf.TelemetryTable, enabled, logger), enabled, keploy.GetMode() == keploy.MODE_OFF, logger)

	client := http.Client{
		Transport: khttpclient.NewInterceptor(http.DefaultTransport),
	}
	regSrv := regression2.New(tdb, rdb, logger, conf.EnableDeDup, analyticsConfig, client)
	runSrv := run.New(rdb, tdb, logger, analyticsConfig, client)

	srv := handler.NewDefaultServer(generated.NewExecutableSchema(generated.Config{Resolvers: graph.NewResolver(logger, runSrv, regSrv)}))

	// initialize the client serveri
	r := chi.NewRouter()
	port := "8081"
	k := keploy.New(keploy.Config{
		App: keploy.AppConfig{
			Name: "Keploy-Test-App",
			Port: port,
			Filter: keploy.Filter{
				UrlRegex: "^/api",
			},
			Timeout: 80 * time.Second,
		},
		Server: keploy.ServerConfig{
			LicenseKey: conf.APIKey,
			// URL: "http://localhost:8081/api",

		},
	})
<<<<<<< HEAD
	
	r.Use(kchi.ChiMiddlewareV5(k))
=======

	r.Use(kchi.ChiMiddlewareV5(kApp))
>>>>>>> 60acbdcb

	r.Use(cors.Handler(cors.Options{

		AllowedOrigins:   []string{"*"},
		AllowCredentials: true,
		ExposedHeaders:   []string{"Link"},
		AllowedMethods:   []string{"GET", "POST", "PUT", "DELETE", "OPTIONS"},
		AllowedHeaders:   []string{"Accept", "Authorization", "Content-Type", "X-CSRF-Token"},
	}))

	r.Get("/healthz", func(w http.ResponseWriter, r *http.Request) {
		w.Write([]byte("ok"))
	})

	r.Handle("/*", web.Handler())

	// add api routes
	r.Route("/api", func(r chi.Router) {
		regression.New(r, logger, regSrv, runSrv)
		r.Handle("/", playground.Handler("keploy graphql backend", "/api/query"))
		r.Handle("/query", srv)
	})

<<<<<<< HEAD
	listener, err := net.Listen("tcp", ":8081")
	if err != nil {
		panic(err)
	}

	m := cmux.New(listener)
	grpcListener := m.MatchWithWriters(cmux.HTTP2MatchHeaderFieldSendSettings("content-type", "application/grpc"))

	httpListener := m.Match(cmux.HTTP1Fast())

	log.Println("connect to http://localhost:8081/ for GraphQL playground")
	
	g := new(errgroup.Group)
	g.Go(func() error { return grpcserver.New(logger, regSrv, runSrv, grpcListener) })
	
	g.Go(func() error {
		srv := http.Server{Handler: r}
		err := srv.Serve(httpListener)
		return err
	})
	g.Go(func() error { return m.Serve() })
	g.Wait()

=======
	analyticsConfig.Ping(keploy.GetMode() == keploy.MODE_TEST)
>>>>>>> 60acbdcb
	return r
}<|MERGE_RESOLUTION|>--- conflicted
+++ resolved
@@ -7,14 +7,6 @@
 	"net/http"
 	"time"
 
-<<<<<<< HEAD
-=======
-	// "log"
-	// "fmt"
-	// "context"
-	// "go.mongodb.org/mongo-driver/mongo/options"
-	// "go.mongodb.org/mongo-driver/mongo"
->>>>>>> 60acbdcb
 	"github.com/99designs/gqlgen/graphql/handler"
 	"github.com/99designs/gqlgen/graphql/playground"
 	"github.com/go-chi/chi"
@@ -92,8 +84,10 @@
 
 	// initialize the client serveri
 	r := chi.NewRouter()
-	port := "8081"
-	k := keploy.New(keploy.Config{
+	
+  port := "8081"
+
+  k := keploy.New(keploy.Config{
 		App: keploy.AppConfig{
 			Name: "Keploy-Test-App",
 			Port: port,
@@ -108,13 +102,8 @@
 
 		},
 	})
-<<<<<<< HEAD
-	
+
 	r.Use(kchi.ChiMiddlewareV5(k))
-=======
-
-	r.Use(kchi.ChiMiddlewareV5(kApp))
->>>>>>> 60acbdcb
 
 	r.Use(cors.Handler(cors.Options{
 
@@ -138,7 +127,6 @@
 		r.Handle("/query", srv)
 	})
 
-<<<<<<< HEAD
 	listener, err := net.Listen("tcp", ":8081")
 	if err != nil {
 		panic(err)
@@ -162,8 +150,7 @@
 	g.Go(func() error { return m.Serve() })
 	g.Wait()
 
-=======
+
 	analyticsConfig.Ping(keploy.GetMode() == keploy.MODE_TEST)
->>>>>>> 60acbdcb
 	return r
 }