package server

import (
	"math/rand"
	"net/http"
	"time"
	// "log"
	// "fmt"
	// "context"
	// "go.mongodb.org/mongo-driver/mongo/options"
	// "go.mongodb.org/mongo-driver/mongo"
	"github.com/99designs/gqlgen/graphql/handler"
	"github.com/99designs/gqlgen/graphql/playground"
	"github.com/go-chi/chi"
	"github.com/go-chi/cors"
	"github.com/kelseyhightower/envconfig"
	"github.com/keploy/go-sdk/integrations/kchi"
	"github.com/keploy/go-sdk/integrations/kmongo"
	"github.com/keploy/go-sdk/keploy"
	"go.keploy.io/server/graph"
	"go.keploy.io/server/graph/generated"
	"go.keploy.io/server/http/regression"
	"go.keploy.io/server/pkg/platform/mgo"
	regression2 "go.keploy.io/server/pkg/service/regression"
	"go.keploy.io/server/pkg/service/run"
	"go.keploy.io/server/web"
	"go.uber.org/zap"
)

// const defaultPort = "8080"

type config struct {
	MongoURI      string `envconfig:"MONGO_URI" default:"mongodb://localhost:27017"`
	DB            string `envconfig:"DB" default:"keploy"`
	TestCaseTable string `envconfig:"TEST_CASE_TABLE" default:"test-cases"`
	TestRunTable  string `envconfig:"TEST_RUN_TABLE" default:"test-runs"`
	TestTable     string `envconfig:"TEST_TABLE" default:"tests"`
	APIKey        string `envconfig:"API_KEY"`
	EnableDeDup   bool   `envconfig:"ENABLE_DEDUP" default:"false"`
}

func Server() *chi.Mux {
	rand.Seed(time.Now().UTC().UnixNano())

	logger, err := zap.NewDevelopment()
	if err != nil {
		panic(err)
	}
	defer logger.Sync() // flushes buffer, if any

	var conf config
	err = envconfig.Process("keploy", &conf)
	if err != nil {
		logger.Error("failed to read/process configuration", zap.Error(err))
	}

	cl, err := mgo.New(conf.MongoURI)
	if err != nil {
		logger.Fatal("failed to create mgo db client", zap.Error(err))
	}

	db := cl.Database(conf.DB)

	tdb := mgo.NewTestCase(kmongo.NewCollection(db.Collection(conf.TestCaseTable)), logger)

	rdb := mgo.NewRun(kmongo.NewCollection(db.Collection(conf.TestRunTable)), kmongo.NewCollection(db.Collection(conf.TestTable)), logger)

	regSrv := regression2.New(tdb, rdb, logger, conf.EnableDeDup)
	runSrv := run.New(rdb, tdb, logger)

	srv := handler.NewDefaultServer(generated.NewExecutableSchema(generated.Config{Resolvers: graph.NewResolver(logger, runSrv, regSrv)}))

	// initialize the client serveri
	r := chi.NewRouter()
	port := "8081"
	kApp := keploy.New(keploy.Config{
		App: keploy.AppConfig{
			Name: "Keploy-Test-App",
			Port: port,
			Filter: keploy.Filter{
				UrlRegex: "^/api",
			},
<<<<<<< HEAD
			Timeout: 80 * time.Second,
=======
>>>>>>> e719bd13
		},
		Server: keploy.ServerConfig{
			LicenseKey: conf.APIKey,
			// URL: "http://localhost:8081/api",

		},
		
	})

	kchi.ChiV5(kApp, r)

	r.Use(cors.Handler(cors.Options{

		AllowedOrigins:   []string{"*"},
		AllowCredentials: true,
		ExposedHeaders:   []string{"Link"},
		AllowedMethods:   []string{"GET", "POST", "PUT", "DELETE", "OPTIONS"},
		AllowedHeaders:   []string{"Accept", "Authorization", "Content-Type", "X-CSRF-Token"},
	}))

	r.Get("/healthz", func(w http.ResponseWriter, r *http.Request) {
		w.Write([]byte("ok"))
	})

	r.Handle("/*", web.Handler())

	// add api routes
	r.Route("/api", func(r chi.Router) {
		regression.New(r, logger, regSrv, runSrv)
		r.Handle("/", playground.Handler("keploy graphql backend", "/api/query"))
		r.Handle("/query", srv)
	})
	return r
}<|MERGE_RESOLUTION|>--- conflicted
+++ resolved
@@ -80,10 +80,8 @@
 			Filter: keploy.Filter{
 				UrlRegex: "^/api",
 			},
-<<<<<<< HEAD
 			Timeout: 80 * time.Second,
-=======
->>>>>>> e719bd13
+
 		},
 		Server: keploy.ServerConfig{
 			LicenseKey: conf.APIKey,
