--- conflicted
+++ resolved
@@ -74,11 +74,7 @@
 	port := "8081"
 	kApp := keploy.New(keploy.Config{
 		App: keploy.AppConfig{
-<<<<<<< HEAD
-			Name: "Test-Keploy-Client",
-=======
 			Name: "Keploy-Client-App",
->>>>>>> 9279846b
 			Port: port,
 		},
 		Server: keploy.ServerConfig{
