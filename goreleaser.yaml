# GoReleaser configuration
archives:
 -
    name_template: "{{ .ProjectName }}_{{ .Os }}_{{ .Arch }}"

builds:
  - binary: keploy
    id: keploy
    main: ./main.go
<<<<<<< HEAD
    # ldflags:
    #   - -X main.Dsn={{.Env.SENTRY_DSN_BINARY}}
=======
    ldflags:
      - -s -w -X main.Dsn={{.Env.SENTRY_DSN_BINARY}}
      - -s -w -X main.version={{.Version}}
>>>>>>> 5404dba6
    env:
      - CGO_ENABLED=0
    goos:
      - linux
      # - windows
    goarch:
      - amd64
      - arm64
  # - binary: keploy
  #   id: keploy-macos
  #   main: ./cmd/server/main.go
  #   env:
  #     - CGO_ENABLED=0
  #   goos:
  #     - darwin
  #   goarch:
  #     - amd64
  #     - arm64

# universal_binaries:
# -
#   # ID of resulting universal binary.
#   #
#   # Defaults to the project name.
#   id: keploy-mac-universal

#   # IDs to use to filter the built binaries.
#   #
#   # Defaults to the `id` field.
#   # Since: v1.3.
#   ids:
#   - keploy-macos

  # Whether to remove the previous single-arch binaries from the artifact list.
  # If left as false, your end release might have both several macOS archives:
  # amd64, arm64 and all.
  #
  # Defaults to false.
  # replace: true
  # hooks:
  #   post: gon -log-level=info -log-json ./gon.json
<|MERGE_RESOLUTION|>--- conflicted
+++ resolved
@@ -7,14 +7,9 @@
   - binary: keploy
     id: keploy
     main: ./main.go
-<<<<<<< HEAD
-    # ldflags:
-    #   - -X main.Dsn={{.Env.SENTRY_DSN_BINARY}}
-=======
     ldflags:
       - -s -w -X main.Dsn={{.Env.SENTRY_DSN_BINARY}}
       - -s -w -X main.version={{.Version}}
->>>>>>> 5404dba6
     env:
       - CGO_ENABLED=0
     goos:
