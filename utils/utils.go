--- conflicted
+++ resolved
@@ -727,7 +727,6 @@
 	return strings.Join(parts, " ")
 }
 
-<<<<<<< HEAD
 func isGoBinary(logger *zap.Logger, filePath string) bool {
 	f, err := elf.Open(filePath)
 	if err != nil {
@@ -916,8 +915,8 @@
 	}
 
 	return nil
-=======
+}
+
 func IsDockerKind(kind CmdType) bool {
 	return (kind == DockerRun || kind == DockerStart || kind == DockerCompose)
->>>>>>> 142b1bcb
 }