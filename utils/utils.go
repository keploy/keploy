package utils

import (
	"bufio"
	"context"
	"encoding/json"
	"errors"
	"fmt"
	"io"
	"net"
	"net/http"
	"os"
	"os/exec"
	"path/filepath"
	"runtime"
	"runtime/debug"
	"strconv"
	"strings"
	"syscall"
	"time"

	"github.com/getsentry/sentry-go"
	"github.com/spf13/cobra"
	"github.com/spf13/pflag"
	"github.com/spf13/viper"
	"go.uber.org/zap"
	"golang.org/x/term"
)

var WarningSign = "\U000026A0"

func BindFlagsToViper(logger *zap.Logger, cmd *cobra.Command, viperKeyPrefix string) error {
	var bindErr error
	cmd.Flags().VisitAll(func(flag *pflag.Flag) {
		// Construct the Viper key and the env variable name
		if viperKeyPrefix == "" {
			viperKeyPrefix = cmd.Name()
		}
		viperKey := viperKeyPrefix + "." + flag.Name
		envVarName := strings.ToUpper(viperKeyPrefix + "_" + flag.Name)
		envVarName = strings.ReplaceAll(envVarName, ".", "_") // Why do we need this?

		// Bind the flag to Viper with the constructed key
		err := viper.BindPFlag(viperKey, flag)
		if err != nil {
			LogError(logger, err, "failed to bind flag to config")
			bindErr = err
		}

		// Tell Viper to also read this flag's value from the corresponding env variable
		err = viper.BindEnv(viperKey, envVarName)
		logger.Debug("Binding flag to viper", zap.String("viperKey", viperKey), zap.String("envVarName", envVarName))
		if err != nil {
			LogError(logger, err, "failed to bind environment variables to config")
			bindErr = err
		}
	})
	return bindErr
}

//func ModifyToSentryLogger(ctx context.Context, logger *zap.Logger, client *sentry.Client, configDb *configdb.ConfigDb) *zap.Logger {
//	cfg := zapsentry.Configuration{
//		Level:             zapcore.ErrorLevel, //when to send message to sentry
//		EnableBreadcrumbs: true,               // enable sending breadcrumbs to Sentry
//		BreadcrumbLevel:   zapcore.InfoLevel,  // at what level should we sent breadcrumbs to sentry
//		Tags: map[string]string{
//			"component": "system",
//		},
//	}
//
//	core, err := zapsentry.NewCore(cfg, zapsentry.NewSentryClientFromClient(client))
//	//in case of err it will return noop core. So we don't need to attach it to log.
//	if err != nil {
//		logger.Debug("failed to init zap", zap.Error(err))
//		return logger
//	}
//
//	logger = zapsentry.AttachCoreToLogger(core, logger)
//	kernelVersion := ""
//	if runtime.GOOS == "linux" {
//		cmd := exec.CommandContext(ctx, "uname", "-r")
//		kernelBytes, err := cmd.Output()
//		if err != nil {
//			logger.Debug("failed to get kernel version", zap.Error(err))
//		} else {
//			kernelVersion = string(kernelBytes)
//		}
//	}
//
//	arch := runtime.GOARCH
//	installationID, err := configDb.GetInstallationId(ctx)
//	if err != nil {
//		logger.Debug("failed to get installationID", zap.Error(err))
//	}
//	sentry.ConfigureScope(func(scope *sentry.Scope) {
//		scope.SetTag("Keploy Version", Version)
//		scope.SetTag("Linux Kernel Version", kernelVersion)
//		scope.SetTag("Architecture", arch)
//		scope.SetTag("Installation ID", installationID)
//	})
//	return logger
//}

// LogError logs the error with the provided fields if the error is not context.Canceled.
func LogError(logger *zap.Logger, err error, msg string, fields ...zap.Field) {
	if logger == nil {
		fmt.Println("Failed to log error. Logger is nil.")
		return
	}
	if !errors.Is(err, context.Canceled) {
		logger.Error(msg, append(fields, zap.Error(err))...)
	}
}
func DeleteLogs(logger *zap.Logger) {
	//Check if keploy-log.txt exists
	_, err := os.Stat("keploy-logs.txt")
	if os.IsNotExist(err) {
		return
	}
	//If it does, remove it.
	err = os.Remove("keploy-logs.txt")
	if err != nil {
		LogError(logger, err, "Error removing log file")
		return
	}
}

type GitHubRelease struct {
	TagName string `json:"tag_name"`
	Body    string `json:"body"`
}

var ErrGitHubAPIUnresponsive = errors.New("GitHub API is unresponsive")

var Emoji = "\U0001F430" + " Keploy:"
var ConfigGuide = `
# Example on using tests
#tests:
#  filters:
#   - path: "/user/app"
#     urlMethods: ["GET"]
#     headers: {
#       "^asdf*": "^test"
#     }
#     host: "dc.services.visualstudio.com"
#Example on using stubs
#stubs:
#  filters:
#   - path: "/user/app"
#     port: 8080
#   - port: 8081
#   - host: "dc.services.visualstudio.com"
#   - port: 8081
#     host: "dc.services.visualstudio.com"
#     path: "/user/app"
	#
#Example on using globalNoise
#globalNoise:
#   global:
#     body: {
#        # to ignore some values for a field,
#        # pass regex patterns to the corresponding array value
#        "url": ["https?://\S+", "http://\S+"],
#     }
#     header: {
#        # to ignore the entire field, pass an empty array
#        "Date": [],
#      }
#    # to ignore fields or the corresponding values for a specific test-set,
#    # pass the test-set-name as a key to the "test-sets" object and
#    # populate the corresponding "body" and "header" objects
#    test-sets:
#      test-set-1:
#        body: {
#          # ignore all the values for the "url" field
#          "url": []
#        }
#        header: {
#          # we can also pass the exact value to ignore for a field
#          "User-Agent": ["PostmanRuntime/7.34.0"]
#        }
`

// AskForConfirmation asks the user for confirmation. A user must type in "yes" or "no" and
// then press enter. It has fuzzy matching, so "y", "Y", "yes", "YES", and "Yes" all count as
// confirmations. If the input is not recognized, it will ask again. The function does not return
// until it gets a valid response from the user.
func AskForConfirmation(s string) (bool, error) {
	reader := bufio.NewReader(os.Stdin)

	for {
		fmt.Printf("%s [y/n]: ", s)

		response, err := reader.ReadString('\n')
		if err != nil {
			return false, err
		}

		response = strings.ToLower(strings.TrimSpace(response))

		if response == "y" || response == "yes" {
			return true, nil
		} else if response == "n" || response == "no" {
			return false, nil
		}
	}
}

func CheckFileExists(path string) bool {
	if _, err := os.Stat(path); os.IsNotExist(err) {
		return false
	}
	return true
}

var Version string

func attachLogFileToSentry(logger *zap.Logger, logFilePath string) error {
	file, err := os.Open(logFilePath)
	if err != nil {
		return fmt.Errorf("error opening log file: %s", err.Error())
	}
	defer func() {
		if err := file.Close(); err != nil {
			LogError(logger, err, "Error closing log file")
		}
	}()

	content, err := io.ReadAll(file)
	if err != nil {
		return fmt.Errorf("error reading log file: %s", err.Error())
	}

	sentry.ConfigureScope(func(scope *sentry.Scope) {
		scope.SetExtra("logfile", string(content))
	})
	sentry.Flush(time.Second * 5)
	return nil
}

// Recover recovers from a panic and logs the stack trace to Sentry.
// It also stops the global context.
func Recover(logger *zap.Logger) {
	if logger == nil {
		fmt.Println(Emoji + "Failed to recover from panic. Logger is nil.")
		return
	}
	sentry.Flush(2 * time.Second)
	if r := recover(); r != nil {
		err := attachLogFileToSentry(logger, "./keploy-logs.txt")
		if err != nil {
			LogError(logger, err, "failed to attach log file to sentry")
		}
		sentry.CaptureException(errors.New(fmt.Sprint(r)))
		// Get the stack trace
		stackTrace := debug.Stack()
		LogError(logger, nil, "Recovered from panic", zap.String("stack trace", string(stackTrace)))
		//stopping the global context
		err = Stop(logger, fmt.Sprintf("Recovered from: %s", r))
		if err != nil {
			LogError(logger, err, "failed to stop the global context")
			//return
		}
		sentry.Flush(time.Second * 2)
	}
}

// GetLatestGitHubRelease fetches the latest version and release body from GitHub releases with a timeout.
func GetLatestGitHubRelease(ctx context.Context, logger *zap.Logger) (GitHubRelease, error) {
	// GitHub repository details
	repoOwner := "keploy"
	repoName := "keploy"

	apiURL := fmt.Sprintf("https://api.github.com/repos/%s/%s/releases/latest", repoOwner, repoName)

	client := http.Client{
		Timeout: 4 * time.Second,
	}

	req, err := http.NewRequestWithContext(ctx, "GET", apiURL, nil)
	if err != nil {
		return GitHubRelease{}, err
	}

	resp, err := client.Do(req)
	if err != nil {
		var netErr net.Error
		if errors.As(err, &netErr) && netErr.Timeout() {
			return GitHubRelease{}, ErrGitHubAPIUnresponsive
		}
		return GitHubRelease{}, err
	}
	defer func() {
		if err := resp.Body.Close(); err != nil {
			LogError(logger, err, "failed to close response body")
		}
	}()

	var release GitHubRelease
	if err := json.NewDecoder(resp.Body).Decode(&release); err != nil {
		return GitHubRelease{}, err
	}
	return release, nil
}

// FindDockerCmd checks if the cli is related to docker or not, it also returns if it is a docker compose file
func FindDockerCmd(cmd string) CmdType {
	// Convert command to lowercase for case-insensitive comparison
	cmdLower := strings.TrimSpace(strings.ToLower(cmd))

	// Define patterns for Docker and Docker Compose
	dockerPatterns := []string{"docker", "sudo docker"}
	dockerComposePatterns := []string{"docker-compose", "sudo docker-compose", "docker compose", "sudo docker compose"}

	// Check for Docker Compose command patterns and file extensions
	for _, pattern := range dockerComposePatterns {
		if strings.HasPrefix(cmdLower, pattern) {
			return DockerCompose
		}
	}
	// Check for Docker command patterns
	for _, pattern := range dockerPatterns {
		if strings.HasPrefix(cmdLower, pattern) {
			return Docker
		}
	}
	return Native
}

type CmdType string

// CmdType constants
const (
	Docker        CmdType = "docker"
	DockerCompose CmdType = "docker-compose"
	Native        CmdType = "native"
)

type RecordFlags struct {
	Path             string
	Command          string
	ContainerName    string
	Proxyport        uint32
	NetworkName      string
	Delay            uint64
	BuildDelay       time.Duration
	PassThroughPorts []uint
	ConfigPath       string
	EnableTele       bool
}

type TestFlags struct {
	Path               string
	Proxyport          uint32
	Command            string
	Testsets           []string
	ContainerName      string
	NetworkName        string
	Delay              uint64
	BuildDelay         time.Duration
	APITimeout         uint64
	PassThroughPorts   []uint
	ConfigPath         string
	MongoPassword      string
	CoverageReportPath string
	EnableTele         bool
	WithCoverage       bool
}

func getAlias(ctx context.Context, logger *zap.Logger) (string, error) {
	// Get the name of the operating system.
	osName := runtime.GOOS
	//TODO: configure the hardcoded port mapping
	img := "ghcr.io/keploy/keploy:" + "v" + Version
	logger.Info("Starting keploy in docker with image", zap.String("image:", img))

	var ttyFlag string

	if term.IsTerminal(int(os.Stdin.Fd())) {
		ttyFlag = " -it "
	} else {
		ttyFlag = ""
	}

	switch osName {
	case "linux":
		alias := "sudo docker container run --name keploy-v2 -e BINARY_TO_DOCKER=true -p 16789:16789 --privileged --pid=host" + ttyFlag + " -v " + os.Getenv("PWD") + ":" + os.Getenv("PWD") + " -w " + os.Getenv("PWD") + " -v /sys/fs/cgroup:/sys/fs/cgroup -v /sys/kernel/debug:/sys/kernel/debug -v /sys/fs/bpf:/sys/fs/bpf -v /var/run/docker.sock:/var/run/docker.sock -v " + os.Getenv("HOME") + "/.keploy-config:/root/.keploy-config -v " + os.Getenv("HOME") + "/.keploy:/root/.keploy --rm " + img
		return alias, nil
	case "darwin":
		cmd := exec.CommandContext(ctx, "docker", "context", "ls", "--format", "{{.Name}}\t{{.Current}}")
		out, err := cmd.Output()
		if err != nil {
			LogError(logger, err, "failed to get the current docker context")
			return "", errors.New("failed to get alias")
		}
		dockerContext := strings.Split(strings.TrimSpace(string(out)), "\n")[0]
		if len(dockerContext) == 0 {
			LogError(logger, nil, "failed to get the current docker context")
			return "", errors.New("failed to get alias")
		}
		dockerContext = strings.Split(dockerContext, "\n")[0]
		if dockerContext == "colima" {
			logger.Info("Starting keploy in docker with colima context, as that is the current context.")
			alias := "docker container run --name keploy-v2 -e BINARY_TO_DOCKER=true -p 16789:16789 --privileged --pid=host" + ttyFlag + "-v " + os.Getenv("PWD") + ":" + os.Getenv("PWD") + " -w " + os.Getenv("PWD") + " -v /sys/fs/cgroup:/sys/fs/cgroup -v /sys/kernel/debug:/sys/kernel/debug -v /sys/fs/bpf:/sys/fs/bpf -v /var/run/docker.sock:/var/run/docker.sock -v " + os.Getenv("HOME") + "/.keploy-config:/root/.keploy-config -v " + os.Getenv("HOME") + "/.keploy:/root/.keploy --rm " + img
			return alias, nil
		}
		// if default docker context is used
		logger.Info("Starting keploy in docker with default context, as that is the current context.")
		alias := "docker container run --name keploy-v2 -e BINARY_TO_DOCKER=true -p 16789:16789 --privileged --pid=host" + ttyFlag + "-v " + os.Getenv("PWD") + ":" + os.Getenv("PWD") + " -w " + os.Getenv("PWD") + " -v /sys/fs/cgroup:/sys/fs/cgroup -v debugfs:/sys/kernel/debug:rw -v /sys/fs/bpf:/sys/fs/bpf -v /var/run/docker.sock:/var/run/docker.sock -v " + os.Getenv("HOME") + "/.keploy-config:/root/.keploy-config -v " + os.Getenv("HOME") + "/.keploy:/root/.keploy --rm " + img
		return alias, nil
	case "Windows":
		LogError(logger, nil, "Windows is not supported. Use WSL2 instead.")
		return "", errors.New("failed to get alias")
	}
	return "", errors.New("failed to get alias")
}

func RunInDocker(ctx context.Context, logger *zap.Logger) error {
	//Get the correct keploy alias.
	keployAlias, err := getAlias(ctx, logger)
	if err != nil {
		return err
	}
	var quotedArgs []string

	for _, arg := range os.Args[1:] {
		quotedArgs = append(quotedArgs, strconv.Quote(arg))
	}

	cmd := exec.CommandContext(
		ctx,
		"sh",
		"-c",
		keployAlias+" "+strings.Join(quotedArgs, " "),
	)

	cmd.Cancel = func() error {
		return InterruptProcessTree(cmd, logger, cmd.Process.Pid, syscall.SIGINT)
	}

	cmd.Stdout = os.Stdout
	cmd.Stdin = os.Stdin
	cmd.Stderr = os.Stderr
	logger.Debug("running the following command in docker", zap.String("command", cmd.String()))
	err = cmd.Run()
	if err != nil {
		if ctx.Err() == context.Canceled {
			return ctx.Err()
		}
		LogError(logger, err, "failed to start keploy in docker")
		return err
	}
	return nil
}

// Keys returns an array containing the keys of the given map.
func Keys(m map[string][]string) []string {
	keys := make([]string, 0, len(m))
	for k := range m {
		keys = append(keys, k)
	}
	return keys
}

func SentryInit(logger *zap.Logger, dsn string) {
	err := sentry.Init(sentry.ClientOptions{
		Dsn:              dsn,
		TracesSampleRate: 1.0,
	})
	if err != nil {
		logger.Debug("Could not initialise sentry.", zap.Error(err))
	}
}

//func FetchHomeDirectory(isNewConfigPath bool) string {
//	var configFolder = "/.keploy-config"
//
//	if isNewConfigPath {
//		configFolder = "/.keploy"
//	}
//	if runtime.GOOS == "windows" {
//		home := os.Getenv("HOMEDRIVE") + os.Getenv("HOMEPATH")
//		if home == "" {
//			home = os.Getenv("USERPROFILE")
//		}
//		return home + configFolder
//	}
//
//	return os.Getenv("HOME") + configFolder
//}

// InterruptProcessTree interrupts an entire process tree using the given signal
func InterruptProcessTree(cmd *exec.Cmd, logger *zap.Logger, ppid int, sig syscall.Signal) error {
	// Find all descendant PIDs of the given PID & then signal them.
	// Any shell doesn't signal its children when it receives a signal.
	// Children may have their own process groups, so we need to signal them separately.
	children, err := findChildPIDs(ppid)
	if err != nil {
		return err
	}

	children = append(children, ppid)
	uniqueProcess, err := uniqueProcessGroups(children)
	if err != nil {
		logger.Error("failed to find unique process groups", zap.Int("pid", ppid), zap.Error(err))
		uniqueProcess = children
	}

	for _, pid := range uniqueProcess {
		err := syscall.Kill(-pid, sig)
		// ignore the ESRCH error as it means the process is already dead
		if errno, ok := err.(syscall.Errno); ok && err != nil && errno != syscall.ESRCH {
			logger.Error("failed to send signal to process", zap.Int("pid", pid), zap.Error(err))
		}
	}
	return nil
}
<<<<<<< HEAD
func SetUmask(mask int) error {
	prevUmask := syscall.Umask(mask)
	// Check if there was an error in setting the umask
	if prevUmask == mask {
		return fmt.Errorf("failed to set umask to %o", mask)
	}
	return nil
}
=======

func uniqueProcessGroups(pids []int) ([]int, error) {
	uniqueGroups := make(map[int]bool)
	var uniqueGPIDs []int

	for _, pid := range pids {
		pgid, err := getProcessGroupID(pid)
		if err != nil {
			return nil, err
		}
		if !uniqueGroups[pgid] {
			uniqueGroups[pgid] = true
			uniqueGPIDs = append(uniqueGPIDs, pgid)
		}
	}

	return uniqueGPIDs, nil
}

func getProcessGroupID(pid int) (int, error) {
	statusPath := filepath.Join("/proc", strconv.Itoa(pid), "status")
	statusBytes, err := os.ReadFile(statusPath)
	if err != nil {
		return 0, err
	}

	status := string(statusBytes)
	for _, line := range strings.Split(status, "\n") {
		if strings.HasPrefix(line, "NSpgid:") {
			return extractIDFromStatusLine(line), nil
		}
	}

	return 0, nil
}

// extractIDFromStatusLine extracts the ID from a status line in the format "Key:\tValue".
func extractIDFromStatusLine(line string) int {
	fields := strings.Fields(line)
	if len(fields) == 2 {
		id, err := strconv.Atoi(fields[1])
		if err == nil {
			return id
		}
	}
	return -1
}

>>>>>>> 94734990
// findChildPIDs takes a parent PID and returns a slice of all descendant PIDs.
func findChildPIDs(parentPID int) ([]int, error) {
	var childPIDs []int

	// Recursive helper function to find all descendants of a given PID.
	var findDescendants func(int)
	findDescendants = func(pid int) {
		procDirs, err := os.ReadDir("/proc")
		if err != nil {
			return
		}

		for _, procDir := range procDirs {
			if !procDir.IsDir() {
				continue
			}

			childPid, err := strconv.Atoi(procDir.Name())
			if err != nil {
				continue
			}

			statusPath := filepath.Join("/proc", procDir.Name(), "status")
			statusBytes, err := os.ReadFile(statusPath)
			if err != nil {
				continue
			}

			status := string(statusBytes)
			for _, line := range strings.Split(status, "\n") {
				if strings.HasPrefix(line, "PPid:") {
					fields := strings.Fields(line)
					if len(fields) == 2 {
						ppid, err := strconv.Atoi(fields[1])
						if err != nil {
							break
						}
						if ppid == pid {
							childPIDs = append(childPIDs, childPid)
							findDescendants(childPid)
						}
					}
					break
				}
			}
		}
	}

	// Start the recursion with the initial parent PID.
	findDescendants(parentPID)

	return childPIDs, nil
}

func EnsureRmBeforeName(cmd string) string {
	parts := strings.Split(cmd, " ")
	rmIndex := -1
	nameIndex := -1

	for i, part := range parts {
		if part == "--rm" {
			rmIndex = i
		} else if part == "--name" {
			nameIndex = i
			break // Assuming --name will always have an argument, we can break here
		}
	}
	if rmIndex == -1 && nameIndex != -1 {
		parts = append(parts[:nameIndex], append([]string{"--rm"}, parts[nameIndex:]...)...)
	}

	return strings.Join(parts, " ")
}<|MERGE_RESOLUTION|>--- conflicted
+++ resolved
@@ -515,7 +515,7 @@
 	}
 	return nil
 }
-<<<<<<< HEAD
+
 func SetUmask(mask int) error {
 	prevUmask := syscall.Umask(mask)
 	// Check if there was an error in setting the umask
@@ -524,7 +524,6 @@
 	}
 	return nil
 }
-=======
 
 func uniqueProcessGroups(pids []int) ([]int, error) {
 	uniqueGroups := make(map[int]bool)
@@ -573,7 +572,6 @@
 	return -1
 }
 
->>>>>>> 94734990
 // findChildPIDs takes a parent PID and returns a slice of all descendant PIDs.
 func findChildPIDs(parentPID int) ([]int, error) {
 	var childPIDs []int
@@ -646,4 +644,4 @@
 	}
 
 	return strings.Join(parts, " ")
-}+}
