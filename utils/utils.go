--- conflicted
+++ resolved
@@ -36,7 +36,6 @@
 
 var WarningSign = "\U000026A0"
 
-<<<<<<< HEAD
 var TemplatizedValues = map[string]interface{}{}
 
 func ReadTempValues(testSet string) {
@@ -49,13 +48,9 @@
 		log.Fatal("Error unmarshaling templatized values into the map", err)
 	}
 }
-
-func ReplaceHostToIP(currentURL string, ipAddress string) (string, error) {
-=======
 var ErrCode = 0
 
 func ReplaceHost(currentURL string, ipAddress string) (string, error) {
->>>>>>> c44d133d
 	// Parse the current URL
 	parsedURL, err := url.Parse(currentURL)
 
