--- conflicted
+++ resolved
@@ -346,30 +346,6 @@
 	return release, nil
 }
 
-<<<<<<< HEAD
-// It checks if the cmd is related to docker or not, it also returns if its a docker compose file
-func IsDockerRelatedCmd(cmd string) (bool, string) {
-	// Check for Docker command patterns
-	dockerCommandPatterns := []string{
-		"docker-compose ",
-		"sudo docker-compose ",
-		"docker compose ",
-		"sudo docker compose ",
-		"docker start",
-		"sudo docker start",
-		"docker ",
-		"sudo docker ",
-	}
-
-	for _, pattern := range dockerCommandPatterns {
-		if strings.HasPrefix(strings.ToLower(cmd), pattern) {
-			if strings.Contains(pattern, "compose") {
-				return true, "docker-compose"
-			} else if strings.Contains(pattern, "start") {
-				return true, "docker-start"
-			}
-			return true, "docker"
-=======
 // FindDockerCmd checks if the cli is related to docker or not, it also returns if it is a docker compose file
 func FindDockerCmd(cmd string) CmdType {
 	// Convert command to lowercase for case-insensitive comparison
@@ -383,7 +359,6 @@
 	for _, pattern := range dockerComposePatterns {
 		if strings.HasPrefix(cmdLower, pattern) {
 			return DockerCompose
->>>>>>> 48ec8ba3
 		}
 	}
 	// Check for Docker command patterns
