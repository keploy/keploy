--- conflicted
+++ resolved
@@ -406,7 +406,6 @@
 	Empty         CmdType = ""
 )
 
-<<<<<<< HEAD
 func ToInt(value interface{}) int {
 	switch v := value.(type) {
 	case int:
@@ -465,140 +464,8 @@
 	return unixPath
 }
 
-func getAlias(ctx context.Context, logger *zap.Logger) (string, error) {
-	// Get the name of the operating system.
-	osName := runtime.GOOS
-	//TODO: configure the hardcoded port mapping
-	img := DockerConfig.DockerImage + ":v" + Version
-	logger.Info("Starting keploy in docker with image", zap.String("image:", img))
-	envs := GenerateDockerEnvs(DockerConfig)
-	if envs != "" {
-		envs = envs + " "
-	}
-	var ttyFlag string
-
-	if term.IsTerminal(int(os.Stdin.Fd())) {
-		ttyFlag = " -it "
-	} else {
-		ttyFlag = ""
-	}
-
-	switch osName {
-	case "linux":
-		alias := "sudo docker container run --name keploy-v2 " + envs + "-e BINARY_TO_DOCKER=true -p 16789:16789 --privileged --pid=host" + ttyFlag + " -v " + os.Getenv("PWD") + ":" + os.Getenv("PWD") + " -w " + os.Getenv("PWD") + " -v /sys/fs/cgroup:/sys/fs/cgroup -v /sys/kernel/debug:/sys/kernel/debug -v /sys/fs/bpf:/sys/fs/bpf -v /var/run/docker.sock:/var/run/docker.sock -v " + os.Getenv("HOME") + "/.keploy-config:/root/.keploy-config -v " + os.Getenv("HOME") + "/.keploy:/root/.keploy --rm " + img
-		return alias, nil
-	case "windows":
-		// Get the current working directory
-		pwd, err := os.Getwd()
-		if err != nil {
-			LogError(logger, err, "failed to get the current working directory")
-		}
-		dpwd := convertPathToUnixStyle(pwd)
-		cmd := exec.CommandContext(ctx, "docker", "context", "ls", "--format", "{{.Name}}\t{{.Current}}")
-		out, err := cmd.Output()
-		if err != nil {
-			LogError(logger, err, "failed to get the current docker context")
-			return "", errors.New("failed to get alias")
-		}
-		dockerContext := strings.Split(strings.TrimSpace(string(out)), "\n")[0]
-		if len(dockerContext) == 0 {
-			LogError(logger, nil, "failed to get the current docker context")
-			return "", errors.New("failed to get alias")
-		}
-		dockerContext = strings.Split(dockerContext, "\n")[0]
-		if dockerContext == "colima" {
-			logger.Info("Starting keploy in docker with colima context, as that is the current context.")
-			alias := "docker container run --name keploy-v2 " + envs + "-e BINARY_TO_DOCKER=true -p 16789:16789 --privileged --pid=host" + ttyFlag + "-v " + pwd + ":" + dpwd + " -w " + dpwd + " -v /sys/fs/cgroup:/sys/fs/cgroup -v /sys/kernel/debug:/sys/kernel/debug -v /sys/fs/bpf:/sys/fs/bpf -v /var/run/docker.sock:/var/run/docker.sock -v " + os.Getenv("USERPROFILE") + "\\.keploy-config:/root/.keploy-config -v " + os.Getenv("USERPROFILE") + "\\.keploy:/root/.keploy --rm " + img
-			return alias, nil
-		}
-		// if default docker context is used
-		logger.Info("Starting keploy in docker with default context, as that is the current context.")
-		alias := "docker container run --name keploy-v2 " + envs + "-e BINARY_TO_DOCKER=true -p 16789:16789 --privileged --pid=host" + ttyFlag + "-v " + pwd + ":" + dpwd + " -w " + dpwd + " -v /sys/fs/cgroup:/sys/fs/cgroup -v debugfs:/sys/kernel/debug:rw -v /sys/fs/bpf:/sys/fs/bpf -v /var/run/docker.sock:/var/run/docker.sock -v " + os.Getenv("USERPROFILE") + "\\.keploy-config:/root/.keploy-config -v " + os.Getenv("USERPROFILE") + "\\.keploy:/root/.keploy --rm " + img
-		return alias, nil
-	case "darwin":
-		cmd := exec.CommandContext(ctx, "docker", "context", "ls", "--format", "{{.Name}}\t{{.Current}}")
-		out, err := cmd.Output()
-		if err != nil {
-			LogError(logger, err, "failed to get the current docker context")
-			return "", errors.New("failed to get alias")
-		}
-		dockerContext := strings.Split(strings.TrimSpace(string(out)), "\n")[0]
-		if len(dockerContext) == 0 {
-			LogError(logger, nil, "failed to get the current docker context")
-			return "", errors.New("failed to get alias")
-		}
-		dockerContext = strings.Split(dockerContext, "\n")[0]
-		if dockerContext == "colima" {
-			logger.Info("Starting keploy in docker with colima context, as that is the current context.")
-			alias := "docker container run --name keploy-v2 " + envs + "-e BINARY_TO_DOCKER=true -p 16789:16789 --privileged --pid=host" + ttyFlag + "-v " + os.Getenv("PWD") + ":" + os.Getenv("PWD") + " -w " + os.Getenv("PWD") + " -v /sys/fs/cgroup:/sys/fs/cgroup -v /sys/kernel/debug:/sys/kernel/debug -v /sys/fs/bpf:/sys/fs/bpf -v /var/run/docker.sock:/var/run/docker.sock -v " + os.Getenv("HOME") + "/.keploy-config:/root/.keploy-config -v " + os.Getenv("HOME") + "/.keploy:/root/.keploy --rm " + img
-			return alias, nil
-		}
-		// if default docker context is used
-		logger.Info("Starting keploy in docker with default context, as that is the current context.")
-		alias := "docker container run --name keploy-v2 " + envs + "-e BINARY_TO_DOCKER=true -p 16789:16789 --privileged --pid=host" + ttyFlag + "-v " + os.Getenv("PWD") + ":" + os.Getenv("PWD") + " -w " + os.Getenv("PWD") + " -v /sys/fs/cgroup:/sys/fs/cgroup -v debugfs:/sys/kernel/debug:rw -v /sys/fs/bpf:/sys/fs/bpf -v /var/run/docker.sock:/var/run/docker.sock -v " + os.Getenv("HOME") + "/.keploy-config:/root/.keploy-config -v " + os.Getenv("HOME") + "/.keploy:/root/.keploy --rm " + img
-		return alias, nil
-
-	}
-	return "", errors.New("failed to get alias")
-}
-
-func RunInDocker(ctx context.Context, logger *zap.Logger) error {
-	//Get the correct keploy alias.
-	keployAlias, err := getAlias(ctx, logger)
-	if err != nil {
-		return err
-	}
-	var quotedArgs []string
-
-	for _, arg := range os.Args[1:] {
-		quotedArgs = append(quotedArgs, strconv.Quote(arg))
-	}
-
-	var cmd *exec.Cmd
-
-	// Detect the operating system
-	if runtime.GOOS == "windows" {
-		var args []string
-		args = append(args, "/C")
-		args = append(args, strings.Split(keployAlias, " ")...)
-		args = append(args, os.Args[1:]...)
-		// Use cmd.exe /C for Windows
-		cmd = exec.CommandContext(
-			ctx,
-			"cmd.exe",
-			args...,
-		)
-	} else {
-		// Use sh -c for Unix-like systems
-		cmd = exec.CommandContext(
-			ctx,
-			"sh",
-			"-c",
-			keployAlias+" "+strings.Join(quotedArgs, " "),
-		)
-	}
-
-	cmd.Cancel = func() error {
-		return InterruptProcessTree(logger, cmd.Process.Pid, syscall.SIGINT)
-	}
-
-	cmd.Stdout = os.Stdout
-	cmd.Stdin = os.Stdin
-	cmd.Stderr = os.Stderr
-	logger.Debug("running the following command in docker", zap.String("command", cmd.String()))
-	err = cmd.Run()
-	if err != nil {
-		if ctx.Err() == context.Canceled {
-			return ctx.Err()
-		}
-		LogError(logger, err, "failed to start keploy in docker")
-		return err
-	}
-	return nil
-}
-
-=======
->>>>>>> 43118959
+
+
 // Keys returns an array containing the keys of the given map.
 func Keys(m map[string][]string) []string {
 	keys := make([]string, 0, len(m))
