package utils

import (
	"bufio"
	"context"
	"encoding/json"
	"errors"
	"fmt"
	"io"
	"net"
	"net/http"
	"os"
	"os/exec"
	"path/filepath"
	"runtime"
	"runtime/debug"
	"strconv"
	"strings"
	"syscall"
	"time"

	"github.com/getsentry/sentry-go"
	"github.com/spf13/cobra"
	"github.com/spf13/pflag"
	"github.com/spf13/viper"
	"go.uber.org/zap"
)

var WarningSign = "\U000026A0"

func BindFlagsToViper(logger *zap.Logger, cmd *cobra.Command, viperKeyPrefix string) {
	cmd.Flags().VisitAll(func(flag *pflag.Flag) {
		// Construct the Viper key and the env variable name
		if viperKeyPrefix == "" {
			viperKeyPrefix = cmd.Name()
		}
		viper.SetEnvPrefix("KEPLOY")
		viperKey := viperKeyPrefix + "." + flag.Name
		envVarName := strings.ToUpper(viperKeyPrefix + "_" + flag.Name)
		envVarName = strings.ReplaceAll(envVarName, ".", "_") // Why do we need this?

		// Bind the flag to Viper with the constructed key
		err := viper.BindPFlag(viperKey, flag)
		if err != nil {
			LogError(logger, err, "failed to bind flag to config")
		}

		// Tell Viper to also read this flag's value from the corresponding env variable
		err = viper.BindEnv(viperKey, envVarName)
		if err != nil {
			LogError(logger, err, "failed to bind environment variables to config")
		}
	})
}

//func ModifyToSentryLogger(ctx context.Context, logger *zap.Logger, client *sentry.Client, configDb *configdb.ConfigDb) *zap.Logger {
//	cfg := zapsentry.Configuration{
//		Level:             zapcore.ErrorLevel, //when to send message to sentry
//		EnableBreadcrumbs: true,               // enable sending breadcrumbs to Sentry
//		BreadcrumbLevel:   zapcore.InfoLevel,  // at what level should we sent breadcrumbs to sentry
//		Tags: map[string]string{
//			"component": "system",
//		},
//	}
//
//	core, err := zapsentry.NewCore(cfg, zapsentry.NewSentryClientFromClient(client))
//	//in case of err it will return noop core. So we don't need to attach it to log.
//	if err != nil {
//		logger.Debug("failed to init zap", zap.Error(err))
//		return logger
//	}
//
//	logger = zapsentry.AttachCoreToLogger(core, logger)
//	kernelVersion := ""
//	if runtime.GOOS == "linux" {
//		cmd := exec.CommandContext(ctx, "uname", "-r")
//		kernelBytes, err := cmd.Output()
//		if err != nil {
//			logger.Debug("failed to get kernel version", zap.Error(err))
//		} else {
//			kernelVersion = string(kernelBytes)
//		}
//	}
//
//	arch := runtime.GOARCH
//	installationID, err := configDb.GetInstallationId(ctx)
//	if err != nil {
//		logger.Debug("failed to get installationID", zap.Error(err))
//	}
//	sentry.ConfigureScope(func(scope *sentry.Scope) {
//		scope.SetTag("Keploy Version", Version)
//		scope.SetTag("Linux Kernel Version", kernelVersion)
//		scope.SetTag("Architecture", arch)
//		scope.SetTag("Installation ID", installationID)
//	})
//	return logger
//}

// LogError logs the error with the provided fields if the error is not context.Canceled.
func LogError(logger *zap.Logger, err error, msg string, fields ...zap.Field) {
	if logger == nil {
		fmt.Println("Failed to log error. Logger is nil.")
		return
	}
	if !errors.Is(err, context.Canceled) {
		logger.Error(msg, append(fields, zap.Error(err))...)
	}
}
func DeleteLogs(logger *zap.Logger) {
	//Check if keploy-log.txt exists
	_, err := os.Stat("keploy-logs.txt")
	if os.IsNotExist(err) {
		return
	}
	//If it does, remove it.
	err = os.Remove("keploy-logs.txt")
	if err != nil {
		LogError(logger, err, "Error removing log file")
		return
	}
}

type GitHubRelease struct {
	TagName string `json:"tag_name"`
	Body    string `json:"body"`
}

var ErrGitHubAPIUnresponsive = errors.New("GitHub API is unresponsive")

var Emoji = "\U0001F430" + " Keploy:"
var ConfigGuide = `
# Example on using tests
#tests:
#  filters:
#   - path: "/user/app"
#     urlMethods: ["GET"]
#     headers: {
#       "^asdf*": "^test"
#     }
#     host: "dc.services.visualstudio.com"
#Example on using stubs
#stubs:
#  filters:
#   - path: "/user/app"
#     port: 8080
#   - port: 8081
#   - host: "dc.services.visualstudio.com"
#   - port: 8081
#     host: "dc.services.visualstudio.com"
#     path: "/user/app"
	#
#Example on using globalNoise
#globalNoise:
#   global:
#     body: {
#        # to ignore some values for a field,
#        # pass regex patterns to the corresponding array value
#        "url": ["https?://\S+", "http://\S+"],
#     }
#     header: {
#        # to ignore the entire field, pass an empty array
#        "Date": [],
#      }
#    # to ignore fields or the corresponding values for a specific test-set,
#    # pass the test-set-name as a key to the "test-sets" object and
#    # populate the corresponding "body" and "header" objects
#    test-sets:
#      test-set-1:
#        body: {
#          # ignore all the values for the "url" field
#          "url": []
#        }
#        header: {
#          # we can also pass the exact value to ignore for a field
#          "User-Agent": ["PostmanRuntime/7.34.0"]
#        }
`

// AskForConfirmation asks the user for confirmation. A user must type in "yes" or "no" and
// then press enter. It has fuzzy matching, so "y", "Y", "yes", "YES", and "Yes" all count as
// confirmations. If the input is not recognized, it will ask again. The function does not return
// until it gets a valid response from the user.
func AskForConfirmation(s string) (bool, error) {
	reader := bufio.NewReader(os.Stdin)

	for {
		fmt.Printf("%s [y/n]: ", s)

		response, err := reader.ReadString('\n')
		if err != nil {
			return false, err
		}

		response = strings.ToLower(strings.TrimSpace(response))

		if response == "y" || response == "yes" {
			return true, nil
		} else if response == "n" || response == "no" {
			return false, nil
		}
	}
}

func CheckFileExists(path string) bool {
	if _, err := os.Stat(path); os.IsNotExist(err) {
		return false
	}
	return true
}

var Version string

func attachLogFileToSentry(logger *zap.Logger, logFilePath string) error {
	file, err := os.Open(logFilePath)
	if err != nil {
		return fmt.Errorf("Error opening log file: %s", err.Error())
	}
	defer func() {
		if err := file.Close(); err != nil {
			LogError(logger, err, "Error closing log file")
		}
	}()

	content, err := io.ReadAll(file)
	if err != nil {
		return fmt.Errorf("Error reading log file: %s", err.Error())
	}

	sentry.ConfigureScope(func(scope *sentry.Scope) {
		scope.SetExtra("logfile", string(content))
	})
	sentry.Flush(time.Second * 5)
	return nil
}

// Recover recovers from a panic and logs the stack trace to Sentry.
// It also stops the global context.
func Recover(logger *zap.Logger) {
	if logger == nil {
		fmt.Println(Emoji + "Failed to recover from panic. Logger is nil.")
		return
	}
	sentry.Flush(2 * time.Second)
	if r := recover(); r != nil {
		err := attachLogFileToSentry(logger, "./keploy-logs.txt")
		if err != nil {
			LogError(logger, err, "failed to attach log file to sentry")
		}
		sentry.CaptureException(errors.New(fmt.Sprint(r)))
		// Get the stack trace
		stackTrace := debug.Stack()
		LogError(logger, nil, "Recovered from panic", zap.String("stack trace", string(stackTrace)))
		//stopping the global context
		err = Stop(logger, fmt.Sprintf("Recovered from: %s", r))
		if err != nil {
			LogError(logger, err, "failed to stop the global context")
			//return
		}
		sentry.Flush(time.Second * 2)
	}
}

<<<<<<< HEAD
// GenerateGithubActions generates a GitHub Actions workflow file for Keploy
func GenerateGithubActions(logger *zap.Logger, appCmd string) {
	// Determine the path based on the alias "keploy"
	var keployPath string
	isDockerCmd := len(os.Getenv("IS_DOCKER_CMD")) > 0
	if isDockerCmd {
		logger.Info("Running in docker environment, skipping the path determination")
		keployPath = "./"
	} else {
		logger.Info("Determining the path of the keploy binary based on the alias \"keploy\"")
		keployPath = "/usr/local/bin/keploybin" // Default path
		aliasCmd := exec.Command("which", "keploy")
		aliasOutput, err := aliasCmd.Output()
		if err == nil && len(aliasOutput) > 0 {
			keployPath = strings.TrimSpace(string(aliasOutput))
		}
		logger.Info("Path of the keploy binary determined successfully", zap.String("path", keployPath))
	}
	// Define the content of the GitHub Actions workflow file
	actionsFileContent := `name: Keploy
on:
  push:
    branches:
      - main
  pull_request:
    types: [opened, reopened, synchronize]
jobs:
  e2e-test:
    runs-on: ubuntu-latest
    steps:
      - name: Checkout
        uses: actions/checkout@v2
      - name: Test-Report
        uses: keploy/testgpt@main
        with:
          working-directory: ./
          keploy-path: ` + keployPath + `
          command: ` + appCmd + `
`

	// Define the file path where the GitHub Actions workflow file will be saved
	filePath := "/githubactions/keploy.yml"

	// Write the content to the file
	if err := os.WriteFile(filePath, []byte(actionsFileContent), 0644); err != nil {
		logger.Error("Error writing GitHub Actions workflow file", zap.Error(err))
		return
	}

	logger.Info("GitHub Actions workflow file generated successfully", zap.String("path", filePath))
}

// getLatestGitHubRelease fetches the latest version and release body from GitHub releases with a timeout.
func GetLatestGitHubRelease() (GitHubRelease, error) {
=======
// GetLatestGitHubRelease fetches the latest version and release body from GitHub releases with a timeout.
func GetLatestGitHubRelease(ctx context.Context, logger *zap.Logger) (GitHubRelease, error) {
>>>>>>> 84dcd577
	// GitHub repository details
	repoOwner := "keploy"
	repoName := "keploy"

	apiURL := fmt.Sprintf("https://api.github.com/repos/%s/%s/releases/latest", repoOwner, repoName)

	client := http.Client{
		Timeout: 4 * time.Second,
	}

	req, err := http.NewRequestWithContext(ctx, "GET", apiURL, nil)
	if err != nil {
		return GitHubRelease{}, err
	}

	resp, err := client.Do(req)
	if err != nil {
		if netErr, ok := err.(net.Error); ok && netErr.Timeout() {
			return GitHubRelease{}, ErrGitHubAPIUnresponsive
		}
		return GitHubRelease{}, err
	}
	defer func() {
		if err := resp.Body.Close(); err != nil {
			LogError(logger, err, "failed to close response body")
		}
	}()

	var release GitHubRelease
	if err := json.NewDecoder(resp.Body).Decode(&release); err != nil {
		return GitHubRelease{}, err
	}
	return release, nil
}

// FindDockerCmd checks if the cli is related to docker or not, it also returns if it is a docker compose file
func FindDockerCmd(cmd string) CmdType {
	// Convert command to lowercase for case-insensitive comparison
	cmdLower := strings.TrimSpace(strings.ToLower(cmd))

	// Define patterns for Docker and Docker Compose
	dockerPatterns := []string{"docker", "sudo docker"}
	dockerComposePatterns := []string{"docker-compose", "sudo docker-compose", "docker compose", "sudo docker compose"}

	// Check for Docker Compose command patterns and file extensions
	for _, pattern := range dockerComposePatterns {
		if strings.HasPrefix(cmdLower, pattern) {
			return DockerCompose
		}
	}
	// Check for Docker command patterns
	for _, pattern := range dockerPatterns {
		if strings.HasPrefix(cmdLower, pattern) {
			return Docker
		}
	}
	return Native
}

type CmdType string

// CmdType constants
const (
	Docker        CmdType = "docker"
	DockerCompose CmdType = "docker-compose"
	Native        CmdType = "native"
)

type RecordFlags struct {
	Path             string
	Command          string
	ContainerName    string
	Proxyport        uint32
	NetworkName      string
	Delay            uint64
	BuildDelay       time.Duration
	PassThroughPorts []uint
	ConfigPath       string
	EnableTele       bool
}

type TestFlags struct {
	Path               string
	Proxyport          uint32
	Command            string
	Testsets           []string
	ContainerName      string
	NetworkName        string
	Delay              uint64
	BuildDelay         time.Duration
	APITimeout         uint64
	PassThroughPorts   []uint
	ConfigPath         string
	MongoPassword      string
	CoverageReportPath string
	EnableTele         bool
	WithCoverage       bool
}

func getAlias(ctx context.Context, logger *zap.Logger) (string, error) {
	// Get the name of the operating system.
	osName := runtime.GOOS
	//TODO: configure the hardcoded port mapping & check if (/.keploy-config:/root/.keploy-config) can be removed from all the aliases
	switch osName {
	case "linux":
		alias := "sudo docker run --pull always --name keploy-v2 -e BINARY_TO_DOCKER=true -p 16789:16789 --privileged --pid=host -it -v " + os.Getenv("PWD") + ":" + os.Getenv("PWD") + " -w " + os.Getenv("PWD") + " -v /sys/fs/cgroup:/sys/fs/cgroup -v /sys/kernel/debug:/sys/kernel/debug -v /sys/fs/bpf:/sys/fs/bpf -v /var/run/docker.sock:/var/run/docker.sock -v " + os.Getenv("HOME") + "/.keploy:/root/.keploy --rm ghcr.io/keploy/keploy "
		return alias, nil
	case "darwin":
		cmd := exec.CommandContext(ctx, "docker", "context", "ls", "--format", "{{.Name}}\t{{.Current}}")
		out, err := cmd.Output()
		if err != nil {
			LogError(logger, err, "failed to get the current docker context")
			return "", errors.New("failed to get alias")
		}
		dockerContext := strings.Split(strings.TrimSpace(string(out)), "\n")[0]
		if len(dockerContext) == 0 {
			LogError(logger, nil, "failed to get the current docker context")
			return "", errors.New("failed to get alias")
		}
		dockerContext = strings.Split(dockerContext, "\n")[0]
		if dockerContext == "colima" {
			logger.Info("Starting keploy in docker with colima context, as that is the current context.")
			alias := "docker run --pull always --name keploy-v2 -e BINARY_TO_DOCKER=true -p 16789:16789 --privileged --pid=host -it -v " + os.Getenv("PWD") + ":" + os.Getenv("PWD") + " -w " + os.Getenv("PWD") + " -v /sys/fs/cgroup:/sys/fs/cgroup -v /sys/kernel/debug:/sys/kernel/debug -v /sys/fs/bpf:/sys/fs/bpf -v /var/run/docker.sock:/var/run/docker.sock -v " + os.Getenv("HOME") + "/.keploy:/root/.keploy --rm ghcr.io/keploy/keploy "
			return alias, nil
		}
		logger.Info("Starting keploy in docker with default context, as that is the current context.")
		alias := "docker run --pull always --name keploy-v2 -e BINARY_TO_DOCKER=true -p 16789:16789 --privileged --pid=host -it -v " + os.Getenv("PWD") + ":" + os.Getenv("PWD") + " -w " + os.Getenv("PWD") + " -v /sys/fs/cgroup:/sys/fs/cgroup -v debugfs:/sys/kernel/debug:rw -v /sys/fs/bpf:/sys/fs/bpf -v /var/run/docker.sock:/var/run/docker.sock -v " + os.Getenv("HOME") + "/.keploy:/root/.keploy --rm ghcr.io/keploy/keploy "
		return alias, nil
	case "Windows":
		LogError(logger, nil, "Windows is not supported. Use WSL2 instead.")
		return "", errors.New("failed to get alias")
	}
	return "", errors.New("failed to get alias")
}

//func appendFlags(flagName string, flagValue string) string {
//	if len(flagValue) > 0 {
//		// Check for = in the flagName.
//		if strings.Contains(flagName, "=") {
//			return " --" + flagName + flagValue
//		}
//		return " --" + flagName + " " + flagValue
//	}
//	return ""
//}

func RunInDocker(ctx context.Context, logger *zap.Logger, command string) error {
	//Get the correct keploy alias.
	keployAlias, err := getAlias(ctx, logger)
	if err != nil {
		return err
	}
	cmd := exec.CommandContext(ctx, "sh", "-c", keployAlias+" "+command)
	cmd.Stdout = os.Stdout
	cmd.Stdin = os.Stdin
	cmd.Stderr = os.Stderr
	logger.Debug("This is the keploy alias", zap.String("keployAlias:", keployAlias))
	err = cmd.Run()
	if err != nil {
		LogError(logger, err, "failed to start keploy in docker")
		return err
	}
	return nil
}

// Keys returns an array containing the keys of the given map.
func Keys(m map[string][]string) []string {
	keys := make([]string, 0, len(m))
	for k := range m {
		keys = append(keys, k)
	}
	return keys
}

func SentryInit(logger *zap.Logger, dsn string) {
	err := sentry.Init(sentry.ClientOptions{
		Dsn:              dsn,
		TracesSampleRate: 1.0,
	})
	if err != nil {
		logger.Debug("Could not initialise sentry.", zap.Error(err))
	}
}

func FetchHomeDirectory(isNewConfigPath bool) string {
	var configFolder = "/.keploy-config"

	if isNewConfigPath {
		configFolder = "/.keploy"
	}
	if runtime.GOOS == "windows" {
		home := os.Getenv("HOMEDRIVE") + os.Getenv("HOMEPATH")
		if home == "" {
			home = os.Getenv("USERPROFILE")
		}
		return home + configFolder
	}

	return os.Getenv("HOME") + configFolder
}

// InterruptProcessTree interrupts an entire process tree using the given signal
func InterruptProcessTree(cmd *exec.Cmd, logger *zap.Logger, ppid int, sig syscall.Signal) error {
	// Find all descendant PIDs of the given PID & then signal them.
	// Any shell doesn't signal its children when it receives a signal.
	// Children may have their own process groups, so we need to signal them separately.
	children, err := findChildPIDs(ppid)
	if err != nil {
		return err
	}

	children = append(children, ppid)

	for _, pid := range children {
		if cmd.ProcessState == nil {
			err := syscall.Kill(pid, sig)
			if err != nil {
				logger.Error("failed to send signal to process", zap.Int("pid", pid), zap.Error(err))
			}
		}
	}
	return nil
}

// findChildPIDs takes a parent PID and returns a slice of all descendant PIDs.
func findChildPIDs(parentPID int) ([]int, error) {
	var childPIDs []int

	// Recursive helper function to find all descendants of a given PID.
	var findDescendants func(int)
	findDescendants = func(pid int) {
		procDirs, err := os.ReadDir("/proc")
		if err != nil {
			return
		}

		for _, procDir := range procDirs {
			if !procDir.IsDir() {
				continue
			}

			childPid, err := strconv.Atoi(procDir.Name())
			if err != nil {
				continue
			}

			statusPath := filepath.Join("/proc", procDir.Name(), "status")
			statusBytes, err := os.ReadFile(statusPath)
			if err != nil {
				continue
			}

			status := string(statusBytes)
			for _, line := range strings.Split(status, "\n") {
				if strings.HasPrefix(line, "PPid:") {
					fields := strings.Fields(line)
					if len(fields) == 2 {
						ppid, err := strconv.Atoi(fields[1])
						if err != nil {
							break
						}
						if ppid == pid {
							childPIDs = append(childPIDs, childPid)
							findDescendants(childPid)
						}
					}
					break
				}
			}
		}
	}

	// Start the recursion with the initial parent PID.
	findDescendants(parentPID)

	return childPIDs, nil
}<|MERGE_RESOLUTION|>--- conflicted
+++ resolved
@@ -260,7 +260,6 @@
 	}
 }
 
-<<<<<<< HEAD
 // GenerateGithubActions generates a GitHub Actions workflow file for Keploy
 func GenerateGithubActions(logger *zap.Logger, appCmd string) {
 	// Determine the path based on the alias "keploy"
@@ -315,10 +314,6 @@
 
 // getLatestGitHubRelease fetches the latest version and release body from GitHub releases with a timeout.
 func GetLatestGitHubRelease() (GitHubRelease, error) {
-=======
-// GetLatestGitHubRelease fetches the latest version and release body from GitHub releases with a timeout.
-func GetLatestGitHubRelease(ctx context.Context, logger *zap.Logger) (GitHubRelease, error) {
->>>>>>> 84dcd577
 	// GitHub repository details
 	repoOwner := "keploy"
 	repoName := "keploy"
