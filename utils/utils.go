--- conflicted
+++ resolved
@@ -619,7 +619,6 @@
 	return childPIDs, nil
 }
 
-<<<<<<< HEAD
 func GetPIDByPort(ctx context.Context, logger *zap.Logger, port int) (int, error) {
 	// Run the lsof command to find the process using the given port
 	cmd := exec.CommandContext(ctx, "lsof", "-n", "-i", fmt.Sprintf(":%d", port))
@@ -647,7 +646,8 @@
 
 	// If we get here, no process was found using the given port
 	return 0, fmt.Errorf("no process found using port %d", port)
-=======
+}
+
 func EnsureRmBeforeName(cmd string) string {
 	parts := strings.Split(cmd, " ")
 	rmIndex := -1
@@ -666,5 +666,4 @@
 	}
 
 	return strings.Join(parts, " ")
->>>>>>> 568966fa
 }