package utils

import (
	"errors"
	"fmt"
	"io/ioutil"
	"os"
	"time"

	sentry "github.com/getsentry/sentry-go"
)

<<<<<<< HEAD
func CheckFileExists(path string) bool {
	if _, err := os.Stat(path); os.IsNotExist(err) {
		return false
	}
	return true
}
=======
var KeployVersion string
>>>>>>> b4819073

func attachLogFileToSentry(logFilePath string) {
	file, err := os.Open(logFilePath)
	if err != nil {
		errors.New(fmt.Sprintf("Error opening log file: %s", err.Error()))
		return
	}
	defer file.Close()

	content, _ := ioutil.ReadAll(file)

	sentry.ConfigureScope(func(scope *sentry.Scope) {
		scope.SetExtra("logfile", string(content))
	})
	sentry.Flush(time.Second * 5)
}

func HandlePanic() {
	if r := recover(); r != nil {
		attachLogFileToSentry("./keploy-logs.txt")
		sentry.CaptureException(errors.New(fmt.Sprint(r)))
		sentry.Flush(time.Second * 2)
	}
}<|MERGE_RESOLUTION|>--- conflicted
+++ resolved
@@ -10,16 +10,14 @@
 	sentry "github.com/getsentry/sentry-go"
 )
 
-<<<<<<< HEAD
 func CheckFileExists(path string) bool {
 	if _, err := os.Stat(path); os.IsNotExist(err) {
 		return false
 	}
 	return true
 }
-=======
+
 var KeployVersion string
->>>>>>> b4819073
 
 func attachLogFileToSentry(logFilePath string) {
 	file, err := os.Open(logFilePath)
