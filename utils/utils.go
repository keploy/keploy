--- conflicted
+++ resolved
@@ -115,7 +115,6 @@
 	}
 }
 
-<<<<<<< HEAD
 // getLatestGitHubRelease fetches the latest version and release body from GitHub releases with a timeout.
 func GetLatestGitHubRelease() (GitHubRelease, error) {
 	// GitHub repository details
@@ -148,6 +147,4 @@
 	}
 	return release, nil
 }
-=======
-var WarningSign = "\U000026A0"
->>>>>>> 68ecf144
+var WarningSign = "\U000026A0"