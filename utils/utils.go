package utils

import (
	"bufio"
	"encoding/json"
	"errors"
	"fmt"
	"io/ioutil"
	"net"
	"net/http"
	"os"
	"os/exec"
	"runtime"
	"runtime/debug"
	"strings"
	"time"

	"github.com/cloudflare/cfssl/log"
	sentry "github.com/getsentry/sentry-go"
	"go.uber.org/zap"
)

type GitHubRelease struct {
	TagName string `json:"tag_name"`
	Body    string `json:"body"`
}

var ErrGitHubAPIUnresponsive = errors.New("GitHub API is unresponsive")

var Emoji = "\U0001F430" + " Keploy:"
var ConfigGuide = `
# Example on using tests
#tests:
#  filters:
#   - path: "/user/app"
#     urlMethods: ["GET"]
#     headers: {
#       "^asdf*": "^test"
#     }
#     host: "dc.services.visualstudio.com"
#Example on using stubs
#stubs:
#  filters:
#   - path: "/user/app"
#     port: 8080
#   - port: 8081
#   - host: "dc.services.visualstudio.com"
#   - port: 8081
#     host: "dc.services.visualstudio.com"
#     path: "/user/app"
	#
#Example on using globalNoise
#globalNoise:
#   global:
#     body: {
#        # to ignore some values for a field,
#        # pass regex patterns to the corresponding array value
#        "url": ["https?://\S+", "http://\S+"],
#     }
#     header: {
#        # to ignore the entire field, pass an empty array
#        "Date": [],
#      }
#    # to ignore fields or the corresponding values for a specific test-set,
#    # pass the test-set-name as a key to the "test-sets" object and
#    # populate the corresponding "body" and "header" objects
#    test-sets:
#      test-set-1:
#        body: {
#          # ignore all the values for the "url" field
#          "url": []
#        }
#        header: {
#          # we can also pass the exact value to ignore for a field
#          "User-Agent": ["PostmanRuntime/7.34.0"]
#        }
`

// askForConfirmation asks the user for confirmation. A user must type in "yes" or "no" and
// then press enter. It has fuzzy matching, so "y", "Y", "yes", "YES", and "Yes" all count as
// confirmations. If the input is not recognized, it will ask again. The function does not return
// until it gets a valid response from the user.
func AskForConfirmation(s string) (bool, error) {
	reader := bufio.NewReader(os.Stdin)

	for {
		fmt.Printf("%s [y/n]: ", s)

		response, err := reader.ReadString('\n')
		if err != nil {
			return false, err
		}

		response = strings.ToLower(strings.TrimSpace(response))

		if response == "y" || response == "yes" {
			return true, nil
		} else if response == "n" || response == "no" {
			return false, nil
		}
	}
}

func CheckFileExists(path string) bool {
	if _, err := os.Stat(path); os.IsNotExist(err) {
		return false
	}
	return true
}

var Version string

func attachLogFileToSentry(logFilePath string) {
	file, err := os.Open(logFilePath)
	if err != nil {
		errors.New(fmt.Sprintf("Error opening log file: %s", err.Error()))
		return
	}
	defer file.Close()

	content, _ := ioutil.ReadAll(file)

	sentry.ConfigureScope(func(scope *sentry.Scope) {
		scope.SetExtra("logfile", string(content))
	})
	sentry.Flush(time.Second * 5)
}

func HandlePanic() {
	if r := recover(); r != nil {
		attachLogFileToSentry("./keploy-logs.txt")
		sentry.CaptureException(errors.New(fmt.Sprint(r)))
		// Get the stack trace
		stackTrace := debug.Stack()

		log.Error(Emoji+"Recovered from:", r, "\nstack trace:\n", string(stackTrace))
		sentry.Flush(time.Second * 2)
	}
}

<<<<<<< HEAD
// getLatestGitHubRelease fetches the latest version and release body from GitHub releases with a timeout.
func GetLatestGitHubRelease() (GitHubRelease, error) {
	// GitHub repository details
	repoOwner := "keploy"
	repoName := "keploy"

	apiURL := fmt.Sprintf("https://api.github.com/repos/%s/%s/releases/latest", repoOwner, repoName)

	client := http.Client{
		Timeout: 4 * time.Second,
	}

	req, err := http.NewRequest("GET", apiURL, nil)
	if err != nil {
		return GitHubRelease{}, err
	}

	resp, err := client.Do(req)
	if err != nil {
		if netErr, ok := err.(net.Error); ok && netErr.Timeout() {
			return GitHubRelease{}, ErrGitHubAPIUnresponsive
		}
		return GitHubRelease{}, err
	}
	defer resp.Body.Close()

	var release GitHubRelease
	if err := json.NewDecoder(resp.Body).Decode(&release); err != nil {
		return GitHubRelease{}, err
	}
	return release, nil
}

=======
// It checks if the cmd is related to docker or not, it also returns if its a docker compose file
func IsDockerRelatedCmd(cmd string) (bool, string) {
	// Check for Docker command patterns
	dockerCommandPatterns := []string{
		"docker-compose ",
		"sudo docker-compose ",
		"docker compose ",
		"sudo docker compose ",
		"docker ",
		"sudo docker ",
	}

	for _, pattern := range dockerCommandPatterns {
		if strings.HasPrefix(strings.ToLower(cmd), pattern) {
			if strings.Contains(pattern, "compose") {
				return true, "docker-compose"
			}
			return true, "docker"
		}
	}

	// Check for Docker Compose file extension
	dockerComposeFileExtensions := []string{".yaml", ".yml"}
	for _, extension := range dockerComposeFileExtensions {
		if strings.HasSuffix(strings.ToLower(cmd), extension) {
			return true, "docker-compose"
		}
	}

	return false, ""
}

type RecordFlags struct {
	Path             string
	Command          string
	ContainerName    string
	Proxyport        uint32
	NetworkName      string
	Delay            uint64
	BuildDelay       time.Duration
	PassThroughPorts []uint
	ConfigPath       string
	EnableTele       bool
}

type TestFlags struct {
	Path               string
	Proxyport          uint32
	Command            string
	Testsets           []string
	ContainerName      string
	NetworkName        string
	Delay              uint64
	BuildDelay         time.Duration
	ApiTimeout         uint64
	PassThroughPorts   []uint
	ConfigPath         string
	MongoPassword      string
	CoverageReportPath string
	EnableTele         bool
	WithCoverage       bool
}

func getAlias(keployAlias *string, logger *zap.Logger) {
	// Get the name of the operating system.
	osName := runtime.GOOS
	if osName == "Windows" {
		logger.Error("Windows is not supported. Use WSL2 instead.")
		return
	}
	if osName == "darwin" {
		//Get the current docker context.
		cmd := exec.Command("docker", "context", "ls", "--format", "{{.Name}}\t{{.Current}}")
		out, err := cmd.Output()
		if err != nil {
			logger.Error("Failed to get the current docker context", zap.Error(err))
			return
		}
		dockerContext := strings.Split(strings.TrimSpace(string(out)), "\n")[0]
		if len(dockerContext) == 0 {
			logger.Error("Could not get the current docker context")
			return
		}
		dockerContext = strings.Split(dockerContext, "\n")[0]
		if dockerContext == "colima" {
			logger.Info("Starting keploy in docker with colima context, as that is the current context.")
			*keployAlias = "docker run --pull always --name keploy-v2 -e BINARY_TO_DOCKER=true -p 16789:16789 --privileged --pid=host -it -v " + os.Getenv("PWD") + ":" + os.Getenv("PWD") + " -w " + os.Getenv("PWD") + " -v /sys/fs/cgroup:/sys/fs/cgroup -v /sys/kernel/debug:/sys/kernel/debug -v /sys/fs/bpf:/sys/fs/bpf -v /var/run/docker.sock:/var/run/docker.sock -v " + os.Getenv("HOME") + "/.keploy-config:/root/.keploy-config -v " + os.Getenv("HOME") + "/.keploy:/root/.keploy --rm ghcr.io/keploy/keploy "
		} else {
			logger.Info("Starting keploy in docker with default context, as that is the current context.")
			*keployAlias = "docker run --pull always --name keploy-v2 -e BINARY_TO_DOCKER=true -p 16789:16789 --privileged --pid=host -it -v " + os.Getenv("PWD") + ":" + os.Getenv("PWD") + " -w " + os.Getenv("PWD") + " -v /sys/fs/cgroup:/sys/fs/cgroup -v debugfs:/sys/kernel/debug:rw -v /sys/fs/bpf:/sys/fs/bpf -v /var/run/docker.sock:/var/run/docker.sock -v " + os.Getenv("HOME") + "/.keploy-config:/root/.keploy-config -v " + os.Getenv("HOME") + "/.keploy:/root/.keploy --rm ghcr.io/keploy/keploy "
		}
	} else if osName == "linux" {
		*keployAlias = "sudo docker run --pull always --name keploy-v2 -e BINARY_TO_DOCKER=true -p 16789:16789 --privileged --pid=host -it -v " + os.Getenv("PWD") + ":" + os.Getenv("PWD") + " -w " + os.Getenv("PWD") + " -v /sys/fs/cgroup:/sys/fs/cgroup -v /sys/kernel/debug:/sys/kernel/debug -v /sys/fs/bpf:/sys/fs/bpf -v /var/run/docker.sock:/var/run/docker.sock -v " + os.Getenv("HOME") + "/.keploy-config:/root/.keploy-config -v " + os.Getenv("HOME") + "/.keploy:/root/.keploy --rm ghcr.io/keploy/keploy "
	}
}

func appendFlags(flagName string, flagValue string) string {
	if len(flagValue) > 0 {
		// Check for = in the flagName.
		if strings.Contains(flagName, "=") {
			return " --" + flagName + flagValue
		}
		return " --" + flagName + " " + flagValue
	}
	return ""
}

func UpdateKeployToDocker(cmdName string, isDockerCompose bool, flags interface{}, logger *zap.Logger) {
	var recordFlags RecordFlags
	var testFlags TestFlags
	//Check the type of flags.
	switch flag := flags.(type) {
	case RecordFlags:
		recordFlags = flag
	case TestFlags:
		testFlags = flag
	default:
		logger.Error("Unknown flags provided")
		return
	}
	var keployAlias string
	getAlias(&keployAlias, logger)
	keployAlias = keployAlias + cmdName + " -c "
	var cmd *exec.Cmd
	if cmdName == "record" {
		keployAlias = keployAlias + "\"" + recordFlags.Command + "\" "
		if len(recordFlags.PassThroughPorts) > 0 {
			portSlice := make([]string, len(recordFlags.PassThroughPorts))
			for i, port := range recordFlags.PassThroughPorts {
				portSlice[i] = fmt.Sprintf("%d", port)
			}
			joinedPorts := strings.Join(portSlice, ",")
			keployAlias = keployAlias + " --passThroughPorts=" + fmt.Sprintf("%v ", joinedPorts)
		}
		if recordFlags.ConfigPath != "." {
			keployAlias = keployAlias + " --config-path " + recordFlags.ConfigPath
		}
		if len(recordFlags.Path) > 0 {
			keployAlias = keployAlias + " --path " + recordFlags.Path
		}
		addtionalFlags := appendFlags("containerName", recordFlags.ContainerName) + appendFlags("buildDelay ", recordFlags.BuildDelay.String()) + appendFlags("delay", fmt.Sprintf("%d", recordFlags.Delay)) + appendFlags("proxyport", fmt.Sprintf("%d", recordFlags.Proxyport)) + appendFlags("networkName", recordFlags.NetworkName) + appendFlags("enableTele=", fmt.Sprintf("%v", recordFlags.EnableTele))
		keployAlias = keployAlias + addtionalFlags
		cmd = exec.Command("sh", "-c", keployAlias)

	} else {
		keployAlias = keployAlias + "\"" + testFlags.Command + "\" "
		if len(testFlags.PassThroughPorts) > 0 {
			portSlice := make([]string, len(testFlags.PassThroughPorts))
			for i, port := range testFlags.PassThroughPorts {
				portSlice[i] = fmt.Sprintf("%d", port)
			}
			joinedPorts := strings.Join(portSlice, ",")
			keployAlias = keployAlias + " --passThroughPorts=" + fmt.Sprintf("%v ", joinedPorts)
		}
		if testFlags.ConfigPath != "." {
			keployAlias = keployAlias + " --config-path " + testFlags.ConfigPath
		}
		if len(testFlags.Testsets) > 0 {
			testSetSlice := make([]string, len(testFlags.Testsets))
			for i, testSet := range testFlags.Testsets {
				testSetSlice[i] = fmt.Sprintf("%v", testSet)
			}
			joinedTestSets := strings.Join(testSetSlice, ",")
			keployAlias = keployAlias + " --testsets=" + fmt.Sprintf("%v", joinedTestSets)
		}
		if len(testFlags.Path) > 0 {
			keployAlias = keployAlias + " --path " + testFlags.Path
		}
		addtionalFlags := appendFlags("containerName", testFlags.ContainerName) + appendFlags("buildDelay", testFlags.BuildDelay.String()) + appendFlags("delay", fmt.Sprintf("%d", testFlags.Delay)) + appendFlags("networkName", testFlags.NetworkName) + appendFlags("enableTele=", fmt.Sprintf("%v", testFlags.EnableTele)) + appendFlags("apiTimeout", fmt.Sprintf("%d", testFlags.ApiTimeout)) + appendFlags("mongoPassword", testFlags.MongoPassword) + appendFlags("coverageReportPath", testFlags.CoverageReportPath) + appendFlags("withCoverage=", fmt.Sprintf("%v", testFlags.WithCoverage)) + appendFlags("proxyport", fmt.Sprintf("%d", testFlags.Proxyport))
		keployAlias = keployAlias + addtionalFlags
		cmd = exec.Command("sh", "-c", keployAlias)
	}

	cmd.Stdout = os.Stdout
	cmd.Stdin = os.Stdin
	cmd.Stderr = os.Stderr
	logger.Debug("This is the keploy alias", zap.String("keployAlias:", keployAlias))
	err := cmd.Run()
	if err != nil {
		logger.Error("Failed to start keploy in docker", zap.Error(err))
		return
	}

}
>>>>>>> 1ceee91e
var WarningSign = "\U000026A0"<|MERGE_RESOLUTION|>--- conflicted
+++ resolved
@@ -2,12 +2,9 @@
 
 import (
 	"bufio"
-	"encoding/json"
 	"errors"
 	"fmt"
 	"io/ioutil"
-	"net"
-	"net/http"
 	"os"
 	"os/exec"
 	"runtime"
@@ -138,7 +135,6 @@
 	}
 }
 
-<<<<<<< HEAD
 // getLatestGitHubRelease fetches the latest version and release body from GitHub releases with a timeout.
 func GetLatestGitHubRelease() (GitHubRelease, error) {
 	// GitHub repository details
@@ -172,7 +168,24 @@
 	return release, nil
 }
 
-=======
+func DeleteTestReports(logger *zap.Logger, generateTestReport bool) {
+	if generateTestReport {
+		return
+	}
+
+	//Remove testReports folder if it exists and generateTestReport flag is set
+	_, err := os.Stat("keploy/testReports")
+	if os.IsNotExist(err) {
+		return
+	}
+	err = os.RemoveAll("keploy/testReports")
+	if err != nil {
+		logger.Error("Error removing testReports folder: %v\n", zap.String("error", err.Error()))
+		return
+	}
+
+}
+
 // It checks if the cmd is related to docker or not, it also returns if its a docker compose file
 func IsDockerRelatedCmd(cmd string) (bool, string) {
 	// Check for Docker command patterns
@@ -357,5 +370,4 @@
 	}
 
 }
->>>>>>> 1ceee91e
 var WarningSign = "\U000026A0"