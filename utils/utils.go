package utils

import (
	"bufio"
	"context"
	"debug/elf"
	"encoding/json"
	"errors"
	"fmt"
	"io"
	"net"
	"net/http"
	"net/url"
	"os"
<<<<<<< HEAD
	"os/exec"
	"os/user"
=======
>>>>>>> e2edcf69
	"path/filepath"
	"runtime/debug"
	"strconv"
	"strings"
	"syscall"
	"time"

	"golang.org/x/text/cases"
	"golang.org/x/text/language"

	"github.com/getsentry/sentry-go"
	netLib "github.com/shirou/gopsutil/v3/net"
	"github.com/spf13/cobra"
	"github.com/spf13/pflag"
	"github.com/spf13/viper"
	"go.keploy.io/server/v2/config"
	"go.keploy.io/server/v2/pkg/models"
	"go.uber.org/zap"
)

var WarningSign = "\U000026A0"

func ReplaceHostToIP(currentURL string, ipAddress string) (string, error) {
	// Parse the current URL
	parsedURL, err := url.Parse(currentURL)

	if err != nil {
		// Return the original URL if parsing fails
		return currentURL, err
	}

	if ipAddress == "" {
		return currentURL, fmt.Errorf("failed to replace url in case of docker env")
	}

	// Replace hostname with the IP address
	parsedURL.Host = strings.Replace(parsedURL.Host, parsedURL.Hostname(), ipAddress, 1)
	// Return the modified URL
	return parsedURL.String(), nil
}

func kebabToCamel(s string) string {
	parts := strings.Split(s, "-")
	for i := 1; i < len(parts); i++ {
		parts[i] = cases.Title(language.English).String(parts[i])
	}
	return strings.Join(parts, "")
}

func BindFlagsToViper(logger *zap.Logger, cmd *cobra.Command, viperKeyPrefix string) error {
	var bindErr error
	cmd.Flags().VisitAll(func(flag *pflag.Flag) {
		camelCaseName := kebabToCamel(flag.Name)
		err := viper.BindPFlag(camelCaseName, flag)
		if err != nil {
			LogError(logger, err, "failed to bind flag Name to flag")
			bindErr = err
		}
		// Construct the Viper key and the env variable name
		if viperKeyPrefix == "" {
			viperKeyPrefix = cmd.Name()
		}
		viperKey := viperKeyPrefix + "." + camelCaseName
		envVarName := strings.ToUpper(viperKeyPrefix + "_" + camelCaseName)
		envVarName = strings.ReplaceAll(envVarName, ".", "_") // Why do we need this?

		// Bind the flag to Viper with the constructed key
		err = viper.BindPFlag(viperKey, flag)
		if err != nil {
			LogError(logger, err, "failed to bind flag to config")
			bindErr = err
		}

		// Tell Viper to also read this flag's value from the corresponding env variable
		err = viper.BindEnv(viperKey, envVarName)
		logger.Debug("Binding flag to viper", zap.String("viperKey", viperKey), zap.String("envVarName", envVarName))
		if err != nil {
			LogError(logger, err, "failed to bind environment variables to config")
			bindErr = err
		}
	})
	return bindErr
}

//func ModifyToSentryLogger(ctx context.Context, logger *zap.Logger, client *sentry.Client, configDb *configdb.ConfigDb) *zap.Logger {
//	cfg := zapsentry.Configuration{
//		Level:             zapcore.ErrorLevel, //when to send message to sentry
//		EnableBreadcrumbs: true,               // enable sending breadcrumbs to Sentry
//		BreadcrumbLevel:   zapcore.InfoLevel,  // at what level should we sent breadcrumbs to sentry
//		Tags: map[string]string{
//			"component": "system",
//		},
//	}
//
//	core, err := zapsentry.NewCore(cfg, zapsentry.NewSentryClientFromClient(client))
//	//in case of err it will return noop core. So we don't need to attach it to log.
//	if err != nil {
//		logger.Debug("failed to init zap", zap.Error(err))
//		return logger
//	}
//
//	logger = zapsentry.AttachCoreToLogger(core, logger)
//	kernelVersion := ""
//	if runtime.GOOS == "linux" {
//		cmd := exec.CommandContext(ctx, "uname", "-r")
//		kernelBytes, err := cmd.Output()
//		if err != nil {
//			logger.Debug("failed to get kernel version", zap.Error(err))
//		} else {
//			kernelVersion = string(kernelBytes)
//		}
//	}
//
//	arch := runtime.GOARCH
//	installationID, err := configDb.GetInstallationId(ctx)
//	if err != nil {
//		logger.Debug("failed to get installationID", zap.Error(err))
//	}
//	sentry.ConfigureScope(func(scope *sentry.Scope) {
//		scope.SetTag("Keploy Version", Version)
//		scope.SetTag("Linux Kernel Version", kernelVersion)
//		scope.SetTag("Architecture", arch)
//		scope.SetTag("Installation ID", installationID)
//	})
//	return logger
//}

// LogError logs the error with the provided fields if the error is not context.Canceled.
func LogError(logger *zap.Logger, err error, msg string, fields ...zap.Field) {
	if logger == nil {
		fmt.Println("Failed to log error. Logger is nil.")
		return
	}
	if !errors.Is(err, context.Canceled) {
		logger.Error(msg, append(fields, zap.Error(err))...)
	}
}

func DeleteFileIfNotExists(logger *zap.Logger, name string) (err error) {
	//Check if file exists
	_, err = os.Stat(name)
	if os.IsNotExist(err) {
		return nil
	}
	//If it does, remove it.
	err = os.Remove(name)
	if err != nil {
		LogError(logger, err, "Error removing file")
		return err
	}

	return nil
}

type GitHubRelease struct {
	TagName string `json:"tag_name"`
	Body    string `json:"body"`
}

var ErrGitHubAPIUnresponsive = errors.New("GitHub API is unresponsive")

var Emoji = "\U0001F430" + " Keploy:"
var ConfigGuide = `
# Visit [https://keploy.io/docs/running-keploy/configuration-file/] to learn about using keploy through configration file.
`

// AskForConfirmation asks the user for confirmation. A user must type in "yes" or "no" and
// then press enter. It has fuzzy matching, so "y", "Y", "yes", "YES", and "Yes" all count as
// confirmations. If the input is not recognized, it will ask again. The function does not return
// until it gets a valid response from the user.
func AskForConfirmation(s string) (bool, error) {
	reader := bufio.NewReader(os.Stdin)

	for {
		fmt.Printf("%s [y/n]: ", s)

		response, err := reader.ReadString('\n')
		if err != nil {
			return false, err
		}

		response = strings.ToLower(strings.TrimSpace(response))

		if response == "y" || response == "yes" {
			return true, nil
		} else if response == "n" || response == "no" {
			return false, nil
		}
	}
}

func CheckFileExists(path string) bool {
	if _, err := os.Stat(path); os.IsNotExist(err) {
		return false
	}
	return true
}

var Version string

func attachLogFileToSentry(logger *zap.Logger, logFilePath string) error {
	file, err := os.Open(logFilePath)
	if err != nil {
		return fmt.Errorf("error opening log file: %s", err.Error())
	}
	defer func() {
		if err := file.Close(); err != nil {
			LogError(logger, err, "Error closing log file")
		}
	}()

	content, err := io.ReadAll(file)
	if err != nil {
		return fmt.Errorf("error reading log file: %s", err.Error())
	}

	sentry.ConfigureScope(func(scope *sentry.Scope) {
		scope.SetExtra("logfile", string(content))
	})
	sentry.Flush(time.Second * 5)
	return nil
}

// HandleRecovery handles the common logic for recovering from a panic.
func HandleRecovery(logger *zap.Logger, r interface{}, errMsg string) {
	err := attachLogFileToSentry(logger, "./keploy-logs.txt")
	if err != nil {
		LogError(logger, err, "failed to attach log file to sentry")
	}
	sentry.CaptureException(errors.New(fmt.Sprint(r)))
	// Get the stack trace
	stackTrace := debug.Stack()
	LogError(logger, nil, errMsg, zap.String("stack trace", string(stackTrace)))
}

// Recover recovers from a panic and logs the stack trace to Sentry.
// It also stops the global context.
func Recover(logger *zap.Logger) {
	if logger == nil {
		fmt.Println(Emoji + "Failed to recover from panic. Logger is nil.")
		return
	}
	sentry.Flush(2 * time.Second)
	if r := recover(); r != nil {
		HandleRecovery(logger, r, "Recovered from panic")
		err := Stop(logger, fmt.Sprintf("Recovered from: %s", r))
		if err != nil {
			LogError(logger, err, "failed to stop the global context")
		}
		sentry.Flush(2 * time.Second)
	}
}

// GenerateGithubActions generates a GitHub Actions workflow file for Keploy
func GenerateGithubActions(logger *zap.Logger, appCmd string) {
	// Determine the path based on the alias "keploy"
	logger.Debug("Generating GitHub Actions workflow file")
	// Define the content of the GitHub Actions workflow file
	actionsFileContent := `name: Keploy
on:
  push:
    branches:
      - main
  pull_request:
    types: [opened, reopened, synchronize]
jobs:
  e2e-test:
    runs-on: ubuntu-latest
    steps:
      - name: Checkout
        uses: actions/checkout@v2
      - name: Test-Report
        uses: keploy/testgpt@main
        with:
          working-directory: ./
          keploy-path: ./
          command: ` + appCmd + `
`

	// Define the file path where the GitHub Actions workflow file will be saved
	filePath := "/githubactions/keploy.yml"

	//create the file path
	if err := os.MkdirAll(filepath.Dir(filePath), 0755); err != nil {
		logger.Error("Error creating directory for GitHub Actions workflow file", zap.Error(err))
		return
	}
	// Write the content to the file
	if err := os.WriteFile(filePath, []byte(actionsFileContent), 0644); err != nil {
		logger.Error("Error writing GitHub Actions workflow file", zap.Error(err))
		return
	}

	logger.Info("GitHub Actions workflow file generated successfully", zap.String("path", filePath))
}

// GetLatestGitHubRelease fetches the latest version and release body from GitHub releases with a timeout.
func GetLatestGitHubRelease(ctx context.Context, logger *zap.Logger) (GitHubRelease, error) {
	// GitHub repository details
	repoOwner := "keploy"
	repoName := "keploy"

	apiURL := fmt.Sprintf("https://api.github.com/repos/%s/%s/releases/latest", repoOwner, repoName)

	client := http.Client{
		Timeout: 4 * time.Second,
	}

	req, err := http.NewRequestWithContext(ctx, "GET", apiURL, nil)
	if err != nil {
		return GitHubRelease{}, err
	}

	resp, err := client.Do(req)
	if err != nil {
		var netErr net.Error
		if errors.As(err, &netErr) && netErr.Timeout() {
			return GitHubRelease{}, ErrGitHubAPIUnresponsive
		}
		return GitHubRelease{}, err
	}
	defer func() {
		if err := resp.Body.Close(); err != nil {
			LogError(logger, err, "failed to close response body")
		}
	}()

	var release GitHubRelease
	if err := json.NewDecoder(resp.Body).Decode(&release); err != nil {
		return GitHubRelease{}, err
	}
	return release, nil
}

// FindDockerCmd checks if the cli is related to docker or not, it also returns if it is a docker compose file
func FindDockerCmd(cmd string) CmdType {
	if cmd == "" {
		return Empty
	}
	// Convert command to lowercase for case-insensitive comparison
	cmdLower := strings.TrimSpace(strings.ToLower(cmd))

	// Define patterns for Docker and Docker Compose
	dockerRunPatterns := []string{"docker run", "sudo docker run", "docker container run", "sudo docker container run"}
	dockerStartPatterns := []string{"docker start", "sudo docker start", "docker container start", "sudo docker container start"}
	dockerComposePatterns := []string{"docker-compose", "sudo docker-compose", "docker compose", "sudo docker compose"}

	// Check for Docker Compose command patterns and file extensions
	for _, pattern := range dockerComposePatterns {
		if strings.HasPrefix(cmdLower, pattern) {
			return DockerCompose
		}
	}
	// Check for Docker start command patterns
	for _, pattern := range dockerStartPatterns {
		if strings.HasPrefix(cmdLower, pattern) {
			return DockerStart
		}
	}
	// Check for Docker run command patterns
	for _, pattern := range dockerRunPatterns {
		if strings.HasPrefix(cmdLower, pattern) {
			return DockerRun
		}
	}
	return Native
}

type CmdType string

// CmdType constants
const (
	DockerRun     CmdType = "docker-run"
	DockerStart   CmdType = "docker-start"
	DockerCompose CmdType = "docker-compose"
	Native        CmdType = "native"
	Empty         CmdType = ""
)

// Keys returns an array containing the keys of the given map.
func Keys(m map[string][]string) []string {
	keys := make([]string, 0, len(m))
	for k := range m {
		keys = append(keys, k)
	}
	return keys
}

func SentryInit(logger *zap.Logger, dsn string) {
	err := sentry.Init(sentry.ClientOptions{
		Dsn:              dsn,
		TracesSampleRate: 1.0,
	})
	if err != nil {
		logger.Debug("Could not initialise sentry.", zap.Error(err))
	}
}

//func FetchHomeDirectory(isNewConfigPath bool) string {
//	var configFolder = "/.keploy-config"
//
//	if isNewConfigPath {
//		configFolder = "/.keploy"
//	}
//	if runtime.GOOS == "windows" {
//		home := os.Getenv("HOMEDRIVE") + os.Getenv("HOMEPATH")
//		if home == "" {
//			home = os.Getenv("USERPROFILE")
//		}
//		return home + configFolder
//	}
//
//	return os.Getenv("HOME") + configFolder
//}

func GetAbsPath(path string) (string, error) {
	absPath, err := filepath.Abs(path)
	if err != nil {
		return "", err
	}
	return absPath, nil
}

// makeDirectory creates a directory if not exists with all user access
func makeDirectory(path string) error {
	err := os.MkdirAll(path, 0777)
	if err != nil {
		return err
	}
	return nil
}

// SetCoveragePath takes a goCovPath and sets the coverage path accordingly.
// It returns an error if the path is a file or if the path does not exist.
func SetCoveragePath(logger *zap.Logger, goCovPath string) (string, error) {
	if goCovPath == "" {
		// Calculate the current path and create a coverage-reports directory
		currentPath, err := GetAbsPath("")
		if err != nil {
			LogError(logger, err, "failed to get the current working directory")
			return "", err
		}
		goCovPath = currentPath + "/coverage-reports"
		if err := makeDirectory(goCovPath); err != nil {
			LogError(logger, err, "failed to create coverage-reports directory", zap.String("CoverageReportPath", goCovPath))
			return "", err
		}
		return goCovPath, nil
	}

	goCovPath, err := GetAbsPath(goCovPath)
	if err != nil {
		LogError(logger, err, "failed to get the absolute path for the coverage report path", zap.String("CoverageReportPath", goCovPath))
		return "", err
	}
	// Check if the path is a directory
	dirInfo, err := os.Stat(goCovPath)
	if err != nil {
		if os.IsNotExist(err) {
			LogError(logger, err, "the provided path does not exist", zap.String("CoverageReportPath", goCovPath))
			return "", err
		}
		LogError(logger, err, "failed to check the coverage report path", zap.String("CoverageReportPath", goCovPath))
		return "", err
	}
	if !dirInfo.IsDir() {
		msg := "the coverage report path is not a directory. Please provide a valid path to a directory for go coverage reports"

		LogError(logger, nil, msg, zap.String("CoverageReportPath", goCovPath))
		return "", errors.New("the path provided is not a directory")
	}

	return goCovPath, nil
}

type ErrType string

// ErrType constants to get the type of error, during init or runtime
const (
	Init    ErrType = "init"
	Runtime ErrType = "runtime"
)

type CmdError struct {
	Type ErrType
	Err  error
}

// InterruptProcessTree interrupts an entire process tree using the given signal
func InterruptProcessTree(logger *zap.Logger, ppid int, sig syscall.Signal) error {
	// Find all descendant PIDs of the given PID & then signal them.
	// Any shell doesn't signal its children when it receives a signal.
	// Children may have their own process groups, so we need to signal them separately.
	children, err := findChildPIDs(ppid)
	if err != nil {
		return err
	}

	children = append(children, ppid)
	uniqueProcess, err := uniqueProcessGroups(children)
	if err != nil {
		logger.Error("failed to find unique process groups", zap.Int("pid", ppid), zap.Error(err))
		uniqueProcess = children
	}

	for _, pid := range uniqueProcess {
		err := SendSignal(logger, -pid, sig)
		if err != nil {
			logger.Error("error sending signal to the process group id", zap.Int("pgid", pid), zap.Error(err))
		}
	}
	return nil
}

func uniqueProcessGroups(pids []int) ([]int, error) {
	uniqueGroups := make(map[int]bool)
	var uniqueGPIDs []int

	for _, pid := range pids {
		pgid, err := getProcessGroupID(pid)
		if err != nil {
			return nil, err
		}
		if !uniqueGroups[pgid] {
			uniqueGroups[pgid] = true
			uniqueGPIDs = append(uniqueGPIDs, pgid)
		}
	}

	return uniqueGPIDs, nil
}

func getProcessGroupID(pid int) (int, error) {
	statusPath := filepath.Join("/proc", strconv.Itoa(pid), "status")
	statusBytes, err := os.ReadFile(statusPath)
	if err != nil {
		return 0, err
	}

	status := string(statusBytes)
	for _, line := range strings.Split(status, "\n") {
		if strings.HasPrefix(line, "NSpgid:") {
			return extractIDFromStatusLine(line), nil
		}
	}

	return 0, nil
}

// extractIDFromStatusLine extracts the ID from a status line in the format "Key:\tValue".
func extractIDFromStatusLine(line string) int {
	fields := strings.Fields(line)
	if len(fields) == 2 {
		id, err := strconv.Atoi(fields[1])
		if err == nil {
			return id
		}
	}
	return -1
}

// findChildPIDs takes a parent PID and returns a slice of all descendant PIDs.
func findChildPIDs(parentPID int) ([]int, error) {
	var childPIDs []int

	// Recursive helper function to find all descendants of a given PID.
	var findDescendants func(int)
	findDescendants = func(pid int) {
		procDirs, err := os.ReadDir("/proc")
		if err != nil {
			return
		}

		for _, procDir := range procDirs {
			if !procDir.IsDir() {
				continue
			}

			childPid, err := strconv.Atoi(procDir.Name())
			if err != nil {
				continue
			}

			statusPath := filepath.Join("/proc", procDir.Name(), "status")
			statusBytes, err := os.ReadFile(statusPath)
			if err != nil {
				continue
			}

			status := string(statusBytes)
			for _, line := range strings.Split(status, "\n") {
				if strings.HasPrefix(line, "PPid:") {
					fields := strings.Fields(line)
					if len(fields) == 2 {
						ppid, err := strconv.Atoi(fields[1])
						if err != nil {
							break
						}
						if ppid == pid {
							childPIDs = append(childPIDs, childPid)
							findDescendants(childPid)
						}
					}
					break
				}
			}
		}
	}

	// Start the recursion with the initial parent PID.
	findDescendants(parentPID)

	return childPIDs, nil
}

func GetPIDFromPort(_ context.Context, logger *zap.Logger, port int) (uint32, error) {
	logger.Debug("Getting pid using port", zap.Int("port", port))

	connections, err := netLib.Connections("inet")
	if err != nil {
		return 0, err
	}

	for _, conn := range connections {
		if conn.Status == "LISTEN" && conn.Laddr.Port == uint32(port) {
			if conn.Pid > 0 {
				return uint32(conn.Pid), nil
			}
			return 0, fmt.Errorf("pid %d is out of bounds", conn.Pid)
		}
	}

	// If we get here, no process was found using the given port
	return 0, fmt.Errorf("no process found using port %d", port)
}

func EnsureRmBeforeName(cmd string) string {
	parts := strings.Split(cmd, " ")
	rmIndex := -1
	nameIndex := -1

	for i, part := range parts {
		if part == "--rm" {
			rmIndex = i
		} else if part == "--name" {
			nameIndex = i
			break // Assuming --name will always have an argument, we can break here
		}
	}
	if rmIndex == -1 && nameIndex != -1 {
		parts = append(parts[:nameIndex], append([]string{"--rm"}, parts[nameIndex:]...)...)
	}

	return strings.Join(parts, " ")
}

<<<<<<< HEAD
func isGoBinary(logger *zap.Logger, filePath string) bool {
	f, err := elf.Open(filePath)
	if err != nil {
		logger.Debug(fmt.Sprintf("failed to open file %s", filePath), zap.Error(err))
		return false
	}
	if err := f.Close(); err != nil {
		LogError(logger, err, "failed to close file", zap.String("file", filePath))
	}

	// Check for section names typical to Go binaries
	sections := []string{".go.buildinfo", ".gopclntab"}
	for _, section := range sections {
		if sect := f.Section(section); sect != nil {
			fmt.Println(section)
			return true
		}
	}
	return false
}

// DetectLanguage detects the language of the test command and returns the executable
func DetectLanguage(logger *zap.Logger, cmd string) (config.Language, string) {
	fields := strings.Fields(cmd)
	executable := fields[0]
	if strings.HasPrefix(cmd, "python") {
		return models.Python, executable
	}

	if executable == "node" || executable == "npm" {
		return models.Node, executable
	}

	if executable == "java" {
		return models.Java, executable
	}

	if executable == "go" || (len(fields) == 1 && isGoBinary(logger, executable)) {
		return models.Go, executable
	}
	return models.Unknown, executable
}

// FileExists checks if a file exists and is not a directory at the given path.
func FileExists(path string) (bool, error) {
	fileInfo, err := os.Stat(path)
	if err != nil {
		if os.IsNotExist(err) {
			return false, nil
		}
		return false, err
	}
	return fileInfo.Mode().IsRegular(), nil
}

// ExpandPath expands a given path, replacing the tilde with the user's home directory
func ExpandPath(path string) (string, error) {
	if strings.HasPrefix(path, "~/") {
		homeDir, err := getHomeDir()
		if err != nil {
			return "", err
		}
		return strings.Replace(path, "~", homeDir, 1), nil
	}
	return path, nil
}

// getHomeDir retrieves the appropriate home directory based on the execution context
func getHomeDir() (string, error) {
	if sudoUser := os.Getenv("SUDO_USER"); sudoUser != "" {
		if usr, err := user.Lookup(sudoUser); err == nil {
			return usr.HomeDir, nil
		}
	}
	// Fallback to the current user's home directory
	if usr, err := user.Current(); err == nil {
		return usr.HomeDir, nil
	}
	// Fallback if neither method works
	return "", errors.New("failed to retrieve current user info")
}

func IsDockerKind(kind CmdType) bool {
=======
func IsDockerCmd(kind CmdType) bool {
>>>>>>> e2edcf69
	return (kind == DockerRun || kind == DockerStart || kind == DockerCompose)
}<|MERGE_RESOLUTION|>--- conflicted
+++ resolved
@@ -12,11 +12,7 @@
 	"net/http"
 	"net/url"
 	"os"
-<<<<<<< HEAD
-	"os/exec"
 	"os/user"
-=======
->>>>>>> e2edcf69
 	"path/filepath"
 	"runtime/debug"
 	"strconv"
@@ -673,7 +669,6 @@
 	return strings.Join(parts, " ")
 }
 
-<<<<<<< HEAD
 func isGoBinary(logger *zap.Logger, filePath string) bool {
 	f, err := elf.Open(filePath)
 	if err != nil {
@@ -756,9 +751,6 @@
 	return "", errors.New("failed to retrieve current user info")
 }
 
-func IsDockerKind(kind CmdType) bool {
-=======
 func IsDockerCmd(kind CmdType) bool {
->>>>>>> e2edcf69
 	return (kind == DockerRun || kind == DockerStart || kind == DockerCompose)
 }