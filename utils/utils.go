package utils

import (
	"bufio"
	"errors"
	"fmt"
	"io/ioutil"
	"os"
	"os/exec"
<<<<<<< HEAD
=======
	"runtime"
>>>>>>> 1ceee91e
	"runtime/debug"
	"strings"
	"time"

	"github.com/cloudflare/cfssl/log"
	sentry "github.com/getsentry/sentry-go"
	"go.uber.org/zap"
)

var Emoji = "\U0001F430" + " Keploy:"
var ConfigGuide = `
# Example on using tests
#tests:
#  filters:
#   - path: "/user/app"
#     urlMethods: ["GET"]
#     headers: {
#       "^asdf*": "^test"
#     }
#     host: "dc.services.visualstudio.com"
#Example on using stubs
#stubs:
#  filters:
#   - path: "/user/app"
#     port: 8080
#   - port: 8081
#   - host: "dc.services.visualstudio.com"
#   - port: 8081
#     host: "dc.services.visualstudio.com"
#     path: "/user/app"
	#
#Example on using globalNoise
#globalNoise:
#   global:
#     body: {
#        # to ignore some values for a field,
#        # pass regex patterns to the corresponding array value
#        "url": ["https?://\S+", "http://\S+"],
#     }
#     header: {
#        # to ignore the entire field, pass an empty array
#        "Date": [],
#      }
#    # to ignore fields or the corresponding values for a specific test-set,
#    # pass the test-set-name as a key to the "test-sets" object and
#    # populate the corresponding "body" and "header" objects
#    test-sets:
#      test-set-1:
#        body: {
#          # ignore all the values for the "url" field
#          "url": []
#        }
#        header: {
#          # we can also pass the exact value to ignore for a field
#          "User-Agent": ["PostmanRuntime/7.34.0"]
#        }
`

// askForConfirmation asks the user for confirmation. A user must type in "yes" or "no" and
// then press enter. It has fuzzy matching, so "y", "Y", "yes", "YES", and "Yes" all count as
// confirmations. If the input is not recognized, it will ask again. The function does not return
// until it gets a valid response from the user.
func AskForConfirmation(s string) (bool, error) {
	reader := bufio.NewReader(os.Stdin)

	for {
		fmt.Printf("%s [y/n]: ", s)

		response, err := reader.ReadString('\n')
		if err != nil {
			return false, err
		}

		response = strings.ToLower(strings.TrimSpace(response))

		if response == "y" || response == "yes" {
			return true, nil
		} else if response == "n" || response == "no" {
			return false, nil
		}
	}
}

func CheckFileExists(path string) bool {
	if _, err := os.Stat(path); os.IsNotExist(err) {
		return false
	}
	return true
}

var Version string

func attachLogFileToSentry(logFilePath string) {
	file, err := os.Open(logFilePath)
	if err != nil {
		errors.New(fmt.Sprintf("Error opening log file: %s", err.Error()))
		return
	}
	defer file.Close()

	content, _ := ioutil.ReadAll(file)

	sentry.ConfigureScope(func(scope *sentry.Scope) {
		scope.SetExtra("logfile", string(content))
	})
	sentry.Flush(time.Second * 5)
}

func HandlePanic() {
	if r := recover(); r != nil {
		attachLogFileToSentry("./keploy-logs.txt")
		sentry.CaptureException(errors.New(fmt.Sprint(r)))
		// Get the stack trace
		stackTrace := debug.Stack()

		log.Error(Emoji+"Recovered from:", r, "\nstack trace:\n", string(stackTrace))
		sentry.Flush(time.Second * 2)
	}
}

<<<<<<< HEAD
// GenerateGithubActions generates a GitHub Actions workflow file for Keploy
func GenerateGithubActions(logger *zap.Logger, path string, appCmd string) {
	// Determine the path based on the alias "keploy"
	logger.Info("Determining the path of the keploy binary based on the alias \"keploy\"")

	keployPath := "/usr/local/bin/keploy" // Default path
	aliasCmd := exec.Command("which", "keploy")
	aliasOutput, err := aliasCmd.Output()
	if err == nil && len(aliasOutput) > 0 {
		keployPath = strings.TrimSpace(string(aliasOutput))
	}
	logger.Info("Path of the keploy binary determined successfully", zap.String("path", keployPath))
	// Define the content of the GitHub Actions workflow file
	actionsFileContent := `name: Keploy
on:
  push:
    branches:
      - main
  pull_request:
    types: [opened, reopened, synchronize]
jobs:
  e2e-test:
    runs-on: ubuntu-latest
    steps:
      - name: Checkout
        uses: actions/checkout@v2
      - name: Test-Report
        uses: keploy/testgpt@main
        with:
          working-directory: ./
          keploy-path: ` + keployPath + `
          command: ` + appCmd + `
`

	// Define the file path where the GitHub Actions workflow file will be saved
	filePath := ".github/workflows/keploy.yml"

	// Write the content to the file
	if err := ioutil.WriteFile(filePath, []byte(actionsFileContent), 0644); err != nil {
		logger.Error("Error writing GitHub Actions workflow file", zap.Error(err))
		return
	}

	logger.Info("GitHub Actions workflow file generated successfully", zap.String("path", filePath))
}

=======
// It checks if the cmd is related to docker or not, it also returns if its a docker compose file
func IsDockerRelatedCmd(cmd string) (bool, string) {
	// Check for Docker command patterns
	dockerCommandPatterns := []string{
		"docker-compose ",
		"sudo docker-compose ",
		"docker compose ",
		"sudo docker compose ",
		"docker ",
		"sudo docker ",
	}

	for _, pattern := range dockerCommandPatterns {
		if strings.HasPrefix(strings.ToLower(cmd), pattern) {
			if strings.Contains(pattern, "compose") {
				return true, "docker-compose"
			}
			return true, "docker"
		}
	}

	// Check for Docker Compose file extension
	dockerComposeFileExtensions := []string{".yaml", ".yml"}
	for _, extension := range dockerComposeFileExtensions {
		if strings.HasSuffix(strings.ToLower(cmd), extension) {
			return true, "docker-compose"
		}
	}

	return false, ""
}

type RecordFlags struct {
	Path             string
	Command          string
	ContainerName    string
	Proxyport        uint32
	NetworkName      string
	Delay            uint64
	BuildDelay       time.Duration
	PassThroughPorts []uint
	ConfigPath       string
	EnableTele       bool
}

type TestFlags struct {
	Path               string
	Proxyport          uint32
	Command            string
	Testsets           []string
	ContainerName      string
	NetworkName        string
	Delay              uint64
	BuildDelay         time.Duration
	ApiTimeout         uint64
	PassThroughPorts   []uint
	ConfigPath         string
	MongoPassword      string
	CoverageReportPath string
	EnableTele         bool
	WithCoverage       bool
}

func getAlias(keployAlias *string, logger *zap.Logger) {
	// Get the name of the operating system.
	osName := runtime.GOOS
	if osName == "Windows" {
		logger.Error("Windows is not supported. Use WSL2 instead.")
		return
	}
	if osName == "darwin" {
		//Get the current docker context.
		cmd := exec.Command("docker", "context", "ls", "--format", "{{.Name}}\t{{.Current}}")
		out, err := cmd.Output()
		if err != nil {
			logger.Error("Failed to get the current docker context", zap.Error(err))
			return
		}
		dockerContext := strings.Split(strings.TrimSpace(string(out)), "\n")[0]
		if len(dockerContext) == 0 {
			logger.Error("Could not get the current docker context")
			return
		}
		dockerContext = strings.Split(dockerContext, "\n")[0]
		if dockerContext == "colima" {
			logger.Info("Starting keploy in docker with colima context, as that is the current context.")
			*keployAlias = "docker run --pull always --name keploy-v2 -e BINARY_TO_DOCKER=true -p 16789:16789 --privileged --pid=host -it -v " + os.Getenv("PWD") + ":" + os.Getenv("PWD") + " -w " + os.Getenv("PWD") + " -v /sys/fs/cgroup:/sys/fs/cgroup -v /sys/kernel/debug:/sys/kernel/debug -v /sys/fs/bpf:/sys/fs/bpf -v /var/run/docker.sock:/var/run/docker.sock -v " + os.Getenv("HOME") + "/.keploy-config:/root/.keploy-config -v " + os.Getenv("HOME") + "/.keploy:/root/.keploy --rm ghcr.io/keploy/keploy "
		} else {
			logger.Info("Starting keploy in docker with default context, as that is the current context.")
			*keployAlias = "docker run --pull always --name keploy-v2 -e BINARY_TO_DOCKER=true -p 16789:16789 --privileged --pid=host -it -v " + os.Getenv("PWD") + ":" + os.Getenv("PWD") + " -w " + os.Getenv("PWD") + " -v /sys/fs/cgroup:/sys/fs/cgroup -v debugfs:/sys/kernel/debug:rw -v /sys/fs/bpf:/sys/fs/bpf -v /var/run/docker.sock:/var/run/docker.sock -v " + os.Getenv("HOME") + "/.keploy-config:/root/.keploy-config -v " + os.Getenv("HOME") + "/.keploy:/root/.keploy --rm ghcr.io/keploy/keploy "
		}
	} else if osName == "linux" {
		*keployAlias = "sudo docker run --pull always --name keploy-v2 -e BINARY_TO_DOCKER=true -p 16789:16789 --privileged --pid=host -it -v " + os.Getenv("PWD") + ":" + os.Getenv("PWD") + " -w " + os.Getenv("PWD") + " -v /sys/fs/cgroup:/sys/fs/cgroup -v /sys/kernel/debug:/sys/kernel/debug -v /sys/fs/bpf:/sys/fs/bpf -v /var/run/docker.sock:/var/run/docker.sock -v " + os.Getenv("HOME") + "/.keploy-config:/root/.keploy-config -v " + os.Getenv("HOME") + "/.keploy:/root/.keploy --rm ghcr.io/keploy/keploy "
	}
}

func appendFlags(flagName string, flagValue string) string {
	if len(flagValue) > 0 {
		// Check for = in the flagName.
		if strings.Contains(flagName, "=") {
			return " --" + flagName + flagValue
		}
		return " --" + flagName + " " + flagValue
	}
	return ""
}

func UpdateKeployToDocker(cmdName string, isDockerCompose bool, flags interface{}, logger *zap.Logger) {
	var recordFlags RecordFlags
	var testFlags TestFlags
	//Check the type of flags.
	switch flag := flags.(type) {
	case RecordFlags:
		recordFlags = flag
	case TestFlags:
		testFlags = flag
	default:
		logger.Error("Unknown flags provided")
		return
	}
	var keployAlias string
	getAlias(&keployAlias, logger)
	keployAlias = keployAlias + cmdName + " -c "
	var cmd *exec.Cmd
	if cmdName == "record" {
		keployAlias = keployAlias + "\"" + recordFlags.Command + "\" "
		if len(recordFlags.PassThroughPorts) > 0 {
			portSlice := make([]string, len(recordFlags.PassThroughPorts))
			for i, port := range recordFlags.PassThroughPorts {
				portSlice[i] = fmt.Sprintf("%d", port)
			}
			joinedPorts := strings.Join(portSlice, ",")
			keployAlias = keployAlias + " --passThroughPorts=" + fmt.Sprintf("%v ", joinedPorts)
		}
		if recordFlags.ConfigPath != "." {
			keployAlias = keployAlias + " --config-path " + recordFlags.ConfigPath
		}
		if len(recordFlags.Path) > 0 {
			keployAlias = keployAlias + " --path " + recordFlags.Path
		}
		addtionalFlags := appendFlags("containerName", recordFlags.ContainerName) + appendFlags("buildDelay ", recordFlags.BuildDelay.String()) + appendFlags("delay", fmt.Sprintf("%d", recordFlags.Delay)) + appendFlags("proxyport", fmt.Sprintf("%d", recordFlags.Proxyport)) + appendFlags("networkName", recordFlags.NetworkName) + appendFlags("enableTele=", fmt.Sprintf("%v", recordFlags.EnableTele))
		keployAlias = keployAlias + addtionalFlags
		cmd = exec.Command("sh", "-c", keployAlias)

	} else {
		keployAlias = keployAlias + "\"" + testFlags.Command + "\" "
		if len(testFlags.PassThroughPorts) > 0 {
			portSlice := make([]string, len(testFlags.PassThroughPorts))
			for i, port := range testFlags.PassThroughPorts {
				portSlice[i] = fmt.Sprintf("%d", port)
			}
			joinedPorts := strings.Join(portSlice, ",")
			keployAlias = keployAlias + " --passThroughPorts=" + fmt.Sprintf("%v ", joinedPorts)
		}
		if testFlags.ConfigPath != "." {
			keployAlias = keployAlias + " --config-path " + testFlags.ConfigPath
		}
		if len(testFlags.Testsets) > 0 {
			testSetSlice := make([]string, len(testFlags.Testsets))
			for i, testSet := range testFlags.Testsets {
				testSetSlice[i] = fmt.Sprintf("%v", testSet)
			}
			joinedTestSets := strings.Join(testSetSlice, ",")
			keployAlias = keployAlias + " --testsets=" + fmt.Sprintf("%v", joinedTestSets)
		}
		if len(testFlags.Path) > 0 {
			keployAlias = keployAlias + " --path " + testFlags.Path
		}
		addtionalFlags := appendFlags("containerName", testFlags.ContainerName) + appendFlags("buildDelay", testFlags.BuildDelay.String()) + appendFlags("delay", fmt.Sprintf("%d", testFlags.Delay)) + appendFlags("networkName", testFlags.NetworkName) + appendFlags("enableTele=", fmt.Sprintf("%v", testFlags.EnableTele)) + appendFlags("apiTimeout", fmt.Sprintf("%d", testFlags.ApiTimeout)) + appendFlags("mongoPassword", testFlags.MongoPassword) + appendFlags("coverageReportPath", testFlags.CoverageReportPath) + appendFlags("withCoverage=", fmt.Sprintf("%v", testFlags.WithCoverage)) + appendFlags("proxyport", fmt.Sprintf("%d", testFlags.Proxyport))
		keployAlias = keployAlias + addtionalFlags
		cmd = exec.Command("sh", "-c", keployAlias)
	}

	cmd.Stdout = os.Stdout
	cmd.Stdin = os.Stdin
	cmd.Stderr = os.Stderr
	logger.Debug("This is the keploy alias", zap.String("keployAlias:", keployAlias))
	err := cmd.Run()
	if err != nil {
		logger.Error("Failed to start keploy in docker", zap.Error(err))
		return
	}

}
>>>>>>> 1ceee91e
var WarningSign = "\U000026A0"<|MERGE_RESOLUTION|>--- conflicted
+++ resolved
@@ -7,10 +7,7 @@
 	"io/ioutil"
 	"os"
 	"os/exec"
-<<<<<<< HEAD
-=======
 	"runtime"
->>>>>>> 1ceee91e
 	"runtime/debug"
 	"strings"
 	"time"
@@ -131,7 +128,6 @@
 	}
 }
 
-<<<<<<< HEAD
 // GenerateGithubActions generates a GitHub Actions workflow file for Keploy
 func GenerateGithubActions(logger *zap.Logger, path string, appCmd string) {
 	// Determine the path based on the alias "keploy"
@@ -178,7 +174,6 @@
 	logger.Info("GitHub Actions workflow file generated successfully", zap.String("path", filePath))
 }
 
-=======
 // It checks if the cmd is related to docker or not, it also returns if its a docker compose file
 func IsDockerRelatedCmd(cmd string) (bool, string) {
 	// Check for Docker command patterns
@@ -363,5 +358,5 @@
 	}
 
 }
->>>>>>> 1ceee91e
+
 var WarningSign = "\U000026A0"