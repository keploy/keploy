package utils

import (
	"bufio"
	"encoding/json"
	"errors"
	"fmt"
	"io/ioutil"
	"net"
	"net/http"
	"os"
	"os/exec"
	"runtime"
	"runtime/debug"
	"strings"
	"time"

	"github.com/cloudflare/cfssl/log"
	sentry "github.com/getsentry/sentry-go"
	"go.uber.org/zap"
)

type GitHubRelease struct {
	TagName string `json:"tag_name"`
	Body    string `json:"body"`
}

var ErrGitHubAPIUnresponsive = errors.New("GitHub API is unresponsive")

var Emoji = "\U0001F430" + " Keploy:"
var ConfigGuide = `
# Example on using tests
#tests:
#  filters:
#   - path: "/user/app"
#     urlMethods: ["GET"]
#     headers: {
#       "^asdf*": "^test"
#     }
#     host: "dc.services.visualstudio.com"
#Example on using stubs
#stubs:
#  filters:
#   - path: "/user/app"
#     port: 8080
#   - port: 8081
#   - host: "dc.services.visualstudio.com"
#   - port: 8081
#     host: "dc.services.visualstudio.com"
#     path: "/user/app"
	#
#Example on using globalNoise
#globalNoise:
#   global:
#     body: {
#        # to ignore some values for a field,
#        # pass regex patterns to the corresponding array value
#        "url": ["https?://\S+", "http://\S+"],
#     }
#     header: {
#        # to ignore the entire field, pass an empty array
#        "Date": [],
#      }
#    # to ignore fields or the corresponding values for a specific test-set,
#    # pass the test-set-name as a key to the "test-sets" object and
#    # populate the corresponding "body" and "header" objects
#    test-sets:
#      test-set-1:
#        body: {
#          # ignore all the values for the "url" field
#          "url": []
#        }
#        header: {
#          # we can also pass the exact value to ignore for a field
#          "User-Agent": ["PostmanRuntime/7.34.0"]
#        }
`

// askForConfirmation asks the user for confirmation. A user must type in "yes" or "no" and
// then press enter. It has fuzzy matching, so "y", "Y", "yes", "YES", and "Yes" all count as
// confirmations. If the input is not recognized, it will ask again. The function does not return
// until it gets a valid response from the user.
func AskForConfirmation(s string) (bool, error) {
	reader := bufio.NewReader(os.Stdin)

	for {
		fmt.Printf("%s [y/n]: ", s)

		response, err := reader.ReadString('\n')
		if err != nil {
			return false, err
		}

		response = strings.ToLower(strings.TrimSpace(response))

		if response == "y" || response == "yes" {
			return true, nil
		} else if response == "n" || response == "no" {
			return false, nil
		}
	}
}

func CheckFileExists(path string) bool {
	if _, err := os.Stat(path); os.IsNotExist(err) {
		return false
	}
	return true
}

var Version string

func attachLogFileToSentry(logFilePath string) {
	file, err := os.Open(logFilePath)
	if err != nil {
		errors.New(fmt.Sprintf("Error opening log file: %s", err.Error()))
		return
	}
	defer file.Close()

	content, _ := ioutil.ReadAll(file)

	sentry.ConfigureScope(func(scope *sentry.Scope) {
		scope.SetExtra("logfile", string(content))
	})
	sentry.Flush(time.Second * 5)
}

func HandlePanic() {
	if r := recover(); r != nil {
		attachLogFileToSentry("./keploy-logs.txt")
		sentry.CaptureException(errors.New(fmt.Sprint(r)))
		// Get the stack trace
		stackTrace := debug.Stack()

		log.Error(Emoji+"Recovered from:", r, "\nstack trace:\n", string(stackTrace))
		sentry.Flush(time.Second * 2)
	}
}

<<<<<<< HEAD
// GenerateGithubActions generates a GitHub Actions workflow file for Keploy
func GenerateGithubActions(logger *zap.Logger, path string, appCmd string) {
	// Determine the path based on the alias "keploy"
	logger.Info("Determining the path of the keploy binary based on the alias \"keploy\"")

	keployPath := "/usr/local/bin/keploy" // Default path
	aliasCmd := exec.Command("which", "keploy")
	aliasOutput, err := aliasCmd.Output()
	if err == nil && len(aliasOutput) > 0 {
		keployPath = strings.TrimSpace(string(aliasOutput))
	}
	logger.Info("Path of the keploy binary determined successfully", zap.String("path", keployPath))
	// Define the content of the GitHub Actions workflow file
	actionsFileContent := `name: Keploy
on:
  push:
    branches:
      - main
  pull_request:
    types: [opened, reopened, synchronize]
jobs:
  e2e-test:
    runs-on: ubuntu-latest
    steps:
      - name: Checkout
        uses: actions/checkout@v2
      - name: Test-Report
        uses: keploy/testgpt@main
        with:
          working-directory: ./
          keploy-path: ` + keployPath + `
          command: ` + appCmd + `
`

	// Define the file path where the GitHub Actions workflow file will be saved
	filePath := ".github/workflows/keploy.yml"

	// Write the content to the file
	if err := ioutil.WriteFile(filePath, []byte(actionsFileContent), 0644); err != nil {
		logger.Error("Error writing GitHub Actions workflow file", zap.Error(err))
		return
	}

	logger.Info("GitHub Actions workflow file generated successfully", zap.String("path", filePath))
=======
// getLatestGitHubRelease fetches the latest version and release body from GitHub releases with a timeout.
func GetLatestGitHubRelease() (GitHubRelease, error) {
	// GitHub repository details
	repoOwner := "keploy"
	repoName := "keploy"

	apiURL := fmt.Sprintf("https://api.github.com/repos/%s/%s/releases/latest", repoOwner, repoName)

	client := http.Client{
		Timeout: 4 * time.Second,
	}

	req, err := http.NewRequest("GET", apiURL, nil)
	if err != nil {
		return GitHubRelease{}, err
	}

	resp, err := client.Do(req)
	if err != nil {
		if netErr, ok := err.(net.Error); ok && netErr.Timeout() {
			return GitHubRelease{}, ErrGitHubAPIUnresponsive
		}
		return GitHubRelease{}, err
	}
	defer resp.Body.Close()

	var release GitHubRelease
	if err := json.NewDecoder(resp.Body).Decode(&release); err != nil {
		return GitHubRelease{}, err
	}
	return release, nil
>>>>>>> 2ad29221
}

// It checks if the cmd is related to docker or not, it also returns if its a docker compose file
func IsDockerRelatedCmd(cmd string) (bool, string) {
	// Check for Docker command patterns
	dockerCommandPatterns := []string{
		"docker-compose ",
		"sudo docker-compose ",
		"docker compose ",
		"sudo docker compose ",
		"docker ",
		"sudo docker ",
	}

	for _, pattern := range dockerCommandPatterns {
		if strings.HasPrefix(strings.ToLower(cmd), pattern) {
			if strings.Contains(pattern, "compose") {
				return true, "docker-compose"
			}
			return true, "docker"
		}
	}

	// Check for Docker Compose file extension
	dockerComposeFileExtensions := []string{".yaml", ".yml"}
	for _, extension := range dockerComposeFileExtensions {
		if strings.HasSuffix(strings.ToLower(cmd), extension) {
			return true, "docker-compose"
		}
	}

	return false, ""
}

type RecordFlags struct {
	Path             string
	Command          string
	ContainerName    string
	Proxyport        uint32
	NetworkName      string
	Delay            uint64
	BuildDelay       time.Duration
	PassThroughPorts []uint
	ConfigPath       string
	EnableTele       bool
}

type TestFlags struct {
	Path               string
	Proxyport          uint32
	Command            string
	Testsets           []string
	ContainerName      string
	NetworkName        string
	Delay              uint64
	BuildDelay         time.Duration
	ApiTimeout         uint64
	PassThroughPorts   []uint
	ConfigPath         string
	MongoPassword      string
	CoverageReportPath string
	EnableTele         bool
	WithCoverage       bool
}

func getAlias(keployAlias *string, logger *zap.Logger) {
	// Get the name of the operating system.
	osName := runtime.GOOS
	if osName == "Windows" {
		logger.Error("Windows is not supported. Use WSL2 instead.")
		return
	}
	if osName == "darwin" {
		//Get the current docker context.
		cmd := exec.Command("docker", "context", "ls", "--format", "{{.Name}}\t{{.Current}}")
		out, err := cmd.Output()
		if err != nil {
			logger.Error("Failed to get the current docker context", zap.Error(err))
			return
		}
		dockerContext := strings.Split(strings.TrimSpace(string(out)), "\n")[0]
		if len(dockerContext) == 0 {
			logger.Error("Could not get the current docker context")
			return
		}
		dockerContext = strings.Split(dockerContext, "\n")[0]
		if dockerContext == "colima" {
			logger.Info("Starting keploy in docker with colima context, as that is the current context.")
			*keployAlias = "docker run --pull always --name keploy-v2 -e BINARY_TO_DOCKER=true -p 16789:16789 --privileged --pid=host -it -v " + os.Getenv("PWD") + ":" + os.Getenv("PWD") + " -w " + os.Getenv("PWD") + " -v /sys/fs/cgroup:/sys/fs/cgroup -v /sys/kernel/debug:/sys/kernel/debug -v /sys/fs/bpf:/sys/fs/bpf -v /var/run/docker.sock:/var/run/docker.sock -v " + os.Getenv("HOME") + "/.keploy-config:/root/.keploy-config -v " + os.Getenv("HOME") + "/.keploy:/root/.keploy --rm ghcr.io/keploy/keploy "
		} else {
			logger.Info("Starting keploy in docker with default context, as that is the current context.")
			*keployAlias = "docker run --pull always --name keploy-v2 -e BINARY_TO_DOCKER=true -p 16789:16789 --privileged --pid=host -it -v " + os.Getenv("PWD") + ":" + os.Getenv("PWD") + " -w " + os.Getenv("PWD") + " -v /sys/fs/cgroup:/sys/fs/cgroup -v debugfs:/sys/kernel/debug:rw -v /sys/fs/bpf:/sys/fs/bpf -v /var/run/docker.sock:/var/run/docker.sock -v " + os.Getenv("HOME") + "/.keploy-config:/root/.keploy-config -v " + os.Getenv("HOME") + "/.keploy:/root/.keploy --rm ghcr.io/keploy/keploy "
		}
	} else if osName == "linux" {
		*keployAlias = "sudo docker run --pull always --name keploy-v2 -e BINARY_TO_DOCKER=true -p 16789:16789 --privileged --pid=host -it -v " + os.Getenv("PWD") + ":" + os.Getenv("PWD") + " -w " + os.Getenv("PWD") + " -v /sys/fs/cgroup:/sys/fs/cgroup -v /sys/kernel/debug:/sys/kernel/debug -v /sys/fs/bpf:/sys/fs/bpf -v /var/run/docker.sock:/var/run/docker.sock -v " + os.Getenv("HOME") + "/.keploy-config:/root/.keploy-config -v " + os.Getenv("HOME") + "/.keploy:/root/.keploy --rm ghcr.io/keploy/keploy "
	}
}

func appendFlags(flagName string, flagValue string) string {
	if len(flagValue) > 0 {
		// Check for = in the flagName.
		if strings.Contains(flagName, "=") {
			return " --" + flagName + flagValue
		}
		return " --" + flagName + " " + flagValue
	}
	return ""
}

func UpdateKeployToDocker(cmdName string, isDockerCompose bool, flags interface{}, logger *zap.Logger) {
	var recordFlags RecordFlags
	var testFlags TestFlags
	//Check the type of flags.
	switch flag := flags.(type) {
	case RecordFlags:
		recordFlags = flag
	case TestFlags:
		testFlags = flag
	default:
		logger.Error("Unknown flags provided")
		return
	}
	var keployAlias string
	getAlias(&keployAlias, logger)
	keployAlias = keployAlias + cmdName + " -c "
	var cmd *exec.Cmd
	if cmdName == "record" {
		keployAlias = keployAlias + "\"" + recordFlags.Command + "\" "
		if len(recordFlags.PassThroughPorts) > 0 {
			portSlice := make([]string, len(recordFlags.PassThroughPorts))
			for i, port := range recordFlags.PassThroughPorts {
				portSlice[i] = fmt.Sprintf("%d", port)
			}
			joinedPorts := strings.Join(portSlice, ",")
			keployAlias = keployAlias + " --passThroughPorts=" + fmt.Sprintf("%v ", joinedPorts)
		}
		if recordFlags.ConfigPath != "." {
			keployAlias = keployAlias + " --config-path " + recordFlags.ConfigPath
		}
		if len(recordFlags.Path) > 0 {
			keployAlias = keployAlias + " --path " + recordFlags.Path
		}
		addtionalFlags := appendFlags("containerName", recordFlags.ContainerName) + appendFlags("buildDelay ", recordFlags.BuildDelay.String()) + appendFlags("delay", fmt.Sprintf("%d", recordFlags.Delay)) + appendFlags("proxyport", fmt.Sprintf("%d", recordFlags.Proxyport)) + appendFlags("networkName", recordFlags.NetworkName) + appendFlags("enableTele=", fmt.Sprintf("%v", recordFlags.EnableTele))
		keployAlias = keployAlias + addtionalFlags
		cmd = exec.Command("sh", "-c", keployAlias)

	} else {
		keployAlias = keployAlias + "\"" + testFlags.Command + "\" "
		if len(testFlags.PassThroughPorts) > 0 {
			portSlice := make([]string, len(testFlags.PassThroughPorts))
			for i, port := range testFlags.PassThroughPorts {
				portSlice[i] = fmt.Sprintf("%d", port)
			}
			joinedPorts := strings.Join(portSlice, ",")
			keployAlias = keployAlias + " --passThroughPorts=" + fmt.Sprintf("%v ", joinedPorts)
		}
		if testFlags.ConfigPath != "." {
			keployAlias = keployAlias + " --config-path " + testFlags.ConfigPath
		}
		if len(testFlags.Testsets) > 0 {
			testSetSlice := make([]string, len(testFlags.Testsets))
			for i, testSet := range testFlags.Testsets {
				testSetSlice[i] = fmt.Sprintf("%v", testSet)
			}
			joinedTestSets := strings.Join(testSetSlice, ",")
			keployAlias = keployAlias + " --testsets=" + fmt.Sprintf("%v", joinedTestSets)
		}
		if len(testFlags.Path) > 0 {
			keployAlias = keployAlias + " --path " + testFlags.Path
		}
		addtionalFlags := appendFlags("containerName", testFlags.ContainerName) + appendFlags("buildDelay", testFlags.BuildDelay.String()) + appendFlags("delay", fmt.Sprintf("%d", testFlags.Delay)) + appendFlags("networkName", testFlags.NetworkName) + appendFlags("enableTele=", fmt.Sprintf("%v", testFlags.EnableTele)) + appendFlags("apiTimeout", fmt.Sprintf("%d", testFlags.ApiTimeout)) + appendFlags("mongoPassword", testFlags.MongoPassword) + appendFlags("coverageReportPath", testFlags.CoverageReportPath) + appendFlags("withCoverage=", fmt.Sprintf("%v", testFlags.WithCoverage)) + appendFlags("proxyport", fmt.Sprintf("%d", testFlags.Proxyport))
		keployAlias = keployAlias + addtionalFlags
		cmd = exec.Command("sh", "-c", keployAlias)
	}

	cmd.Stdout = os.Stdout
	cmd.Stdin = os.Stdin
	cmd.Stderr = os.Stderr
	logger.Debug("This is the keploy alias", zap.String("keployAlias:", keployAlias))
	err := cmd.Run()
	if err != nil {
		logger.Error("Failed to start keploy in docker", zap.Error(err))
		return
	}

}

var WarningSign = "\U000026A0"<|MERGE_RESOLUTION|>--- conflicted
+++ resolved
@@ -138,7 +138,6 @@
 	}
 }
 
-<<<<<<< HEAD
 // GenerateGithubActions generates a GitHub Actions workflow file for Keploy
 func GenerateGithubActions(logger *zap.Logger, path string, appCmd string) {
 	// Determine the path based on the alias "keploy"
@@ -183,7 +182,8 @@
 	}
 
 	logger.Info("GitHub Actions workflow file generated successfully", zap.String("path", filePath))
-=======
+}
+
 // getLatestGitHubRelease fetches the latest version and release body from GitHub releases with a timeout.
 func GetLatestGitHubRelease() (GitHubRelease, error) {
 	// GitHub repository details
@@ -215,7 +215,6 @@
 		return GitHubRelease{}, err
 	}
 	return release, nil
->>>>>>> 2ad29221
 }
 
 // It checks if the cmd is related to docker or not, it also returns if its a docker compose file
