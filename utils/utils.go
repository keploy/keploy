--- conflicted
+++ resolved
@@ -138,7 +138,6 @@
 	}
 }
 
-<<<<<<< HEAD
 func DeleteTestReports(logger *zap.Logger, generateTestReport bool) {
 	if generateTestReport {
 		return
@@ -155,7 +154,8 @@
 		return
 	}
 
-=======
+}
+
 // getLatestGitHubRelease fetches the latest version and release body from GitHub releases with a timeout.
 func GetLatestGitHubRelease() (GitHubRelease, error) {
 	// GitHub repository details
@@ -187,7 +187,6 @@
 		return GitHubRelease{}, err
 	}
 	return release, nil
->>>>>>> 2ad29221
 }
 
 // It checks if the cmd is related to docker or not, it also returns if its a docker compose file
