package log

import (
	"fmt"
	"log"
	"os"
	"time"

	"go.uber.org/zap"
	"go.uber.org/zap/zapcore"
)

var Emoji = "\U0001F430" + " Keploy:"

// TODO find better way than global variable
var logCfg zap.Config

func New() (*zap.Logger, error) {
	_ = zap.RegisterEncoder("colorConsole", func(config zapcore.EncoderConfig) (zapcore.Encoder, error) {
		return NewColor(config, true), nil
	})
	_ = zap.RegisterEncoder("nonColorConsole", func(config zapcore.EncoderConfig) (zapcore.Encoder, error) {
		return NewColor(config, false), nil
	})

	logCfg = zap.NewDevelopmentConfig()

	logCfg.Encoding = "colorConsole"

	// Customize the encoder config to put the emoji at the beginning.
	logCfg.EncoderConfig.EncodeTime = customTimeEncoder
	logCfg.EncoderConfig.EncodeLevel = zapcore.CapitalColorLevelEncoder

	logCfg.OutputPaths = []string{
		"stdout",
		"./keploy-logs.txt",
	}

	// Check if keploy-log.txt exists, if not create it.
	_, err := os.Stat("keploy-logs.txt")
	if os.IsNotExist(err) {
		_, err := os.Create("keploy-logs.txt")
		if err != nil {
			return nil, fmt.Errorf("failed to create the log file: %v", err)
		}
	}

	// Check if the permission of the log file is 777, if not set it to 777.
	fileInfo, err := os.Stat("keploy-logs.txt")
	if err != nil {
		log.Println(Emoji, "failed to get the log file info", err)
		return nil, fmt.Errorf("failed to get the log file info: %v", err)
	}
	if fileInfo.Mode().Perm() != 0777 {
		// Set the permissions of the log file to 777.
		err = os.Chmod("keploy-logs.txt", 0777)
		if err != nil {
			log.Println(Emoji, "failed to set the log file permission to 777", err)
			return nil, fmt.Errorf("failed to set the log file permission to 777: %v", err)
		}
	}

	logCfg.Level = zap.NewAtomicLevelAt(zap.InfoLevel)
	logCfg.DisableStacktrace = true
	logCfg.EncoderConfig.EncodeCaller = nil

	logger, err := logCfg.Build()
	if err != nil {
		return nil, fmt.Errorf("failed to build config for logger: %v", err)
	}
	return logger, nil
}

func ChangeLogLevel(level zapcore.Level) (*zap.Logger, error) {
	logCfg.Level = zap.NewAtomicLevelAt(level)
	if level == zap.DebugLevel {
		logCfg.DisableStacktrace = false
		logCfg.EncoderConfig.EncodeCaller = zapcore.ShortCallerEncoder
	}

	logger, err := logCfg.Build()
	if err != nil {
		return nil, fmt.Errorf("failed to build config for logger: %v", err)
	}
	return logger, nil
}

<<<<<<< HEAD
func ChangeColorEncoding() (*zap.Logger, error) {
	logCfg.Encoding = "nonColorConsole"
	logger, err := logCfg.Build()
	if err != nil {
		return nil, fmt.Errorf("failed to build config for logger: %v", err)
	}
	return logger, nil
=======
func AddMode(mode string) (*zap.Logger, error) {
	// Get the current logger configuration
	cfg := logCfg
	// Update the time encoder with the new values
	cfg.EncoderConfig.EncodeTime = func(t time.Time, enc zapcore.PrimitiveArrayEncoder) {
		emoji := "\U0001F430"
		mode := fmt.Sprintf("Keploy(%s):", mode)
		enc.AppendString(emoji + " " + mode + " " + t.Format(time.RFC3339) + " ")
	}
	// Rebuild the logger with the updated configuration
	newLogger, err := cfg.Build()
	if err != nil {
		return nil, fmt.Errorf("failed to add mode to logger: %v", err)
	}
	return newLogger, nil
>>>>>>> aaa712e2
}<|MERGE_RESOLUTION|>--- conflicted
+++ resolved
@@ -85,15 +85,6 @@
 	return logger, nil
 }
 
-<<<<<<< HEAD
-func ChangeColorEncoding() (*zap.Logger, error) {
-	logCfg.Encoding = "nonColorConsole"
-	logger, err := logCfg.Build()
-	if err != nil {
-		return nil, fmt.Errorf("failed to build config for logger: %v", err)
-	}
-	return logger, nil
-=======
 func AddMode(mode string) (*zap.Logger, error) {
 	// Get the current logger configuration
 	cfg := logCfg
@@ -109,5 +100,13 @@
 		return nil, fmt.Errorf("failed to add mode to logger: %v", err)
 	}
 	return newLogger, nil
->>>>>>> aaa712e2
+}
+
+func ChangeColorEncoding() (*zap.Logger, error) {
+	logCfg.Encoding = "nonColorConsole"
+	logger, err := logCfg.Build()
+	if err != nil {
+		return nil, fmt.Errorf("failed to build config for logger: %v", err)
+	}
+	return logger, nil
 }