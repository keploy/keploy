--- conflicted
+++ resolved
@@ -13,10 +13,6 @@
             ;;
         esac
     done
-
-    get_current_docker_context() {
-        current_context=$(docker context ls --format '{{.Name}} {{if .Current}}*{{end}}' | grep '*' | awk '{print $1}')
-    }
 
     install_keploy_arm() {
         curl --silent --location "https://github.com/keploy/keploy/releases/latest/download/keploy_linux_arm64.tar.gz" | tar xz -C /tmp
@@ -42,6 +38,16 @@
         set_alias 'sudo -E env PATH="$PATH" keploybin'
     }
 
+    append_to_rc() {
+        last_byte=$(tail -c 1 ~/.zshrc)
+        if [[ "$last_byte" != "" ]]; then
+            echo -e "\n$1" >> $2
+        else
+            echo "$1" >> $2
+        fi
+        source $2
+    }
+
     # Get the alias to set and set it
     set_alias() {
         # Check if the command is for docker or not
@@ -62,20 +68,26 @@
         if [[ "$current_shell" = "zsh" || "$current_shell" = "-zsh" ]]; then
             if [ -f ~/.zshrc ]; then
                 if grep -q "alias keploy=" ~/.zshrc; then
-                    sed -i '/alias keploy/d' ~/.zshrc
+                    if [ "$OS_NAME" = "Darwin" ]; then
+                        sed -i '' '/alias keploy/d' ~/.zshrc
+                    else
+                        sed -i '/alias keploy/d' ~/.zshrc
+                    fi
                 fi
-                echo "$ALIAS_CMD" >> ~/.zshrc
-                source ~/.zshrc
+                append_to_rc "$ALIAS_CMD" ~/.zshrc
             else
                 alias keploy="$1"
             fi
         elif [[ "$current_shell" = "bash" || "$current_shell" = "-bash" ]]; then
             if [ -f ~/.bashrc ]; then
                 if grep -q "alias keploy=" ~/.bashrc; then
-                    sed -i '/alias keploy/d' ~/.bashrc
+                    if [ "$OS_NAME" = "Darwin" ]; then
+                        sed -i '' '/alias keploy/d' ~/.bashrc
+                    else
+                        sed -i '/alias keploy/d' ~/.bashrc
+                    fi
                 fi
-                echo "$ALIAS_CMD" >> ~/.bashrc
-                source ~/.bashrc
+                append_to_rc "$ALIAS_CMD" ~/.bashrc
             else
                 alias keploy="$1"
             fi
@@ -87,7 +99,6 @@
 
 
     install_docker() {
-<<<<<<< HEAD
         check_sudo
         sudoCheck=$?
         network_alias=""
@@ -104,27 +115,10 @@
                 docker volume create --driver local --opt type=debugfs --opt device=debugfs debugfs
             fi
             set_alias 'docker run --pull always --name keploy-v2 -p 16789:16789 --privileged --pid=host -it -v $(pwd):$(pwd) -w $(pwd) -v /sys/fs/cgroup:/sys/fs/cgroup -v debugfs:/sys/kernel/debug:rw -v /sys/fs/bpf:/sys/fs/bpf -v /var/run/docker.sock:/var/run/docker.sock -v '"$HOME"'/.keploy-config:/root/.keploy-config -v '"$HOME"'/.keploy:/root/.keploy --rm ghcr.io/keploy/keploy'
-=======
-    if ! docker network ls | grep -q 'keploy-network'; then
-        docker network create keploy-network
-    fi
-
-    if [ "$OS_NAME" = "Darwin" ]; then
-        if ! docker volume inspect debugfs &>/dev/null; then
-            docker volume create --driver local --opt type=debugfs --opt device=debugfs debugfs
-        fi
-        alias keploy='docker run --pull always --name keploy-v2 -p 16789:16789 --privileged --pid=host -it -v $(pwd):$(pwd) -w $(pwd) -v /sys/fs/cgroup:/sys/fs/cgroup -v debugfs:/sys/kernel/debug:rw -v /sys/fs/bpf:/sys/fs/bpf -v /var/run/docker.sock:/var/run/docker.sock -v '"$HOME"'/.keploy-config:/root/.keploy-config -v '"$HOME"'/.keploy:/root/.keploy --rm ghcr.io/keploy/keploy'
-    elif [ "$OS_NAME" = "Linux" ]; then
-        if groups "$USER" | grep -q '\bdocker\b'; then
-            alias keploy='docker run --pull always --name keploy-v2 -p 16789:16789 --privileged --pid=host -it -v $(pwd):$(pwd) -w $(pwd) -v /sys/fs/cgroup:/sys/fs/cgroup -v /sys/kernel/debug:/sys/kernel/debug -v /sys/fs/bpf:/sys/fs/bpf -v /var/run/docker.sock:/var/run/docker.sock -v '"$HOME"'/.keploy-config:/root/.keploy-config -v '"$HOME"'/.keploy:/root/.keploy --rm ghcr.io/keploy/keploy'
->>>>>>> 336198eb
         else
             set_alias 'docker run --pull always --name keploy-v2 -p 16789:16789 --privileged --pid=host -it -v $(pwd):$(pwd) -w $(pwd) -v /sys/fs/cgroup:/sys/fs/cgroup -v /sys/kernel/debug:/sys/kernel/debug -v /sys/fs/bpf:/sys/fs/bpf -v /var/run/docker.sock:/var/run/docker.sock -v '"$HOME"'/.keploy-config:/root/.keploy-config -v '"$HOME"'/.keploy:/root/.keploy --rm ghcr.io/keploy/keploy'
         fi
-    fi
 }
-
-
 
 
     ARCH=$(uname -m)
@@ -132,28 +126,9 @@
     if [ "$IS_CI" = false ]; then
         OS_NAME="$(uname -s)"
         if [ "$OS_NAME" = "Darwin" ]; then
-            get_current_docker_context
             if ! which docker &> /dev/null; then
-                echo -n "Docker not found on device, install docker? (y/n):"
-                read user_input
-                if [ "$user_input" = "y" ]; then
-                    echo "Installing docker via brew"
-                    if command -v brew &> /dev/null; then
-                       brew install docker
-                    else
-                        echo "\e]8;;https://brew.sh\abrew is not installed, install brew for easy docker installation\e]8;;\a"
-                        return
-                    fi
-                elif [ "$user_input" != "n" ]; then
-                    echo "Please enter a valid command"
-                    return
-                else
-                    echo "Please install docker to install keploy"
-                    return
-                fi
-            fi
-            if [ "$current_context" = "colima" ]; then
-                echo "Colima detected, installing keploy"
+                echo -n "Docker not found on device, please install docker to use Keploy"
+                return
             fi
             install_docker
             return
@@ -202,5 +177,5 @@
 
 if command -v keploy &> /dev/null; then
     keploy example
-    rm keploy.sh
+    # rm keploy.sh
 fi