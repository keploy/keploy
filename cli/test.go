package cli

import (
	"context"
	"os"

	"go.keploy.io/server/v2/pkg/graph"
	"go.keploy.io/server/v2/utils"

	"github.com/spf13/cobra"
	"go.keploy.io/server/v2/config"
	replaySvc "go.keploy.io/server/v2/pkg/service/replay"
	"go.uber.org/zap"
)

func init() {
	Register("test", Test)
}

func Test(ctx context.Context, logger *zap.Logger, cfg *config.Config, serviceFactory ServiceFactory, cmdConfigurator CmdConfigurator) *cobra.Command {
	var testCmd = &cobra.Command{
		Use:     "test",
		Short:   "run the recorded testcases and execute assertions",
		Example: `keploy test -c "/path/to/user/app" --delay 6`,
		PreRunE: func(cmd *cobra.Command, _ []string) error {
			return cmdConfigurator.Validate(ctx, cmd)
		},
		RunE: func(cmd *cobra.Command, _ []string) error {
			svc, err := serviceFactory.GetService(ctx, cmd.Name())
			if err != nil {
				utils.LogError(logger, err, "failed to get service")
				return nil
			}
			var replay replaySvc.Service
			var ok bool
			if replay, ok = svc.(replaySvc.Service); !ok {
				utils.LogError(logger, nil, "service doesn't satisfy replay service interface")
				return nil
			}
			if cfg.Test.Coverage {
				g := graph.NewGraph(logger, replay, *cfg)
				err := g.Serve(ctx)
				if err != nil {
					utils.LogError(logger, err, "failed to start graph service")
					return nil
				}
			}

<<<<<<< HEAD
=======
			cmdType := utils.FindDockerCmd(cfg.Command)
			if cmdType == utils.Native && cfg.Test.GoCoverage {
				err := os.Setenv("GOCOVERDIR", cfg.Test.CoverageReportPath)
				if err != nil {
					utils.LogError(logger, err, "failed to set GOCOVERDIR")
					return nil
				}
			}
>>>>>>> 7e6c1388
			err = replay.Start(ctx)
			if err != nil {
				utils.LogError(logger, err, "failed to replay")
				return nil
			}

			return nil
		},
	}

	err := cmdConfigurator.AddFlags(testCmd)
	if err != nil {
		utils.LogError(logger, err, "failed to add test flags")
		return nil
	}

	return testCmd
}<|MERGE_RESOLUTION|>--- conflicted
+++ resolved
@@ -46,8 +46,7 @@
 				}
 			}
 
-<<<<<<< HEAD
-=======
+
 			cmdType := utils.FindDockerCmd(cfg.Command)
 			if cmdType == utils.Native && cfg.Test.GoCoverage {
 				err := os.Setenv("GOCOVERDIR", cfg.Test.CoverageReportPath)
@@ -56,7 +55,7 @@
 					return nil
 				}
 			}
->>>>>>> 7e6c1388
+
 			err = replay.Start(ctx)
 			if err != nil {
 				utils.LogError(logger, err, "failed to replay")
