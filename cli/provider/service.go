--- conflicted
+++ resolved
@@ -43,11 +43,7 @@
 	switch cmd {
 	case "gen":
 		return utgen.NewUnitTestGenerator(n.cfg, tel, n.auth, n.logger)
-<<<<<<< HEAD
-	case "record", "test", "mock", "normalize", "rerecord", "contract", "config", "update", "login", "export", "import", "templatize", "proxy":
-=======
-	case "record", "test", "mock", "normalize", "rerecord", "contract", "config", "update", "login", "export", "import", "templatize", "report":
->>>>>>> a2870912
+	case "record", "test", "mock", "normalize", "rerecord", "contract", "config", "update", "login", "export", "import", "templatize", "report", "proxy":
 		return Get(ctx, cmd, n.cfg, n.logger, tel, n.auth)
 	default:
 		return nil, errors.New("invalid command")
