--- conflicted
+++ resolved
@@ -46,20 +46,12 @@
 	toolsSvc := tools.NewTools(logger, commonServices.YamlTestSetDB, commonServices.YamlTestDB, commonServices.YamlReportDb, tel, auth, c)
 	reportSvc := report.New(logger, c, commonServices.YamlReportDb, commonServices.YamlTestDB)
 
-<<<<<<< HEAD
 	switch cmd {
 	case "record":
 		return recordSvc, nil
 	case "test", "normalize", "mock":
 		return replaySvc, nil
 	case "templatize", "config", "update", "login", "export", "import", "sanitize":
-=======
-	if (cmd == "test" && c.Test.BasePath != "") || cmd == "mock" {
-		return replaySvc, nil
-	}
-
-	if cmd == "templatize" || cmd == "config" || cmd == "update" || cmd == "login" || cmd == "export" || cmd == "import" || cmd == "sanitize" || cmd == "normalize" {
->>>>>>> e5259112
 		return toolsSvc, nil
 	case "contract":
 		return contractSvc, nil
