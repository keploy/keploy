//go:build !linux

package provider

import (
	"context"
	"errors"

	"go.keploy.io/server/v2/config"
	"go.keploy.io/server/v2/pkg/core"
	"go.keploy.io/server/v2/pkg/models"
	"go.keploy.io/server/v2/pkg/platform/telemetry"
	"go.keploy.io/server/v2/pkg/platform/yaml/configdb/testset"
	mockdb "go.keploy.io/server/v2/pkg/platform/yaml/mockdb"
	openapidb "go.keploy.io/server/v2/pkg/platform/yaml/openapidb"
	reportdb "go.keploy.io/server/v2/pkg/platform/yaml/reportdb"
	testdb "go.keploy.io/server/v2/pkg/platform/yaml/testdb"

	"go.keploy.io/server/v2/pkg/service"
	"go.keploy.io/server/v2/pkg/service/contract"
	"go.keploy.io/server/v2/pkg/service/replay"
	"go.uber.org/zap"
)

type CommonInternalService struct {
	commonPlatformServices
	Instrumentation *core.Core
}

func Get(ctx context.Context, cmd string, c *config.Config, logger *zap.Logger, tel *telemetry.Telemetry, auth service.Auth) (interface{}, error) {
	commonServices, err := GetCommonServices(ctx, c, logger)
	if err != nil {
		return nil, err
	}
	contractSvc := contract.New(logger, commonServices.YamlTestDB, commonServices.YamlMockDb, commonServices.YamlOpenAPIDb, c)

	replaySvc := replay.NewReplayer(logger, commonServices.YamlTestDB, commonServices.YamlMockDb, commonServices.YamlReportDb, commonServices.YamlTestSetDB, tel, commonServices.Instrumentation, auth, commonServices.Storage, c)

	if (cmd == "test" && c.Test.BasePath != "") || cmd == "normalize" || cmd == "templatize" {
		return replaySvc, nil
	}
<<<<<<< HEAD
=======
	if cmd == "contract" {
		return contractSvc, nil
	}
>>>>>>> a5364d7f

	return nil, errors.New("command not supported in non linux os")
}

func GetCommonServices(_ context.Context, c *config.Config, logger *zap.Logger) (*CommonInternalService, error) {
	instrumentation := core.New(logger)
	testDB := testdb.New(logger, c.Path)
	mockDB := mockdb.New(logger, c.Path, "")
	openAPIdb := openapidb.New(logger, c.Path)
	reportDB := reportdb.New(logger, c.Path+"/reports")
	testSetDb := testset.New[*models.TestSet](logger, c.Path)
	return &CommonInternalService{
		commonPlatformServices{
			YamlTestDB:    testDB,
			YamlMockDb:    mockDB,
			YamlOpenAPIDb: openAPIdb,
			YamlReportDb:  reportDB,
			YamlTestSetDB: testSetDb,
		},
		instrumentation,
	}, nil
}<|MERGE_RESOLUTION|>--- conflicted
+++ resolved
@@ -39,12 +39,9 @@
 	if (cmd == "test" && c.Test.BasePath != "") || cmd == "normalize" || cmd == "templatize" {
 		return replaySvc, nil
 	}
-<<<<<<< HEAD
-=======
 	if cmd == "contract" {
 		return contractSvc, nil
 	}
->>>>>>> a5364d7f
 
 	return nil, errors.New("command not supported in non linux os")
 }
