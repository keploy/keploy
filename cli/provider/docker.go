--- conflicted
+++ resolved
@@ -72,11 +72,8 @@
 	if err != nil {
 		return err
 	}
-<<<<<<< HEAD
+
 	logger.Debug("Alias being used for Docker is", zap.Any("here", keployAlias))
-=======
-
->>>>>>> bbf6d0cc
 	var quotedArgs []string
 	for _, arg := range os.Args[1:] {
 		quotedArgs = append(quotedArgs, strconv.Quote(arg))
