--- conflicted
+++ resolved
@@ -87,20 +87,16 @@
 	return nil
 }
 
-<<<<<<< HEAD
 func RunInDocker(ctx context.Context, logger *zap.Logger, keployContainer string, proxyPort int) error {
-=======
-func RunInDocker(ctx context.Context, logger *zap.Logger) error {
 
 	//Get the correct keploy alias.
-	keployAlias, err := getAlias(ctx, logger)
+	keployAlias, err := getAlias(ctx, logger, keployContainer, proxyPort)
 	if err != nil {
 		return err
 	}
 
 	logger.Debug("keployAlias", zap.String("keployAlias", keployAlias))
 
->>>>>>> 9fdabbca
 	client, err := docker.New(logger)
 	if err != nil {
 		utils.LogError(logger, err, "failed to initialize docker")
@@ -121,16 +117,6 @@
 		}
 	}
 
-<<<<<<< HEAD
-	//Get the correct keploy alias.
-	keployAlias, err := getAlias(ctx, logger, keployContainer, proxyPort)
-	if err != nil {
-		return err
-	}
-	logger.Debug("keployAlias", zap.String("keployAlias", keployAlias))
-
-=======
->>>>>>> 9fdabbca
 	var quotedArgs []string
 
 	for _, arg := range os.Args[1:] {
