--- conflicted
+++ resolved
@@ -1070,16 +1070,12 @@
 			}
 		}
 
-<<<<<<< HEAD
-		bigPayload, _ := cmd.Flags().GetBool("bigPayload")
-=======
 		bigPayload, err := cmd.Flags().GetBool("bigPayload")
 		if err != nil {
 			errMsg := "failed to read the big payload flag"
 			utils.LogError(c.logger, err, errMsg)
 			return errors.New(errMsg)
 		}
->>>>>>> 971bd39f
 		c.cfg.Record.BigPayload = bigPayload
 
 		globalPassthrough, err := cmd.Flags().GetBool("global-passthrough")
