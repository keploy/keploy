--- conflicted
+++ resolved
@@ -209,10 +209,6 @@
 			return errors.New(errMsg)
 		}
 	case "record", "test":
-<<<<<<< HEAD
-		cmd.Flags().String("config-path", ".", "Path to the local directory where keploy configuration file is stored")
-=======
->>>>>>> 47f4cc01
 		cmd.Flags().StringP("path", "p", ".", "Path to local directory where generated testcases/mocks are stored")
 		cmd.Flags().Uint32("port", c.cfg.Port, "GraphQL server port used for executing testcases in unit test library integration")
 		cmd.Flags().Uint32("proxy-port", c.cfg.ProxyPort, "Port used by the Keploy proxy server to intercept the outgoing dependency calls")
