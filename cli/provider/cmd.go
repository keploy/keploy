--- conflicted
+++ resolved
@@ -183,13 +183,9 @@
 	case "config":
 		cmd.Flags().StringP("path", "p", ".", "Path to local directory where generated config is stored")
 		cmd.Flags().Bool("generate", false, "Generate a new keploy configuration file")
-<<<<<<< HEAD
 	case "templatize":
 		cmd.Flags().StringP("path", "p", ".", "Path to local directory where generated testcases/mocks are stored")
 		cmd.Flags().StringSliceP("testsets", "t", c.cfg.Templatize.TestSets, "Testsets to run e.g. --testsets \"test-set-1, test-set-2\"")
-=======
-		cmd.Flags().Bool("in-ci", c.cfg.InCi, "is CI Running or not")
->>>>>>> c44d133d
 	case "gen":
 		cmd.Flags().String("source-file-path", "", "Path to the source file.")
 		cmd.Flags().String("test-file-path", "", "Path to the input test file.")
