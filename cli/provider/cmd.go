// Package provider provides functionality for the keploy provider.\
package provider

import (
	"context"
	"errors"
	"fmt"
	"os"
	"path/filepath"
	"strings"
	"time"

	"github.com/spf13/cobra"
	"github.com/spf13/viper"
	"go.keploy.io/server/v2/config"
	"go.keploy.io/server/v2/utils"
	"go.keploy.io/server/v2/utils/log"
	"go.uber.org/zap"
)

func LogExample(example string) string {
	return fmt.Sprintf("Example usage: %s", example)
}

var CustomHelpTemplate = `
{{if .Example}}Examples:
{{.Example}}
{{end}}
{{if .HasAvailableSubCommands}}Guided Commands:{{range .Commands}}{{if .IsAvailableCommand}}
  {{rpad .Name .NamePadding }} {{.Short}}{{end}}{{end}}
{{end}}
{{if .HasAvailableFlags}}Flags:
{{.LocalFlags.FlagUsages | trimTrailingWhitespaces}}
{{end}}
Use "{{.CommandPath}} [command] --help" for more information about a command.
`

var WithoutexampleOneClickInstall = `
Note: If installed keploy without One Click Install, use "keploy example --customSetup true"
`
var Examples = `
Golang Application
	Record:
	sudo -E env PATH=$PATH keploy record -c "/path/to/user/app/binary"
	
	Test:
	sudo -E env PATH=$PATH keploy test -c "/path/to/user/app/binary" --delay 2

Node Application
	Record:
	sudo -E env PATH=$PATH keploy record -c “npm start --prefix /path/to/node/app"
	
	Test:
	sudo -E env PATH=$PATH keploy test -c “npm start --prefix /path/to/node/app" --delay 2

Java 
	Record:
	sudo -E env PATH=$PATH keploy record -c "java -jar /path/to/java-project/target/jar"

	Test:
	sudo -E env PATH=$PATH keploy test -c "java -jar /path/to/java-project/target/jar" --delay 2

Docker
	Alias:
	alias keploy='sudo docker run --name keploy-ebpf -p 16789:16789 --privileged --pid=host -it -v $(pwd):$(pwd) -w $(pwd) -v /sys/fs/cgroup:/sys/fs/cgroup
	-v /sys/kernel/debug:/sys/kernel/debug -v /sys/fs/bpf:/sys/fs/bpf -v /var/run/docker.sock:/var/run/docker.sock --rm ghcr.io/keploy/keploy'

	Record:
	keploy record -c "docker run -p 8080:8080 --name <containerName> --network <networkName> <applicationImage>" --buildDelay 1m

	Test:
	keploy test -c "docker run -p 8080:8080 --name <containerName> --network <networkName> <applicationImage>" --delay 1 --buildDelay 1m

`

var ExampleOneClickInstall = `
Golang Application
	Record:
	keploy record -c "/path/to/user/app/binary"
	
	Test:
	keploy test -c "/path/to/user/app/binary" --delay 2

Node Application
	Record:
	keploy record -c “npm start --prefix /path/to/node/app"
	
	Test:
	keploy test -c “npm start --prefix /path/to/node/app" --delay 2

Java 
	Record:
	keploy record -c "java -jar /path/to/java-project/target/jar"

	Test:
	keploy test -c "java -jar /path/to/java-project/target/jar" --delay 2

Docker
	Record:
	keploy record -c "docker run -p 8080:8080 --name <containerName> --network <networkName> <applicationImage>" --buildDelay 1m

	Test:
	keploy test -c "docker run -p 8080:8080 --name <containerName> --network <networkName> <applicationImage>" --delay 1 --buildDelay 1m
`

var RootCustomHelpTemplate = `{{.Short}}

Usage:{{if .Runnable}}
  {{.UseLine}}{{end}}{{if .HasAvailableSubCommands}}
  {{.CommandPath}} [command]{{end}}{{if gt (len .Aliases) 0}}

Aliases:
  {{.NameAndAliases}}{{end}}{{if .HasExample}}

Available Commands:{{range .Commands}}{{if .IsAvailableCommand}}
  {{rpad .Name .NamePadding }} {{.Short}}{{end}}{{end}}{{end}}{{if .HasAvailableFlags}}

Flags:
{{.LocalFlags.FlagUsages | trimTrailingWhitespaces}}{{end}}{{if .HasAvailableLocalFlags}}

Guided Commands:{{range .Commands}}{{if and (not .IsAvailableCommand) (not .Hidden)}}
  {{rpad .Name .NamePadding }} {{.Short}}{{end}}{{end}}

Examples:
{{.Example}}

Use "{{.CommandPath}} [command] --help" for more information about a command.{{end}}
`

var RootExamples = `
  Record:
	keploy record -c "docker run -p 8080:8080 --name <containerName> --network keploy-network <applicationImage>" --containerName "<containerName>" --delay 1 --buildDelay 1m

  Test:
	keploy test --c "docker run -p 8080:8080 --name <containerName> --network keploy-network <applicationImage>" --delay 1 --buildDelay 1m

  Config:
	keploy config --generate -p "/path/to/localdir"
`

var VersionTemplate = `{{with .Version}}{{printf "Keploy %s" .}}{{end}}{{"\n"}}`

type CmdConfigurator struct {
	logger *zap.Logger
	cfg    *config.Config
}

func NewCmdConfigurator(logger *zap.Logger, config *config.Config) *CmdConfigurator {
	return &CmdConfigurator{
		logger: logger,
		cfg:    config,
	}
}

func (c *CmdConfigurator) AddFlags(cmd *cobra.Command) error {
	var err error
	switch cmd.Name() {
	case "update":
		return nil
	case "config":
		cmd.Flags().StringP("path", "p", ".", "Path to local directory where generated config is stored")
		cmd.Flags().Bool("generate", false, "Generate a new keploy configuration file")
	case "mock":
		cmd.Flags().StringP("path", "p", c.cfg.Path, "Path to local directory where generated testcases/mocks are stored")
		cmd.Flags().Bool("record", false, "Record all outgoing network traffic")
		cmd.Flags().Bool("replay", false, "Intercept all outgoing network traffic and replay the recorded traffic")
		cmd.Flags().StringP("name", "n", "mocks", "Name of the mock")
		cmd.Flags().Uint32("pid", 0, "Process id of your application.")
		err := cmd.MarkFlagRequired("pid")
		if err != nil {
			errMsg := "failed to mark pid as required flag"
			utils.LogError(c.logger, err, errMsg)
			return errors.New(errMsg)
		}
	case "record", "test":
		cmd.Flags().String("configPath", ".", "Path to the local directory where keploy configuration file is stored")
		cmd.Flags().StringP("path", "p", ".", "Path to local directory where generated testcases/mocks are stored")
		cmd.Flags().Uint32("port", c.cfg.Port, "GraphQL server port used for executing testcases in unit test library integration")
		cmd.Flags().Uint32("proxyPort", c.cfg.ProxyPort, "Port used by the Keploy proxy server to intercept the outgoing dependency calls")
		cmd.Flags().Uint32("dnsPort", c.cfg.DNSPort, "Port used by the Keploy DNS server to intercept the DNS queries")
		cmd.Flags().StringP("command", "c", c.cfg.Command, "Command to start the user application")
		cmd.Flags().DurationP("buildDelay", "b", c.cfg.BuildDelay, "User provided time to wait docker container build")
		cmd.Flags().String("containerName", c.cfg.ContainerName, "Name of the application's docker container")
		cmd.Flags().StringP("networkName", "n", c.cfg.NetworkName, "Name of the application's docker network")
		cmd.Flags().UintSlice("passThroughPorts", config.GetByPassPorts(c.cfg), "Ports to bypass the proxy server and ignore the traffic")
		err = cmd.Flags().MarkHidden("port")
		if err != nil {
			errMsg := "failed to mark port as hidden flag"
			utils.LogError(c.logger, err, errMsg)
			return errors.New(errMsg)
		}
		if cmd.Name() == "test" {
			cmd.Flags().StringSliceP("testsets", "t", utils.Keys(c.cfg.Test.SelectedTests), "Testsets to run e.g. --testsets \"test-set-1, test-set-2\"")
			cmd.Flags().Uint64P("delay", "d", 5, "User provided time to run its application")
			cmd.Flags().Uint64("apiTimeout", c.cfg.Test.APITimeout, "User provided timeout for calling its application")
			cmd.Flags().String("mongoPassword", c.cfg.Test.MongoPassword, "Authentication password for mocking MongoDB conn")
			cmd.Flags().String("coverageReportPath", c.cfg.Test.CoverageReportPath, "Write a go coverage profile to the file in the given directory.")
			cmd.Flags().StringP("language", "l", c.cfg.Test.Language, "application programming language")
			cmd.Flags().Bool("ignoreOrdering", c.cfg.Test.IgnoreOrdering, "Ignore ordering of array in response")
			cmd.Flags().Bool("coverage", c.cfg.Test.Coverage, "Enable coverage reporting for the testcases. for golang please set language flag to golang, ref https://keploy.io/docs/server/sdk-installation/go/")
			cmd.Flags().Bool("removeUnusedMocks", false, "Clear the unused mocks for the passed test-sets")
		} else {
			cmd.Flags().Uint64("recordTimer", 0, "User provided time to record its application")
		}
	case "keploy":
		cmd.PersistentFlags().Bool("debug", c.cfg.Debug, "Run in debug mode")
		cmd.PersistentFlags().Bool("disableTele", c.cfg.DisableTele, "Run in telemetry mode")
		err = cmd.PersistentFlags().MarkHidden("disableTele")
		if err != nil {
			errMsg := "failed to mark telemetry as hidden flag"
			utils.LogError(c.logger, err, errMsg)
			return errors.New(errMsg)
		}
	default:
		return errors.New("unknown command name")
	}
	return nil
}

func (c CmdConfigurator) ValidateFlags(ctx context.Context, cmd *cobra.Command) error {
	// used to bind common flags for commands like record, test. For eg: PATH, PORT, COMMAND etc.
	err := viper.BindPFlags(cmd.Flags())
	if err != nil {
		errMsg := "failed to bind flags to config"
		utils.LogError(c.logger, err, errMsg)
		return errors.New(errMsg)
	}

	//used to bind flags specific to the command for eg: testsets, delay, recordTimer etc. (nested flags)
	err = utils.BindFlagsToViper(c.logger, cmd, "")
	if err != nil {
		errMsg := "failed to bind cmd specific flags to viper"
		utils.LogError(c.logger, err, errMsg)
		return errors.New(errMsg)
	}

	if cmd.Name() == "test" || cmd.Name() == "record" {
		configPath, err := cmd.Flags().GetString("configPath")
		if err != nil {
			utils.LogError(c.logger, nil, "failed to read the config path")
			return err
		}
		viper.SetConfigName("keploy")
		viper.SetConfigType("yml")
		viper.AddConfigPath(configPath)
		if err := viper.ReadInConfig(); err != nil {
			if _, ok := err.(viper.ConfigFileNotFoundError); !ok {
				errMsg := "failed to read config file"
				utils.LogError(c.logger, err, errMsg)
				return errors.New(errMsg)
			}
			c.logger.Info("config file not found; proceeding with flags only")
		}
	}
	if err := viper.Unmarshal(c.cfg); err != nil {
		errMsg := "failed to unmarshal the config"
		utils.LogError(c.logger, err, errMsg)
		return errors.New(errMsg)
	}
	if c.cfg.Debug {
		logger, err := log.ChangeLogLevel(zap.DebugLevel)
		*c.logger = *logger
		if err != nil {
			errMsg := "failed to change log level"
			utils.LogError(c.logger, err, errMsg)
			return errors.New(errMsg)
		}
	}
	c.logger.Debug("config has been initialised", zap.Any("for cmd", cmd.Name()), zap.Any("config", c.cfg))

	switch cmd.Name() {
	case "record", "test":
		bypassPorts, err := cmd.Flags().GetUintSlice("passThroughPorts")
		if err != nil {
			errMsg := "failed to read the ports of outgoing calls to be ignored"
			utils.LogError(c.logger, err, errMsg)
			return errors.New(errMsg)
		}
		config.SetByPassPorts(c.cfg, bypassPorts)

		if c.cfg.Command == "" {
			utils.LogError(c.logger, nil, "missing required -c flag or appCmd in config file")
			if c.cfg.InDocker {
				c.logger.Info(`Example usage: keploy test -c "docker run -p 8080:8080 --network myNetworkName myApplicationImageName" --delay 6`)
			} else {
				c.logger.Info(LogExample(RootExamples))
			}
			return errors.New("missing required -c flag or appCmd in config file")
		}

<<<<<<< HEAD
		defer utils.GenerateGithubActions(c.logger, cfg.Command)

		if cfg.InDocker {
			if len(cfg.Path) > 0 {
=======
		if c.cfg.InDocker {
			if len(c.cfg.Path) > 0 {
>>>>>>> e3590915
				curDir, err := os.Getwd()
				if err != nil {
					errMsg := "failed to get current working directory"
					utils.LogError(c.logger, err, errMsg)
					return errors.New(errMsg)
				}
				if strings.Contains(c.cfg.Path, "..") {
					c.cfg.Path, err = filepath.Abs(filepath.Clean(c.cfg.Path))
					if err != nil {
						errMsg := "failed to get the absolute path from relative path"
						utils.LogError(c.logger, err, errMsg)
						return errors.New(errMsg)
					}
					relativePath, err := filepath.Rel(curDir, c.cfg.Path)
					if err != nil {
						errMsg := "failed to get the relative path from absolute path"
						utils.LogError(c.logger, err, errMsg)
						return errors.New(errMsg)
					}
					if relativePath == ".." || strings.HasPrefix(relativePath, "../") {
						errMsg := "path provided is not a subdirectory of current directory. Keploy only supports recording testcases in the current directory or its subdirectories"
						utils.LogError(c.logger, err, errMsg, zap.String("path:", c.cfg.Path))
						return errors.New(errMsg)
					}
				}
			}
			if c.cfg.BuildDelay <= 30*time.Second {
				c.logger.Warn(fmt.Sprintf("buildDelay is set to %v, incase your docker container takes more time to build use --buildDelay to set custom delay", c.cfg.BuildDelay))
				c.logger.Info(`Example usage: keploy record -c "docker-compose up --build" --buildDelay 35s`)
			}
			if strings.Contains(c.cfg.Command, "--name") {
				if c.cfg.ContainerName == "" {
					utils.LogError(c.logger, nil, "Couldn't find containerName")
					c.logger.Info(`Example usage: keploy record -c "docker run -p 8080:8080 --network myNetworkName myApplicationImageName" --delay 6`)
					return errors.New("missing required --containerName flag or containerName in config file")
				}
			}

		}

		err = utils.StartInDocker(ctx, c.logger, c.cfg)
		if err != nil {
			return err
		}

		absPath, err := filepath.Abs(c.cfg.Path)
		if err != nil {
			errMsg := "failed to get the absolute path from relative path"
			utils.LogError(c.logger, err, errMsg)
			return errors.New(errMsg)
		}
		c.cfg.Path = absPath + "/keploy"
		if cmd.Name() == "test" {
			testSets, err := cmd.Flags().GetStringSlice("testsets")
			if err != nil {
				errMsg := "failed to get the testsets"
				utils.LogError(c.logger, err, errMsg)
				return errors.New(errMsg)
			}
			config.SetSelectedTests(c.cfg, testSets)
			if c.cfg.Test.Delay <= 5 {
				c.logger.Warn(fmt.Sprintf("Delay is set to %d seconds, incase your app takes more time to start use --delay to set custom delay", c.cfg.Test.Delay))
				if c.cfg.InDocker {
					c.logger.Info(`Example usage: keploy test -c "docker run -p 8080:8080 --network myNetworkName myApplicationImageName" --delay 6`)
				} else {
					c.logger.Info("Example usage: " + cmd.Example)
				}
			}
		}
	}
	return nil
}<|MERGE_RESOLUTION|>--- conflicted
+++ resolved
@@ -288,15 +288,10 @@
 			return errors.New("missing required -c flag or appCmd in config file")
 		}
 
-<<<<<<< HEAD
 		defer utils.GenerateGithubActions(c.logger, cfg.Command)
 
 		if cfg.InDocker {
 			if len(cfg.Path) > 0 {
-=======
-		if c.cfg.InDocker {
-			if len(c.cfg.Path) > 0 {
->>>>>>> e3590915
 				curDir, err := os.Getwd()
 				if err != nil {
 					errMsg := "failed to get current working directory"
