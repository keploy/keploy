// Package provider provides functionality for the keploy provider.\
package provider

import (
	"context"
	"errors"
	"fmt"
	"os"
	"path/filepath"
	"strings"
	"time"

<<<<<<< HEAD
	"github.com/spf13/pflag"
	"gopkg.in/yaml.v3"

=======
>>>>>>> 9f345dee
	"github.com/fatih/color"
	"github.com/spf13/cobra"
	"github.com/spf13/pflag"
	"github.com/spf13/viper"
	"go.keploy.io/server/v2/config"
	"go.keploy.io/server/v2/pkg/models"
	"go.keploy.io/server/v2/pkg/service/tools"
	"go.keploy.io/server/v2/utils"
	"go.keploy.io/server/v2/utils/log"
	"go.uber.org/zap"
)

func LogExample(example string) string {
	return fmt.Sprintf("Example usage: %s", example)
}

var CustomHelpTemplate = `
{{if .Example}}Examples:
{{.Example}}
{{end}}
{{if .HasAvailableSubCommands}}Guided Commands:{{range .Commands}}{{if .IsAvailableCommand}}
  {{rpad .Name .NamePadding }} {{.Short}}{{end}}{{end}}
{{end}}
{{if .HasAvailableFlags}}Flags:
{{.LocalFlags.FlagUsages | trimTrailingWhitespaces}}
{{end}}
Use "{{.CommandPath}} [command] --help" for more information about a command.
`

var WithoutexampleOneClickInstall = `
Note: If installed keploy without One Click Install, use "keploy example --customSetup true"
`
var Examples = `
Golang Application
	Record:
	sudo -E env PATH=$PATH keploy record -c "/path/to/user/app/binary"
	
	Test:
	sudo -E env PATH=$PATH keploy test -c "/path/to/user/app/binary" --delay 10

Node Application
	Record:
	sudo -E env PATH=$PATH keploy record -c “npm start --prefix /path/to/node/app"
	
	Test:
	sudo -E env PATH=$PATH keploy test -c “npm start --prefix /path/to/node/app" --delay 10

Java 
	Record:
	sudo -E env PATH=$PATH keploy record -c "java -jar /path/to/java-project/target/jar"

	Test:
	sudo -E env PATH=$PATH keploy test -c "java -jar /path/to/java-project/target/jar" --delay 10

Docker
	Alias:
	alias keploy='sudo docker run --name keploy-ebpf -p 16789:16789 --privileged --pid=host -it -v $(pwd):$(pwd) -w $(pwd) -v /sys/fs/cgroup:/sys/fs/cgroup
	-v /sys/kernel/debug:/sys/kernel/debug -v /sys/fs/bpf:/sys/fs/bpf -v /var/run/docker.sock:/var/run/docker.sock --rm ghcr.io/keploy/keploy'

	Record:
	keploy record -c "docker run -p 8080:8080 --name <containerName> --network <networkName> <applicationImage>" --buildDelay 60

	Test:
	keploy test -c "docker run -p 8080:8080 --name <containerName> --network <networkName> <applicationImage>" --delay 10 --buildDelay 60

`

var ExampleOneClickInstall = `
Golang Application
	Record:
	keploy record -c "/path/to/user/app/binary"
	
	Test:
	keploy test -c "/path/to/user/app/binary" --delay 10

Node Application
	Record:
	keploy record -c “npm start --prefix /path/to/node/app"
	
	Test:
	keploy test -c “npm start --prefix /path/to/node/app" --delay 10

Java 
	Record:
	keploy record -c "java -jar /path/to/java-project/target/jar"

	Test:
	keploy test -c "java -jar /path/to/java-project/target/jar" --delay 10

Docker
	Record:
	keploy record -c "docker run -p 8080:8080 --name <containerName> --network <networkName> <applicationImage>" --buildDelay 60

	Test:
	keploy test -c "docker run -p 8080:8080 --name <containerName> --network <networkName> <applicationImage>" --delay 1 --buildDelay 60
`

var RootCustomHelpTemplate = `{{.Short}}

Usage:{{if .Runnable}}
  {{.UseLine}}{{end}}{{if .HasAvailableSubCommands}}
  {{.CommandPath}} [command]{{end}}{{if gt (len .Aliases) 0}}

Aliases:
  {{.NameAndAliases}}{{end}}{{if .HasExample}}

Available Commands:{{range .Commands}}{{if .IsAvailableCommand}}
  {{rpad .Name .NamePadding }} {{.Short}}{{end}}{{end}}{{end}}{{if .HasAvailableFlags}}

Flags:
{{.LocalFlags.FlagUsages | trimTrailingWhitespaces}}{{end}}{{if .HasAvailableLocalFlags}}

Guided Commands:{{range .Commands}}{{if and (not .IsAvailableCommand) (not .Hidden)}}
  {{rpad .Name .NamePadding }} {{.Short}}{{end}}{{end}}

Examples:
{{.Example}}

Use "{{.CommandPath}} [command] --help" for more information about a command.{{end}}
`

var RootExamples = `
  Record:
	keploy record -c "docker run -p 8080:8080 --name <containerName> --network keploy-network <applicationImage>" --container-name "<containerName>" --buildDelay 60

  Test:
	keploy test --c "docker run -p 8080:8080 --name <containerName> --network keploy-network <applicationImage>" --delay 10 --buildDelay 60

  Config:
	keploy config --generate -p "/path/to/localdir"
`

var VersionTemplate = `{{with .Version}}{{printf "Keploy %s" .}}{{end}}{{"\n"}}`
var IsConfigFileNotFound bool

type CmdConfigurator struct {
	logger *zap.Logger
	cfg    *config.Config
}

func NewCmdConfigurator(logger *zap.Logger, config *config.Config) *CmdConfigurator {
	return &CmdConfigurator{
		logger: logger,
		cfg:    config,
	}
}

func (c *CmdConfigurator) AddFlags(cmd *cobra.Command) error {
	//sets the displayment of flag-related errors
	cmd.SilenceErrors = true
	cmd.SetFlagErrorFunc(func(_ *cobra.Command, err error) error {
		color.Red(fmt.Sprintf("❌ error: %v", err))
		fmt.Println()
		return err
	})

	//add flags
	var err error
	cmd.Flags().SetNormalizeFunc(aliasNormalizeFunc)
	switch cmd.Name() {

	case "update":
		return nil
	case "normalize":
		cmd.Flags().StringP("path", "p", ".", "Path to local directory where generated testcases/mocks/reports are stored")
		cmd.Flags().String("test-run", "", "Test Run to be normalized")
		cmd.Flags().String("tests", "", "Test Sets to be normalized")
	case "config":
		cmd.Flags().StringP("path", "p", ".", "Path to local directory where generated config is stored")
		cmd.Flags().Bool("generate", false, "Generate a new keploy configuration file")
	case "gen":
		cmd.Flags().String("source-file-path", "", "Path to the source file.")
		cmd.Flags().String("test-file-path", "", "Path to the input test file.")
		cmd.Flags().String("coverage-report-path", "coverage.xml", "Path to the code coverage report file.")
		cmd.Flags().String("test-command", "", "The command to run tests and generate coverage report.")
		cmd.Flags().String("coverage-format", "cobertura", "Type of coverage report.")
		cmd.Flags().Int("expected-coverage", 100, "The desired coverage percentage.")
		cmd.Flags().Int("max-iterations", 5, "The maximum number of iterations.")
		cmd.Flags().String("test-dir", "", "Path to the test directory.")
		cmd.Flags().String("llm-base-url", "", "Base URL for the AI model.")
		cmd.Flags().String("model", "gpt-4o", "Model to use for the AI.")
		cmd.Flags().String("llm-api-version", "", "API version of the llm")
		err := cmd.MarkFlagRequired("test-command")
		if err != nil {
			errMsg := "failed to mark testCommand as required flag"
			utils.LogError(c.logger, err, errMsg)
			return errors.New(errMsg)
		}

	case "record", "test", "rerecord":
		cmd.Flags().StringP("path", "p", ".", "Path to local directory where generated testcases/mocks are stored")
		cmd.Flags().Uint32("port", c.cfg.Port, "GraphQL server port used for executing testcases in unit test library integration")
		cmd.Flags().Uint32("proxy-port", c.cfg.ProxyPort, "Port used by the Keploy proxy server to intercept the outgoing dependency calls")
		cmd.Flags().Uint32("dns-port", c.cfg.DNSPort, "Port used by the Keploy DNS server to intercept the DNS queries")
		cmd.Flags().StringP("command", "c", c.cfg.Command, "Command to start the user application")

		cmd.Flags().String("cmd-type", c.cfg.CommandType, "Type of command to start the user application (native/docker/docker-compose)")
		cmd.Flags().Uint64P("build-delay", "b", c.cfg.BuildDelay, "User provided time to wait docker container build")
		cmd.Flags().String("container-name", c.cfg.ContainerName, "Name of the application's docker container")
		cmd.Flags().StringP("network-name", "n", c.cfg.NetworkName, "Name of the application's docker network")
		cmd.Flags().UintSlice("pass-through-ports", config.GetByPassPorts(c.cfg), "Ports to bypass the proxy server and ignore the traffic")
		cmd.Flags().Uint64P("app-id", "a", c.cfg.AppID, "A unique name for the user's application")
		cmd.Flags().String("app-name", c.cfg.AppName, "Name of the user's application")
		cmd.Flags().Bool("generate-github-actions", c.cfg.GenerateGithubActions, "Generate Github Actions workflow file")
		err = cmd.Flags().MarkHidden("port")
		if err != nil {
			errMsg := "failed to mark port as hidden flag"
			utils.LogError(c.logger, err, errMsg)
			return errors.New(errMsg)
		}
		//add rest of the uncommon flags for record, test, rerecord commands
		c.AddUncommonFlags(cmd)

	case "keploy":
		cmd.PersistentFlags().Bool("debug", c.cfg.Debug, "Run in debug mode")
		cmd.PersistentFlags().Bool("disable-tele", c.cfg.DisableTele, "Run in telemetry mode")
		cmd.PersistentFlags().Bool("disable-ansi", c.cfg.DisableANSI, "Disable ANSI color in logs")
		err = cmd.PersistentFlags().MarkHidden("disable-tele")
		if err != nil {
			errMsg := "failed to mark telemetry as hidden flag"
			utils.LogError(c.logger, err, errMsg)
			return errors.New(errMsg)
		}
		cmd.PersistentFlags().Bool("enable-testing", c.cfg.EnableTesting, "Enable testing keploy with keploy")
		err = cmd.PersistentFlags().MarkHidden("enable-testing")
		if err != nil {
			errMsg := "failed to mark enableTesting as hidden flag"
			utils.LogError(c.logger, err, errMsg)
			return errors.New(errMsg)
		}
	default:
		return errors.New("unknown command name")
	}
	cmd.Flags().String("configPath", ".", "Path to the local directory where keploy configuration file is stored")

	return nil
}

func (c *CmdConfigurator) AddUncommonFlags(cmd *cobra.Command) {
	switch cmd.Name() {
	case "record":
		cmd.Flags().Uint64("record-timer", 0, "User provided time to record its application")
	case "test", "rerecord":
		cmd.Flags().StringSliceP("test-sets", "t", utils.Keys(c.cfg.Test.SelectedTests), "Testsets to run e.g. --testsets \"test-set-1, test-set-2\"")
		if cmd.Name() == "test" {
			cmd.Flags().Uint64P("delay", "d", 5, "User provided time to run its application")
			cmd.Flags().Uint64("api-timeout", c.cfg.Test.APITimeout, "User provided timeout for calling its application")
			cmd.Flags().String("mongo-password", c.cfg.Test.MongoPassword, "Authentication password for mocking MongoDB conn")
			cmd.Flags().String("coverage-report-path", c.cfg.Test.CoverageReportPath, "Write a go coverage profile to the file in the given directory.")
			cmd.Flags().VarP(&c.cfg.Test.Language, "language", "l", "Application programming language")
			cmd.Flags().Bool("ignore-ordering", c.cfg.Test.IgnoreOrdering, "Ignore ordering of array in response")
			cmd.Flags().Bool("skip-coverage", c.cfg.Test.SkipCoverage, "skip code coverage computation while running the test cases")
			cmd.Flags().Bool("remove-unused-mocks", c.cfg.Test.RemoveUnusedMocks, "Clear the unused mocks for the passed test-sets")
			cmd.Flags().Bool("fallBack-on-miss", c.cfg.Test.FallBackOnMiss, "Enable connecting to actual service if mock not found during test mode")
			cmd.Flags().String("jacoco-agent-path", c.cfg.Test.JacocoAgentPath, "Only applicable for test coverage for Java projects. You can override the jacoco agent jar by proving its path")
			cmd.Flags().String("base-path", c.cfg.Test.BasePath, "Custom api basePath/origin to replace the actual basePath/origin in the testcases; App flag is ignored and app will not be started & instrumented when this is set since the application running on a different machine")
			cmd.Flags().Bool("mocking", true, "enable/disable mocking for the testcases")
		}
	}
}

func aliasNormalizeFunc(_ *pflag.FlagSet, name string) pflag.NormalizedName {
	var flagNameMapping = map[string]string{
		"testsets":              "test-sets",
		"delay":                 "delay",
		"apiTimeout":            "api-timeout",
		"mongoPassword":         "mongo-password",
		"coverageReportPath":    "coverage-report-path",
		"language":              "language",
		"ignoreOrdering":        "ignore-ordering",
		"coverage":              "coverage",
		"removeUnusedMocks":     "remove-unused-mocks",
		"goCoverage":            "go-coverage",
		"fallBackOnMiss":        "fallBack-on-miss",
		"basePath":              "base-path",
		"mocking":               "mocking",
		"sourceFilePath":        "source-file-path",
		"testFilePath":          "test-file-path",
		"testCommand":           "test-command",
		"coverageFormat":        "coverage-format",
		"expectedCoverage":      "expected-coverage",
		"maxIterations":         "max-iterations",
		"testDir":               "test-dir",
		"llmBaseUrl":            "llm-base-url",
		"model":                 "model",
		"llmApiVersion":         "llm-api-version",
		"configPath":            "config-path",
		"path":                  "path",
		"port":                  "port",
		"proxyPort":             "proxy-port",
		"dnsPort":               "dns-port",
		"command":               "command",
		"cmdType":               "cmd-type",
		"buildDelay":            "build-delay",
		"containerName":         "container-name",
		"networkName":           "network-name",
		"passThroughPorts":      "pass-through-ports",
		"appId":                 "app-id",
		"appName":               "app-name",
		"generateGithubActions": "generate-github-actions",
		"disableTele":           "disable-tele",
		"disableANSI":           "disable-ansi",
		"selectedTests":         "selected-tests",
		"testReport":            "test-report",
		"enableTesting":         "enable-testing",
		"inDocker":              "in-docker",
		"keployContainer":       "keploy-container",
		"keployNetwork":         "keploy-network",
		"recordTimer":           "record-timer",
		"urlMethods":            "url-methods",
	}

	if newName, ok := flagNameMapping[name]; ok {
		name = newName
	}
	return pflag.NormalizedName(name)
}

func (c *CmdConfigurator) Validate(ctx context.Context, cmd *cobra.Command) error {
	err := isCompatible(c.logger)
	if err != nil {
		return err
	}
	err = c.PreProcessFlags(cmd)
	if err != nil {
		c.logger.Error("failed to preprocess flags", zap.Error(err))
		return err
	}
	err = c.ValidateFlags(ctx, cmd)
	if err != nil {
		c.logger.Error("failed to validate flags", zap.Error(err))
		return err
	}
	if IsConfigFileNotFound {
		err := c.CreateConfigFile(ctx)
		if err != nil {
			c.logger.Error("failed to create config file", zap.Error(err))
			return err
		}
	}
	return nil
}

func (c *CmdConfigurator) PreProcessFlags(cmd *cobra.Command) error {
	// used to bind common flags for commands like record, test. For eg: PATH, PORT, COMMAND etc.
	err := viper.BindPFlags(cmd.Flags())
	if err != nil {
		errMsg := "failed to bind flags to config"
		utils.LogError(c.logger, err, errMsg)
		return errors.New(errMsg)
	}

	// used to bind flags with environment variables
	viper.AutomaticEnv()
	viper.SetEnvPrefix("KEPLOY")

	//used to bind flags specific to the command for eg: testsets, delay, recordTimer etc. (nested flags)
	err = utils.BindFlagsToViper(c.logger, cmd, "")
	if err != nil {
		errMsg := "failed to bind cmd specific flags to viper"
		utils.LogError(c.logger, err, errMsg)
		return errors.New(errMsg)
	}
	configPath, err := cmd.Flags().GetString("configPath")
	if err != nil {
		utils.LogError(c.logger, nil, "failed to read the config path")
		return err
	}
	viper.SetConfigName("keploy")
	viper.SetConfigType("yml")
	viper.AddConfigPath(configPath)
	if err := viper.ReadInConfig(); err != nil {
		var configFileNotFoundError viper.ConfigFileNotFoundError
		if !errors.As(err, &configFileNotFoundError) {
			errMsg := "failed to read config file"
			utils.LogError(c.logger, err, errMsg)
			return errors.New(errMsg)
		}
		IsConfigFileNotFound = true
		c.logger.Info("config file not found; proceeding with flags only")
	}

	if err := viper.Unmarshal(c.cfg); err != nil {
		errMsg := "failed to unmarshal the config"
		utils.LogError(c.logger, err, errMsg)
		return errors.New(errMsg)
	}

	c.cfg.ConfigPath = configPath
	return nil
}

func (c *CmdConfigurator) ValidateFlags(ctx context.Context, cmd *cobra.Command) error {

	if c.cfg.Debug {
		logger, err := log.ChangeLogLevel(zap.DebugLevel)
		*c.logger = *logger
		if err != nil {
			errMsg := "failed to change log level"
			utils.LogError(c.logger, err, errMsg)
			return errors.New(errMsg)
		}
	}

	if c.cfg.EnableTesting {
		// Add mode to logger to debug the keploy during testing
		logger, err := log.AddMode(cmd.Name())
		*c.logger = *logger
		if err != nil {
			errMsg := "failed to add mode to logger"
			utils.LogError(c.logger, err, errMsg)
			return errors.New(errMsg)
		}
		c.cfg.DisableTele = true
	}

	if c.cfg.DisableANSI {
		logger, err := log.ChangeColorEncoding()
		models.IsAnsiDisabled = true
		*c.logger = *logger
		if err != nil {
			errMsg := "failed to change color encoding"
			utils.LogError(c.logger, err, errMsg)
			return errors.New(errMsg)
		}
		c.logger.Info("Color encoding is disabled")
	}

	c.logger.Debug("config has been initialised", zap.Any("for cmd", cmd.Name()), zap.Any("config", c.cfg))

	switch cmd.Name() {
	case "record", "test", "rerecord":

		// handle the app command
		if c.cfg.Command == "" {
			if !alreadyRunning(cmd.Name(), c.cfg.Test.BasePath) {
				return c.noCommandError()
			}
		}

		// set the command type
		c.cfg.CommandType = string(utils.FindDockerCmd(c.cfg.Command))

		if c.cfg.GenerateGithubActions && utils.CmdType(c.cfg.CommandType) != utils.Empty {
			defer utils.GenerateGithubActions(c.logger, c.cfg.Command)
		}
		if c.cfg.InDocker {
			c.logger.Info("detected that Keploy is running in a docker container")
			if len(c.cfg.Path) > 0 {
				curDir, err := os.Getwd()
				if err != nil {
					errMsg := "failed to get current working directory"
					utils.LogError(c.logger, err, errMsg)
					return errors.New(errMsg)
				}
				if strings.Contains(c.cfg.Path, "..") {

					c.cfg.Path, err = utils.GetAbsPath(filepath.Clean(c.cfg.Path))
					if err != nil {
						return fmt.Errorf("failed to get the absolute path from relative path: %w", err)
					}

					relativePath, err := filepath.Rel(curDir, c.cfg.Path)
					if err != nil {
						errMsg := "failed to get the relative path from absolute path"
						utils.LogError(c.logger, err, errMsg)
						return errors.New(errMsg)
					}
					if relativePath == ".." || strings.HasPrefix(relativePath, "../") {
						errMsg := "path provided is not a subdirectory of current directory. Keploy only supports recording testcases in the current directory or its subdirectories"
						utils.LogError(c.logger, err, errMsg, zap.String("path:", c.cfg.Path))
						return errors.New(errMsg)
					}
				}
			}
			// check if the buildDelay is less than 30 seconds
			if time.Duration(c.cfg.BuildDelay)*time.Second <= 30*time.Second {
				c.logger.Warn(fmt.Sprintf("buildDelay is set to %v, incase your docker container takes more time to build use --buildDelay to set custom delay", c.cfg.BuildDelay))
				c.logger.Info(`Example usage: keploy record -c "docker-compose up --build" --buildDelay 35`)
			}
			if utils.CmdType(c.cfg.Command) == utils.DockerCompose {
				if c.cfg.ContainerName == "" {
					utils.LogError(c.logger, nil, "Couldn't find containerName")
					c.logger.Info(`Example usage: keploy record -c "docker run -p 8080:8080 --network myNetworkName myApplicationImageName" --delay 6`)
					return errors.New("missing required --container-name flag or containerName in config file")
				}
			}
		}
		err := StartInDocker(ctx, c.logger, c.cfg)
		if err != nil {
			return err
		}

		absPath, err := utils.GetAbsPath(c.cfg.Path)
		if err != nil {
			utils.LogError(c.logger, err, "error while getting absolute path")
			return errors.New("failed to get the absolute path")
		}
		c.cfg.Path = absPath + "/keploy"

		bypassPorts, err := cmd.Flags().GetUintSlice("passThroughPorts")
		if err != nil {
			errMsg := "failed to read the ports of outgoing calls to be ignored"
			utils.LogError(c.logger, err, errMsg)
			return errors.New(errMsg)
		}
		config.SetByPassPorts(c.cfg, bypassPorts)

		if cmd.Name() == "test" || cmd.Name() == "rerecord" {
			//check if the keploy folder exists
			if _, err := os.Stat(c.cfg.Path); os.IsNotExist(err) {
				recordCmd := models.HighlightGrayString("keploy record")
				errMsg := fmt.Sprintf("No test-sets found. Please record testcases using %s command", recordCmd)
				utils.LogError(c.logger, nil, errMsg)
				return errors.New(errMsg)
			}

			testSets, err := cmd.Flags().GetStringSlice("testsets")
			if err != nil {
				errMsg := "failed to get the testsets"
				utils.LogError(c.logger, err, errMsg)
				return errors.New(errMsg)
			}
			config.SetSelectedTests(c.cfg, testSets)

			c.cfg.CoverageCommand = c.cfg.Command

			// skip coverage by default if command is of type docker
			if utils.CmdType(c.cfg.CommandType) != "native" && !cmd.Flags().Changed("skip-coverage") {
				c.cfg.Test.SkipCoverage = true
			}

			if cmd.Name() == "rerecord" {
				return nil
			}

			if c.cfg.Test.Delay <= 5 {
				c.logger.Warn(fmt.Sprintf("Delay is set to %d seconds, incase your app takes more time to start use --delay to set custom delay", c.cfg.Test.Delay))
				if c.cfg.InDocker {
					c.logger.Info(`Example usage: keploy test -c "docker run -p 8080:8080 --network myNetworkName myApplicationImageName" --delay 6`)
				} else {
					c.logger.Info("Example usage: " + cmd.Example)
				}
			}
		}
	case "normalize":
		path := c.cfg.Path
		//if user provides relative path
		if len(path) > 0 && path[0] != '/' {
			absPath, err := filepath.Abs(path)
			if err != nil {
				utils.LogError(c.logger, err, "failed to get the absolute path from relative path")
			}
			path = absPath
		} else if len(path) == 0 { // if user doesn't provide any path
			cdirPath, err := os.Getwd()
			if err != nil {
				utils.LogError(c.logger, err, "failed to get the path of current directory")
			}
			path = cdirPath
		}
		path += "/keploy"
		c.cfg.Path = path
		tests, err := cmd.Flags().GetString("tests")
		if err != nil {
			errMsg := "failed to read tests to be normalized"
			utils.LogError(c.logger, err, errMsg)
			return errors.New(errMsg)
		}
		err = config.SetSelectedTestsNormalize(c.cfg, tests)
		if err != nil {
			errMsg := "failed to normalize the selected tests"
			utils.LogError(c.logger, err, errMsg)
			return errors.New(errMsg)
		}
	case "gen":
		if os.Getenv("API_KEY") == "" {
			utils.LogError(c.logger, nil, "API_KEY is not set")
			return errors.New("API_KEY is not set")
		}
		if (c.cfg.Gen.SourceFilePath == "" && c.cfg.Gen.TestFilePath != "") || c.cfg.Gen.SourceFilePath != "" && c.cfg.Gen.TestFilePath == "" {
			utils.LogError(c.logger, nil, "One of the SourceFilePath and TestFilePath is mentioned. Either provide both or neither")
			return errors.New("sourceFilePath and testFilePath misconfigured")
		} else if c.cfg.Gen.SourceFilePath == "" && c.cfg.Gen.TestFilePath == "" {
			if c.cfg.Gen.TestDir == "" {
				utils.LogError(c.logger, nil, "TestDir is not set, Please specify the test directory")
				return errors.New("TestDir is not set")
			}
		}
	}

	return nil
}

func (c *CmdConfigurator) CreateConfigFile(ctx context.Context) error {
	toolSvc := tools.NewTools(c.logger, nil)
	configData := *c.cfg
	configData.Path = strings.TrimSuffix(c.cfg.Path, "/keploy")
	configDataBytes, err := yaml.Marshal(configData)
	if err != nil {
		utils.LogError(c.logger, err, "failed to marshal config data")
		return errors.New("failed to marshal config data")
	}
	err = toolSvc.CreateConfig(ctx, configData.ConfigPath+"/keploy.yml", string(configDataBytes))
	if err != nil {
		utils.LogError(c.logger, err, "failed to create config file")
		return errors.New("failed to create config file")
	}
	c.logger.Info("Generated config file based on the flags that are used")
	return nil
}<|MERGE_RESOLUTION|>--- conflicted
+++ resolved
@@ -10,12 +10,9 @@
 	"strings"
 	"time"
 
-<<<<<<< HEAD
 	"github.com/spf13/pflag"
 	"gopkg.in/yaml.v3"
 
-=======
->>>>>>> 9f345dee
 	"github.com/fatih/color"
 	"github.com/spf13/cobra"
 	"github.com/spf13/pflag"
