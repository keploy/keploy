// Package provider provides functionality for the keploy provider.
package provider

import (
	"context"
	"errors"
	"fmt"
	"os"
	"path/filepath"
	"runtime"

	"strings"
	"time"

	"gopkg.in/yaml.v3"

	"github.com/fatih/color"
	"github.com/spf13/cobra"
	"github.com/spf13/pflag"
	"github.com/spf13/viper"
	"go.keploy.io/server/v3/config"
	"go.keploy.io/server/v3/pkg"
	"go.keploy.io/server/v3/pkg/models"
	"go.keploy.io/server/v3/pkg/service/tools"
	"go.keploy.io/server/v3/utils"
	"go.keploy.io/server/v3/utils/log"
	"go.uber.org/zap"
)

func LogExample(example string) string {
	return fmt.Sprintf("Example usage: %s", example)
}

var CustomHelpTemplate = `
{{if .Example}}Examples:
{{.Example}}
{{end}}
{{if .HasAvailableSubCommands}}Guided Commands:{{range .Commands}}{{if .IsAvailableCommand}}
  {{rpad .Name .NamePadding }} {{.Short}}{{end}}{{end}}
{{end}}
{{if .HasAvailableFlags}}Flags:
{{.LocalFlags.FlagUsages | trimTrailingWhitespaces}}
{{end}}
Use "{{.CommandPath}} [command] --help" for more information about a command.
`

var WithoutexampleOneClickInstall = `
Note: If installed keploy without One Click Install, use "keploy example --customSetup true"
`
var Examples = `
Golang Application
	Record:
	sudo -E env PATH=$PATH keploy record -c "/path/to/user/app/binary"

	Test:
	sudo -E env PATH=$PATH keploy test -c "/path/to/user/app/binary" --delay 10

Node Application
	Record:
	sudo -E env PATH=$PATH keploy record -c “npm start --prefix /path/to/node/app"

	Test:
	sudo -E env PATH=$PATH keploy test -c “npm start --prefix /path/to/node/app" --delay 10

Java
	Record:
	sudo -E env PATH=$PATH keploy record -c "java -jar /path/to/java-project/target/jar"

	Test:
	sudo -E env PATH=$PATH keploy test -c "java -jar /path/to/java-project/target/jar" --delay 10

Docker
	Alias:
	alias keploy='sudo docker run --name keploy-ebpf -p 16789:16789 --privileged --pid=host -it -v $(pwd):$(pwd) -w $(pwd) -v /sys/fs/cgroup:/sys/fs/cgroup
	-v /sys/kernel/debug:/sys/kernel/debug -v /sys/fs/bpf:/sys/fs/bpf -v /var/run/docker.sock:/var/run/docker.sock --rm ghcr.io/keploy/keploy'

	Record:
	keploy record -c "docker run -p 8080:8080 --name <containerName> --network <networkName> <applicationImage>" --buildDelay 60

	Test:
	keploy test -c "docker run -p 8080:8080 --name <containerName> --network <networkName> <applicationImage>" --delay 10 --buildDelay 60

`

var ExampleOneClickInstall = `
Golang Application
	Record:
	keploy record -c "/path/to/user/app/binary"

	Test:
	keploy test -c "/path/to/user/app/binary" --delay 10

Node Application
	Record:
	keploy record -c “npm start --prefix /path/to/node/app"

	Test:
	keploy test -c “npm start --prefix /path/to/node/app" --delay 10

Java
	Record:
	keploy record -c "java -jar /path/to/java-project/target/jar"

	Test:
	keploy test -c "java -jar /path/to/java-project/target/jar" --delay 10

Docker
	Record:
	keploy record -c "docker run -p 8080:8080 --name <containerName> --network <networkName> <applicationImage>" --buildDelay 60

	Test:
	keploy test -c "docker run -p 8080:8080 --name <containerName> --network <networkName> <applicationImage>" --delay 1 --buildDelay 60
`

var RootCustomHelpTemplate = `{{.Short}}

Usage:{{if .Runnable}}
  {{.UseLine}}{{end}}{{if .HasAvailableSubCommands}}
  {{.CommandPath}} [command]{{end}}{{if gt (len .Aliases) 0}}

Aliases:
  {{.NameAndAliases}}{{end}}{{if .HasExample}}

Available Commands:{{range .Commands}}{{if .IsAvailableCommand}}
  {{rpad .Name .NamePadding }} {{.Short}}{{end}}{{end}}{{end}}{{if .HasAvailableFlags}}

Flags:
{{.LocalFlags.FlagUsages | trimTrailingWhitespaces}}{{end}}{{if .HasAvailableLocalFlags}}

Guided Commands:{{range .Commands}}{{if and (not .IsAvailableCommand) (not .Hidden)}}
  {{rpad .Name .NamePadding }} {{.Short}}{{end}}{{end}}

Examples:
{{.Example}}

Use "{{.CommandPath}} [command] --help" for more information about a command.{{end}}
`

var RootExamples = `
  Record:
	keploy record -c "docker run -p 8080:8080 --name <containerName> --network keploy-network <applicationImage>" --container-name "<containerName>" --buildDelay 60

  Test:
	keploy test --c "docker run -p 8080:8080 --name <containerName> --network keploy-network <applicationImage>" --delay 10 --buildDelay 60

  Config:
	keploy config --generate -p "/path/to/localdir"
`

var VersionTemplate = `{{with .Version}}{{printf "Keploy %s" .}}{{end}}{{"\n"}}`
var IsConfigFileFound = true

type CmdConfigurator struct {
	logger *zap.Logger
	cfg    *config.Config
}

func NewCmdConfigurator(logger *zap.Logger, config *config.Config) *CmdConfigurator {
	return &CmdConfigurator{
		logger: logger,
		cfg:    config,
	}
}

func (c *CmdConfigurator) AddFlags(cmd *cobra.Command) error {
	//sets the displayment of flag-related errors
	cmd.SilenceErrors = true
	cmd.SetFlagErrorFunc(func(_ *cobra.Command, err error) error {
		PrintLogo(os.Stdout, true)
		color.Red(fmt.Sprintf("❌ error: %v", err))
		fmt.Println()
		return err
	})

	//add flags
	var err error
	cmd.Flags().SetNormalizeFunc(aliasNormalizeFunc)
	cmd.Flags().String("configPath", ".", "Path to the local directory where keploy configuration file is stored")

	switch cmd.Name() {

	case "upload": //for uploading mocks
		cmd.Flags().StringP("path", "p", ".", "Path to local keploy directory where generated mocks are stored")
		cmd.Flags().StringSliceP("test-sets", "t", utils.Keys(c.cfg.Test.SelectedTests), "Testsets to consider e.g. -t \"test-set-1, test-set-2\"")

	case "generate", "download":
		if cmd.Name() == "download" && cmd.Parent() != nil && cmd.Parent().Name() == "mock" { // for downloading mocks
			cmd.Flags().StringP("path", "p", ".", "Path to local keploy directory where generated mocks are stored")
			cmd.Flags().StringSliceP("test-sets", "t", utils.Keys(c.cfg.Test.SelectedTests), "Testsets to consider e.g. -t \"test-set-1, test-set-2\"")
			cmd.Flags().StringSlice("registry-ids", c.cfg.MockDownload.RegistryIDs, "Registry IDs for direct mock download")
			cmd.Flags().String("app-name", c.cfg.AppName, "Name of the user's application")
			return nil
		}

		cmd.Flags().StringSliceP("services", "s", c.cfg.Contract.Services, "Specify the services for which to generate/download contracts")
		cmd.Flags().StringSliceP("tests", "t", c.cfg.Contract.Tests, "Specify the tests for which to generate/download contracts")
		cmd.Flags().StringP("path", "p", ".", "Specify the path to generate/download contracts")
		if cmd.Name() == "download" { // for downloading contracts
			cmd.Flags().String("driven", c.cfg.Contract.Driven, "Specify the path to download contracts")
		}

	case "update", "export", "import":
		return nil
	case "postman":
		cmd.Flags().StringP("path", "p", "", "Specify the path to the postman collection")
		cmd.Flags().String("base-path", c.cfg.Test.BasePath, "basePath to hit the server while importing keploy tests from postman collection with no response in the collection")
	case "normalize":
		cmd.Flags().StringP("path", "p", ".", "Path to local directory where generated testcases/mocks/reports are stored")
		cmd.Flags().String("test-run", "", "Test Run to be normalized")
		cmd.Flags().String("tests", "", "Test Sets to be normalized")
		cmd.Flags().Bool("allow-high-risk", false, "Allow normalization of high-risk test failures")
	case "config":
		cmd.Flags().StringP("path", "p", ".", "Path to local directory where generated config is stored")
		cmd.Flags().Bool("generate", false, "Generate a new keploy configuration file")
	case "templatize":
		cmd.Flags().StringP("path", "p", ".", "Path to local directory where generated testcases/mocks are stored")
		cmd.Flags().StringSliceP("testsets", "t", c.cfg.Templatize.TestSets, "Testsets to run e.g. --testsets \"test-set-1, test-set-2\"")
	case "gen":
		cmd.Flags().String("source-file-path", "", "Path to the source file.")
		cmd.Flags().String("test-file-path", "", "Path to the input test file.")
		cmd.Flags().String("coverage-report-path", "coverage.xml", "Path to the code coverage report file.")
		cmd.Flags().String("test-command", "", "The command to run tests and generate coverage report.")
		cmd.Flags().String("coverage-format", "cobertura", "Type of coverage report.")
		cmd.Flags().Int("expected-coverage", 80, "The desired coverage percentage.")
		cmd.Flags().Int("max-iterations", 5, "The maximum number of iterations.")
		cmd.Flags().String("test-dir", "", "Path to the test directory.")
		cmd.Flags().String("llm-base-url", "", "Base URL for the AI model.")
		cmd.Flags().String("model", "gpt-4o", "Model to use for the AI.")
		cmd.Flags().String("llm-api-version", "", "API version of the llm")
		cmd.Flags().String("additional-prompt", "", "Additional prompt to be used for the AI model.")
		cmd.Flags().String("function-under-test", "", "The specific function for which tests will be generated.")
		cmd.Flags().Bool("flakiness", false, "The flakiness check to run the passed tests for flakiness")
		err := cmd.MarkFlagRequired("test-command")
		if err != nil {
			errMsg := "failed to mark testCommand as required flag"
			utils.LogError(c.logger, err, errMsg)
			return errors.New(errMsg)
		}

	case "record", "test", "rerecord":
		if cmd.Parent() != nil && cmd.Parent().Name() == "contract" {
			cmd.Flags().StringSliceP("services", "s", c.cfg.Contract.Services, "Specify the services for which to generate contracts")
			cmd.Flags().StringP("path", "p", ".", "Specify the path to generate contracts")
			cmd.Flags().Bool("download", true, "Specify whether to download contracts or not")
			cmd.Flags().Bool("generate", true, "Specify whether to generate schemas for the current service or not")
			cmd.Flags().String("driven", c.cfg.Contract.Driven, "Specify the driven flag to validate contracts")
			return nil
		}

		cmd.Flags().Bool("synchronous", c.cfg.Record.Synchronous, "Snychrous recording of testcases")
		cmd.Flags().Bool("global-passthrough", false, "Allow all outgoing calls to be mocked if set to true")
		cmd.Flags().StringP("path", "p", ".", "Path to local directory where generated testcases/mocks are stored")
		cmd.Flags().Uint32("proxy-port", c.cfg.ProxyPort, "Port used by the Keploy proxy server to intercept the outgoing dependency calls")
		cmd.Flags().Uint32("server-port", c.cfg.ServerPort, "Port used by the Keploy Agent server to intercept traffic")
		cmd.Flags().Uint32("dns-port", c.cfg.DNSPort, "Port used by the Keploy DNS server to intercept the DNS queries")
		cmd.Flags().StringP("command", "c", c.cfg.Command, "Command to start the user application")
		cmd.Flags().String("cmd-type", c.cfg.CommandType, "Type of command to start the user application (native/docker/docker-compose)")
		cmd.Flags().Uint64P("build-delay", "b", c.cfg.BuildDelay, "User provided time to wait docker container build")
		cmd.Flags().String("container-name", c.cfg.ContainerName, "Name of the application's docker container")
		cmd.Flags().StringP("network-name", "n", c.cfg.NetworkName, "Name of the application's docker network")
		cmd.Flags().UintSlice("pass-through-ports", config.GetByPassPorts(c.cfg), "Ports to bypass the proxy server and ignore the traffic")
		cmd.Flags().String("app-name", c.cfg.AppName, "Name of the user's application")
		cmd.Flags().MarkDeprecated("app-id", "DEPRICATED : was used for unique name for the user's application")
		cmd.Flags().Bool("generate-github-actions", c.cfg.GenerateGithubActions, "Generate Github Actions workflow file")
		cmd.Flags().String("keploy-container", c.cfg.KeployContainer, "Keploy server container name")
		cmd.Flags().Bool("in-ci", c.cfg.InCi, "is CI Running or not")

		//add rest of the uncommon flags for record, test, rerecord commands
		c.AddUncommonFlags(cmd)

	case "report":
		cmd.Flags().StringSliceP("test-sets", "t", utils.Keys(c.cfg.Test.SelectedTests), "Testsets to report e.g. --testsets \"test-set-1, test-set-2\"")
		cmd.Flags().StringP("path", "p", ".", "Path to local directory where generated testcases/mocks are stored")
		cmd.Flags().StringP("report-path", "r", "", "Absolute path to a report file")
		cmd.Flags().Bool("full", false, "Show full diffs (colorized for JSON) instead of compact table diff")
		cmd.Flags().Bool("summary", false, "Print only the summary of the test run (optionally restrict with --test-sets)")
		cmd.Flags().StringSlice("test-case", nil, "Filter to specific test case IDs (repeat or comma-separated). Alias: --tc")
	case "sanitize":
		cmd.Flags().StringSliceP("test-sets", "t", utils.Keys(c.cfg.Test.SelectedTests), "Testsets to sanitize e.g. -t \"test-set-1, test-set-2\"")
		cmd.Flags().StringP("path", "p", ".", "Path to local directory where generated testcases/mocks are stored")

	case "keploy":
		cmd.PersistentFlags().Bool("debug", c.cfg.Debug, "Run in debug mode")
		cmd.PersistentFlags().Bool("disable-tele", c.cfg.DisableTele, "Run in telemetry mode")
		cmd.PersistentFlags().Bool("disable-ansi", c.cfg.DisableANSI, "Disable ANSI color in logs")
		err = cmd.PersistentFlags().MarkHidden("disable-tele")
		if err != nil {
			errMsg := "failed to mark telemetry as hidden flag"
			utils.LogError(c.logger, err, errMsg)
			return errors.New(errMsg)
		}
		cmd.PersistentFlags().Bool("enable-testing", c.cfg.EnableTesting, "Enable testing keploy with keploy")
		err = cmd.PersistentFlags().MarkHidden("enable-testing")
		if err != nil {
			errMsg := "failed to mark enableTesting as hidden flag"
			utils.LogError(c.logger, err, errMsg)
			return errors.New(errMsg)
		}
	case "agent":
		cmd.Flags().Bool("is-docker", c.cfg.Agent.IsDocker, "Flag to check if the application is running in docker")
		cmd.Flags().Uint32("port", c.cfg.Agent.AgentPort, "Port used by the Keploy agent to communicate with Keploy's clients")
		cmd.Flags().Uint32("client-pid", 0, "must be provided (pgid of the keploy client)")
		cmd.Flags().Uint32("proxy-port", c.cfg.Agent.ProxyPort, "Port used by the Keploy proxy server to intercept the outgoing dependency calls")
		cmd.Flags().Uint32("dns-port", c.cfg.Agent.DnsPort, "Port used by the Keploy DNS server to intercept the DNS queries")
		cmd.Flags().Bool("enable-testing", c.cfg.Agent.EnableTesting, "Enable testing keploy with keploy")
		cmd.Flags().String("mode", string(c.cfg.Agent.Mode), "Mode of operation for Keploy (record or test)")
		cmd.Flags().Bool("synchronous", c.cfg.Record.Synchronous, "Snychrous recording of testcases")

		cmd.Flags().Bool("global-passthrough", c.cfg.Agent.GlobalPassthrough, "Allow all outgoing calls to be mocked if set to true")
		cmd.Flags().Uint64P("build-delay", "b", c.cfg.Agent.BuildDelay, "User provided time to wait docker container build")
		cmd.Flags().UintSlice("pass-through-ports", c.cfg.Agent.PassThroughPorts, "Ports to bypass the proxy server and ignore the traffic")

	default:
		return errors.New("unknown command name")
	}

	return nil
}

func (c *CmdConfigurator) AddUncommonFlags(cmd *cobra.Command) {
	switch cmd.Name() {
	case "record":
		cmd.Flags().Duration("record-timer", 0, "User provided time to record its application (e.g., \"5s\" for 5 seconds, \"1m\" for 1 minute)")
		cmd.Flags().String("base-path", c.cfg.Record.BasePath, "Base URL to hit the server while recording the testcases")
		cmd.Flags().String("metadata", c.cfg.Record.Metadata, "Metadata to be stored in config.yaml as key-value pairs (e.g., \"key1=value1,key2=value2\")")
	case "test", "rerecord":
		cmd.Flags().StringSliceP("test-sets", "t", utils.Keys(c.cfg.Test.SelectedTests), "Testsets to run e.g. --testsets \"test-set-1, test-set-2\"")
		cmd.Flags().String("host", c.cfg.Test.Host, "Custom host to replace the actual host in the testcases")
		cmd.Flags().Uint32("port", c.cfg.Test.Port, "Custom http port to replace the actual port in the testcases")
		cmd.Flags().Uint32("grpc-port", c.cfg.Test.GRPCPort, "Custom grpc port to replace the actual port in the testcases")
		cmd.Flags().Uint64P("delay", "d", 5, "User provided time to run its application")
		cmd.Flags().String("proto-file", c.cfg.Test.ProtoFile, "Path of main proto file")
		cmd.Flags().String("proto-dir", c.cfg.Test.ProtoDir, "Path of the directory where all protos of a service are located")
		cmd.Flags().StringArray("proto-include", c.cfg.Test.ProtoInclude, "Path of directories to be included while parsing import statements in proto files")
		cmd.Flags().Uint64("api-timeout", c.cfg.Test.APITimeout, "User provided timeout for calling its application")
		cmd.Flags().Bool("disable-mapping", true, "Disable mapping of testcases during test and rerecord mode")
		cmd.Flags().Bool("disableMockUpload", c.cfg.Test.DisableMockUpload, "Store/Fetch mocks locally")
		if cmd.Name() == "rerecord" {
			cmd.Flags().Bool("show-diff", c.cfg.ReRecord.ShowDiff, "Show response differences during rerecord (disabled by default)")
			cmd.Flags().Bool("amend-testset", false, "For updating the current test-set for each test-set during rerecording. By default it is false")
			cmd.Flags().String("branch", c.cfg.ReRecord.Branch, "In which git branch to send the updated config file with new mock hash")
			cmd.Flags().String("owner", c.cfg.ReRecord.Owner, "Git user to be referenced for commiting config change")
		}
		if cmd.Name() == "test" {
			cmd.Flags().String("mongo-password", c.cfg.Test.MongoPassword, "Authentication password for mocking MongoDB conn")
			cmd.Flags().String("coverage-report-path", c.cfg.Test.CoverageReportPath, "Write a go coverage profile to the file in the given directory.")
			cmd.Flags().VarP(&c.cfg.Test.Language, "language", "l", "Application programming language")
			cmd.Flags().Bool("ignore-ordering", c.cfg.Test.IgnoreOrdering, "Ignore ordering of array in response")
			cmd.Flags().Bool("skip-coverage", c.cfg.Test.SkipCoverage, "skip code coverage computation while running the test cases")
			cmd.Flags().Bool("remove-unused-mocks", c.cfg.Test.RemoveUnusedMocks, "Clear the unused mocks for the passed test-sets")
			cmd.Flags().Bool("fallBack-on-miss", c.cfg.Test.FallBackOnMiss, "Enable connecting to actual service if mock not found during test mode")
			cmd.Flags().String("jacoco-agent-path", c.cfg.Test.JacocoAgentPath, "Only applicable for test coverage for Java projects. You can override the jacoco agent jar by proving its path")
			cmd.Flags().String("base-path", c.cfg.Test.BasePath, "Custom api basePath/origin to replace the actual basePath/origin in the testcases; App flag is ignored and app will not be started & instrumented when this is set since the application running on a different machine")
			cmd.Flags().Bool("update-template", c.cfg.Test.UpdateTemplate, "Update the template with the result of the testcases.")
			cmd.Flags().Bool("mocking", true, "enable/disable mocking for the testcases")
			cmd.Flags().Bool("useLocalMock", false, "Use local mocks instead of fetching from the cloud")
			cmd.Flags().Bool("disable-line-coverage", c.cfg.Test.DisableLineCoverage, "Disable line coverage generation.")
			cmd.Flags().Bool("must-pass", c.cfg.Test.MustPass, "enforces that the tests must pass, if it doesn't, remove failing testcases")
			cmd.Flags().Uint32Var(&c.cfg.Test.MaxFailAttempts, "max-fail-attempts", 5, "maximum number of testset failure that can be allowed during must-pass mode")
			cmd.Flags().Uint32Var(&c.cfg.Test.MaxFlakyChecks, "flaky-check-retry", 1, "maximum number of retries to check for flakiness")
		}
	}
}

func aliasNormalizeFunc(_ *pflag.FlagSet, name string) pflag.NormalizedName {
	var flagNameMapping = map[string]string{
		"testsets":              "test-sets",
		"fullBody":              "full",
		"reportPath":            "report-path",
		"tc":                    "test-case",
		"delay":                 "delay",
		"apiTimeout":            "api-timeout",
		"mongoPassword":         "mongo-password",
		"coverageReportPath":    "coverage-report-path",
		"language":              "language",
		"ignoreOrdering":        "ignore-ordering",
		"coverage":              "coverage",
		"removeUnusedMocks":     "remove-unused-mocks",
		"goCoverage":            "go-coverage",
		"fallBackOnMiss":        "fallBack-on-miss",
		"basePath":              "base-path",
		"updateTemplate":        "update-template",
		"mocking":               "mocking",
		"sourceFilePath":        "source-file-path",
		"testFilePath":          "test-file-path",
		"testCommand":           "test-command",
		"coverageFormat":        "coverage-format",
		"expectedCoverage":      "expected-coverage",
		"maxIterations":         "max-iterations",
		"testDir":               "test-dir",
		"llmBaseUrl":            "llm-base-url",
		"model":                 "model",
		"llmApiVersion":         "llm-api-version",
		"configPath":            "config-path",
		"path":                  "path",
		"port":                  "port",
		"grpcPort":              "grpc-port",
		"proxyPort":             "proxy-port",
		"dnsPort":               "dns-port",
		"command":               "command",
		"cmdType":               "cmd-type",
		"buildDelay":            "build-delay",
		"containerName":         "container-name",
		"networkName":           "network-name",
		"passThroughPorts":      "pass-through-ports",
		"appId":                 "app-id",
		"appName":               "app-name",
		"generateGithubActions": "generate-github-actions",
		"disableTele":           "disable-tele",
		"disableANSI":           "disable-ansi",
		"selectedTests":         "selected-tests",
		"testReport":            "test-report",
		"enableTesting":         "enable-testing",
		"inDocker":              "in-docker",
		"keployContainer":       "keploy-container",
		"keployNetwork":         "keploy-network",
		"recordTimer":           "record-timer",
		"urlMethods":            "url-methods",
		"inCi":                  "in-ci",
		"protoFile":             "proto-file",
		"protoDir":              "proto-dir",
		"protoInclude":          "proto-include",
		"allowHighRisk":         "allow-high-risk",
		"disableMapping":        "disable-mapping",
	}

	if newName, ok := flagNameMapping[name]; ok {
		name = newName
	}
	return pflag.NormalizedName(name)
}

func (c *CmdConfigurator) Validate(ctx context.Context, cmd *cobra.Command) error {
	err := isCompatible(c.logger)
	if err != nil {
		return err
	}
	defaultCfg := *c.cfg
	err = c.PreProcessFlags(cmd)
	if err != nil {
		c.logger.Error("failed to preprocess flags", zap.Error(err))
		return err
	}
	err = c.ValidateFlags(ctx, cmd)
	if err != nil {
		if err == c.noCommandError() {
			utils.LogError(c.logger, nil, "missing required -c flag or appCmd in config file")
			if c.cfg.InDocker {
				c.logger.Info(`Example usage: keploy test -c "docker run -p 8080:8080 --network myNetworkName myApplicationImageName" --delay 6`)
			} else {
				c.logger.Info(LogExample(RootExamples))
			}
		}
		c.logger.Error("failed to validate flags", zap.Error(err))
		return err
	}

	appName, err := utils.GetLastDirectory()
	if err != nil {
		return fmt.Errorf("failed to get the last directory for appName: %v", err)
	}

	if c.cfg.AppName == "" {
		c.logger.Info("Using the last directory name as appName : " + appName)
		c.cfg.AppName = appName
	} else if c.cfg.AppName != appName {
		c.logger.Warn("AppName in config (" + c.cfg.AppName + ") does not match current directory name (" + appName + ")")
	}

	if !IsConfigFileFound {
		err := c.CreateConfigFile(ctx, defaultCfg)
		if err != nil {
			c.logger.Error("failed to create config file", zap.Error(err))
			return err
		}
	}
	return nil
}

func (c *CmdConfigurator) PreProcessFlags(cmd *cobra.Command) error {
	// 1) Bind flags (highest precedence in Viper)
	// used to bind common flags for commands like record, test. For eg: PATH, PORT, COMMAND etc.
	if err := viper.BindPFlags(cmd.Flags()); err != nil {
		errMsg := "failed to bind flags to config"
		utils.LogError(c.logger, err, errMsg)
		return errors.New(errMsg)
	}

	// 2) Env: KEPLOY_*
	viper.AutomaticEnv()
	viper.SetEnvPrefix("KEPLOY")

	// 3) Nested flag binding (your existing util)
	if err := utils.BindFlagsToViper(c.logger, cmd, ""); err != nil {
		errMsg := "failed to bind cmd specific flags to viper"
		utils.LogError(c.logger, err, errMsg)
		return errors.New(errMsg)
	}

	// 4) Use provided configPath and convert to absolute path
	configPath, err := cmd.Flags().GetString("config-path")
	if err != nil {
		utils.LogError(c.logger, nil, "failed to read the config path")
		return err
	}

	// Convert to absolute path to ensure viper can find the config file correctly
	absConfigPath, err := utils.GetAbsPath(configPath)
	if err != nil {
		errMsg := fmt.Sprintf("failed to convert config path to absolute path: %v", err)
		utils.LogError(c.logger, err, errMsg)
		return errors.New(errMsg)
	}
	configPath = absConfigPath

	c.logger.Debug("config path is ", zap.String("configPath", configPath))

	// 5) Read base keploy.yml exactly like before
	viper.SetConfigName("keploy")
	viper.SetConfigType("yml")
	viper.AddConfigPath(configPath)

	if err := viper.ReadInConfig(); err != nil {
		var notFound viper.ConfigFileNotFoundError
		if !errors.As(err, &notFound) {
			errMsg := "failed to read config file"
			utils.LogError(c.logger, err, errMsg)
			return errors.New(errMsg)
		}
		IsConfigFileFound = false
		c.logger.Info("config file not found; proceeding with flags only")
	} else {
		// 6) Base exists → try merging <last-dir>.keploy.yml (override) from the SAME configPath
		lastDir, err := utils.GetLastDirectory()
		if err != nil {
			errMsg := fmt.Sprintf("failed to get last directory name for override config file in path '%s'", configPath)
			utils.LogError(c.logger, err, errMsg)
			return errors.New(errMsg)
		}
		// overridePath is <configPath>/<lastDir>.keploy.yml
		overridePath := filepath.Join(configPath, fmt.Sprintf("%s.keploy.yml", lastDir))

		if _, statErr := os.Stat(overridePath); statErr == nil {
			viper.SetConfigFile(overridePath)
			if err := viper.MergeInConfig(); err != nil {
				errMsg := fmt.Sprintf("failed to merge override config file: %s", overridePath)
				utils.LogError(c.logger, err, errMsg)
				return errors.New(errMsg)
			}
			c.logger.Info("merged override config file", zap.String("file", overridePath))
		} else if !errors.Is(statErr, os.ErrNotExist) {
			errMsg := fmt.Sprintf("failed to stat override config file: %s", overridePath)
			utils.LogError(c.logger, statErr, errMsg)
			return errors.New(errMsg)
		}
		IsConfigFileFound = true
	}

	// 7) Unmarshal
	if err := viper.Unmarshal(c.cfg); err != nil {
		errMsg := "failed to unmarshal the config"
		utils.LogError(c.logger, err, errMsg)
		return errors.New(errMsg)
	}

	// 8) Persist the path used
	c.cfg.ConfigPath = configPath
	return nil
}

func (c *CmdConfigurator) ValidateFlags(ctx context.Context, cmd *cobra.Command) error {
	disableAnsi, _ := (cmd.Flags().GetBool("disable-ansi"))
	PrintLogo(os.Stdout, disableAnsi)
	if c.cfg.Debug {
		logger, err := log.ChangeLogLevel(zap.DebugLevel)
		*c.logger = *logger
		if err != nil {
			errMsg := "failed to change log level"
			utils.LogError(c.logger, err, errMsg)
			return errors.New(errMsg)
		}
	}

	if c.cfg.Record.BasePath != "" {
		port, err := pkg.ExtractPort(c.cfg.Record.BasePath)
		if err != nil {
			errMsg := "failed to extract port from base URL"
			utils.LogError(c.logger, err, errMsg)
			return errors.New(errMsg)
		}
		c.cfg.Port = port
		c.cfg.E2E = true
	}

	if c.cfg.EnableTesting {
		// Add mode to logger to debug the keploy during testing
		logger, err := log.AddMode(cmd.Name())
		*c.logger = *logger
		if err != nil {
			errMsg := "failed to add mode to logger"
			utils.LogError(c.logger, err, errMsg)
			return errors.New(errMsg)
		}
		c.cfg.DisableTele = true
	}

	if c.cfg.DisableANSI {
		logger, err := log.ChangeColorEncoding()
		models.IsAnsiDisabled = true
		*c.logger = *logger
		if err != nil {
			errMsg := "failed to change color encoding"
			utils.LogError(c.logger, err, errMsg)
			return errors.New(errMsg)
		}
		c.logger.Info("Color encoding is disabled")
	}

	c.logger.Debug("config has been initialised", zap.Any("for cmd", cmd.Name()), zap.Any("config", c.cfg))

	switch cmd.Name() {

	case "upload": //for uploading mocks
		path, err := cmd.Flags().GetString("path")
		if err != nil {
			errMsg := "failed to get the path"
			utils.LogError(c.logger, err, errMsg)
			return errors.New(errMsg)
		}
		c.cfg.Path = utils.ToAbsPath(c.logger, path)

		testSets, err := cmd.Flags().GetStringSlice("test-sets")
		if err != nil {
			errMsg := "failed to get the test-sets"
			utils.LogError(c.logger, err, errMsg)
			return errors.New(errMsg)
		}
		config.SetSelectedTests(c.cfg, testSets)

	case "report":
		path, err := cmd.Flags().GetString("path")
		if err != nil {
			errMsg := "failed to get the path"
			utils.LogError(c.logger, err, errMsg)
			return errors.New(errMsg)
		}
		c.cfg.Path = utils.ToAbsPath(c.logger, path)

		testSets, err := cmd.Flags().GetStringSlice("test-sets")
		if err != nil {
			errMsg := "failed to get the test-sets"
			utils.LogError(c.logger, err, errMsg)
			return errors.New(errMsg)
		}
		config.SetSelectedTestSets(c.cfg, testSets)

		reportPath, err := cmd.Flags().GetString("report-path")
		if err != nil {
			errMsg := "failed to get the report path"
			utils.LogError(c.logger, err, errMsg)
			return errors.New(errMsg)
		}

		// validate the report path if provided
		if reportPath != "" {

			//convert to absolute path
			reportPath, err = utils.GetAbsPath(reportPath)
			if err != nil {
				errMsg := "failed to get the absolute report path"
				utils.LogError(c.logger, err, errMsg)
				return errors.New(errMsg)
			}

			fi, statErr := os.Stat(reportPath)
			if statErr != nil {
				errMsg := fmt.Sprintf("failed to stat report-path %q", reportPath)
				utils.LogError(c.logger, statErr, errMsg)
				return errors.New(errMsg)
			}
			if fi.IsDir() {
				errMsg := fmt.Sprintf("report-path must point to a file, not a directory: %q", reportPath)
				utils.LogError(c.logger, nil, errMsg)
				return errors.New(errMsg)
			}
		}

		c.cfg.Report.ReportPath = reportPath

		// whether to print entire body for comparison
		fb, err := cmd.Flags().GetBool("full")
		if err != nil {
			errMsg := "failed to get the full flag"
			utils.LogError(c.logger, err, errMsg)
			return errors.New(errMsg)
		}

		c.cfg.Report.ShowFullBody = fb

		summary, err := cmd.Flags().GetBool("summary")
		if err != nil {
			utils.LogError(c.logger, err, "failed to get the summary flag")
			return errors.New("failed to get the summary flag")
		}
		c.cfg.Report.Summary = summary

		tcIDs, err := cmd.Flags().GetStringSlice("test-case")
		if err != nil {
			utils.LogError(c.logger, err, "failed to get the test-case flag")
			return errors.New("failed to get the test-case flag")
		}
		// Allow comma-separated or repeated flags
		cleaned := make([]string, 0, len(tcIDs))
		for _, x := range tcIDs {
			for _, y := range strings.Split(x, ",") {
				y = strings.TrimSpace(y)
				if y != "" {
					cleaned = append(cleaned, y)
				}
			}
		}
		c.cfg.Report.TestCaseIDs = cleaned

	case "sanitize":
		path, err := cmd.Flags().GetString("path")
		if err != nil {
			errMsg := "failed to get the path"
			utils.LogError(c.logger, err, errMsg)
			return errors.New(errMsg)
		}
		c.cfg.Path = utils.ToAbsPath(c.logger, path)

		testSets, err := cmd.Flags().GetStringSlice("test-sets")
		if err != nil {
			errMsg := "failed to get the test-sets"
			utils.LogError(c.logger, err, errMsg)
			return errors.New(errMsg)
		}
		config.SetSelectedTests(c.cfg, testSets)

	case "generate", "download":
		if cmd.Name() == "download" && cmd.Parent() != nil && cmd.Parent().Name() == "mock" {
			path, err := cmd.Flags().GetString("path")
			if err != nil {
				errMsg := "failed to get the path"
				utils.LogError(c.logger, err, errMsg)
				return errors.New(errMsg)
			}
			c.cfg.Path = utils.ToAbsPath(c.logger, path)

			testSets, err := cmd.Flags().GetStringSlice("testsets")
			if err != nil {
				errMsg := "failed to get the testsets"
				utils.LogError(c.logger, err, errMsg)
				return errors.New(errMsg)
			}
			config.SetSelectedTests(c.cfg, testSets)

			registryIDs, err := cmd.Flags().GetStringSlice("registry-ids")
			if err != nil {
				errMsg := "failed to get the registry-ids"
				utils.LogError(c.logger, err, errMsg)
				return errors.New(errMsg)
			}
			c.cfg.MockDownload.RegistryIDs = registryIDs

			return nil
		}

		path, err := cmd.Flags().GetString("path")
		if err != nil {
			errMsg := "failed to get the path"
			utils.LogError(c.logger, err, errMsg)
			return errors.New(errMsg)
		}

		c.cfg.Contract.Path = utils.ToAbsPath(c.logger, path)

		services, err := cmd.Flags().GetStringSlice("services")
		if err != nil {
			errMsg := "failed to get the services"
			utils.LogError(c.logger, err, errMsg)
			return errors.New(errMsg)
		}
		config.SetSelectedServices(c.cfg, services)

		selectedTests, err := cmd.Flags().GetStringSlice("tests")
		if err != nil {
			errMsg := "failed to get the tests"
			utils.LogError(c.logger, err, errMsg)
			return errors.New(errMsg)
		}
		config.SetSelectedContractTests(c.cfg, selectedTests)

		if cmd.Name() == "download" {
			c.cfg.Contract.Driven, err = cmd.Flags().GetString("driven")
			if err != nil {
				errMsg := "failed to get the driven flag"
				utils.LogError(c.logger, err, errMsg)
				return errors.New(errMsg)
			}

		}

		c.cfg.Path = utils.ToAbsPath(c.logger, path)

	case "config":
		path, err := cmd.Flags().GetString("path")
		if err != nil {
			errMsg := "failed to get the path"
			utils.LogError(c.logger, err, errMsg)
			return errors.New(errMsg)
		}
		c.cfg.Path, err = utils.GetAbsPath(path)
		if err != nil {
			errMsg := "failed to get the absolute path"
			utils.LogError(c.logger, err, errMsg)
			return errors.New(errMsg)
		}
	case "record", "test", "rerecord":

		if cmd.Name() == "rerecord" {
			updateTestSet, err := cmd.Flags().GetBool("amend-testset")
			if err != nil {
				errMsg := "failed to get the amend-testset flag"
				utils.LogError(c.logger, err, errMsg)
				return errors.New(errMsg)
			}
			c.cfg.ReRecord.AmendTestSet = updateTestSet
		}

		if cmd.Parent() != nil && cmd.Parent().Name() == "contract" {
			path, err := cmd.Flags().GetString("path")
			if err != nil {
				errMsg := "failed to get the path"
				utils.LogError(c.logger, err, errMsg)
				return errors.New(errMsg)
			}

			c.cfg.Contract.Path = utils.ToAbsPath(c.logger, path)

			services, err := cmd.Flags().GetStringSlice("services")
			if err != nil {
				errMsg := "failed to get the services"
				utils.LogError(c.logger, err, errMsg)
				return errors.New(errMsg)
			}
			config.SetSelectedServices(c.cfg, services)

			c.cfg.Contract.Download, err = cmd.Flags().GetBool("download")
			if err != nil {
				errMsg := "failed to get the download flag"
				utils.LogError(c.logger, err, errMsg)
				return errors.New(errMsg)
			}
			c.cfg.Contract.Generate, err = cmd.Flags().GetBool("generate")
			if err != nil {
				errMsg := "failed to get the generate flag"
				utils.LogError(c.logger, err, errMsg)
				return errors.New(errMsg)
			}
			c.cfg.Contract.Driven, err = cmd.Flags().GetString("driven")
			if err != nil {
				errMsg := "failed to get the driven flag"
				utils.LogError(c.logger, err, errMsg)
				return errors.New(errMsg)
			}

			c.cfg.Path = utils.ToAbsPath(c.logger, path)
			return nil
		}

		// set the command type
		c.cfg.CommandType = string(utils.FindDockerCmd(c.cfg.Command))
		if (c.cfg.CommandType == string(utils.Native) || c.cfg.CommandType == string(utils.Empty)) && runtime.GOOS != "linux" { // need to check this one
			return errors.New("non docker command not supported for os : " + runtime.GOOS)
		}

		// empty the command if base path is provided, because no need of command even if provided
		if c.cfg.Test.BasePath != "" {
			c.cfg.CommandType = string(utils.Empty)
			c.cfg.Command = ""
		}

		if c.cfg.GenerateGithubActions && utils.CmdType(c.cfg.CommandType) != utils.Empty {
			defer utils.GenerateGithubActions(c.logger, c.cfg.Command)
		}
		if c.cfg.InDocker {
			c.logger.Info("detected that Keploy is running in a docker container")
			if len(c.cfg.Path) > 0 {
				curDir, err := os.Getwd()
				if err != nil {
					errMsg := "failed to get current working directory"
					utils.LogError(c.logger, err, errMsg)
					return errors.New(errMsg)
				}
				if strings.Contains(c.cfg.Path, "..") {

					c.cfg.Path, err = utils.GetAbsPath(filepath.Clean(c.cfg.Path))
					if err != nil {
						return fmt.Errorf("failed to get the absolute path from relative path: %w", err)
					}

					relativePath, err := filepath.Rel(curDir, c.cfg.Path)
					if err != nil {
						errMsg := "failed to get the relative path from absolute path"
						utils.LogError(c.logger, err, errMsg)
						return errors.New(errMsg)
					}
					if relativePath == ".." || strings.HasPrefix(relativePath, "../") {
						errMsg := "path provided is not a subdirectory of current directory. Keploy only supports recording testcases in the current directory or its subdirectories"
						utils.LogError(c.logger, err, errMsg, zap.String("path:", c.cfg.Path))
						return errors.New(errMsg)
					}
				}
			}
			// check if the buildDelay is less than 30 seconds
			if time.Duration(c.cfg.BuildDelay)*time.Second <= 30*time.Second {
				c.logger.Warn(fmt.Sprintf("buildDelay is set to %v, incase your docker container takes more time to build use --buildDelay to set custom delay", c.cfg.BuildDelay))
				c.logger.Info(`Example usage: keploy record -c "docker-compose up --build" --buildDelay 35`)
			}
			if utils.CmdType(c.cfg.Command) == utils.DockerCompose {
				if c.cfg.ContainerName == "" {
					utils.LogError(c.logger, nil, "Couldn't find containerName")
					c.logger.Info(`Example usage: keploy record -c "docker run -p 8080:8080 --network myNetworkName myApplicationImageName" --delay 6`)
					return errors.New("missing required --container-name flag or containerName in config file")
				}
			}
		}

		absPath, err := utils.GetAbsPath(c.cfg.Path)
		if err != nil {
			utils.LogError(c.logger, err, "error while getting absolute path")
			return errors.New("failed to get the absolute path")
		}
		c.cfg.Path = absPath + "/keploy"

		// handle the app command
		if c.cfg.Command == "" {
			if !alreadyRunning(cmd.Name(), c.cfg.Test.BasePath) {
				return c.noCommandError()
			}
		}

		bypassPorts, err := cmd.Flags().GetUintSlice("passThroughPorts")
		if err != nil {
			errMsg := "failed to read the ports of outgoing calls to be ignored"
			utils.LogError(c.logger, err, errMsg)
			return errors.New(errMsg)
		}
		config.SetByPassPorts(c.cfg, bypassPorts)

		if cmd.Name() == "record" {
			metadata, err := cmd.Flags().GetString("metadata")
			if err != nil {
				errMsg := "failed to get the metadata flag"
				utils.LogError(c.logger, err, errMsg)
				return errors.New(errMsg)
			}
			c.cfg.Record.Metadata = metadata

			synchronous, err := cmd.Flags().GetBool("synchronous")
			if err != nil {
				errMsg := "failed to get the synchronous flag"
				utils.LogError(c.logger, err, errMsg)
				return errors.New(errMsg)
			}
			c.cfg.Record.Synchronous = synchronous
		}

		if cmd.Name() == "test" || cmd.Name() == "rerecord" {
			//check if the keploy folder exists
			if _, err := os.Stat(c.cfg.Path); os.IsNotExist(err) {
				recordCmd := models.HighlightGrayString("keploy record")
				errMsg := fmt.Sprintf("No test-sets found. Please record testcases using %s command", recordCmd)
				utils.LogError(c.logger, nil, errMsg)
				return errors.New(errMsg)
			}

			testSets, err := cmd.Flags().GetStringSlice("testsets")
			if err != nil {
				errMsg := "failed to get the testsets"
				utils.LogError(c.logger, err, errMsg)
				return errors.New(errMsg)
			}
			if len(testSets) != 0 {
				config.SetSelectedTests(c.cfg, testSets)
			}

			// get disable-mapping flag value
			disableMapping, err := cmd.Flags().GetBool("disable-mapping")
			if err != nil {
				errMsg := "failed to get the disable-mapping flag"
				utils.LogError(c.logger, err, errMsg)
				return errors.New(errMsg)
			}
			c.cfg.DisableMapping = disableMapping

			if cmd.Name() == "rerecord" {
				c.cfg.Test.SkipCoverage = true
				host, err := cmd.Flags().GetString("host")
				if err != nil {
					errMsg := "failed to get the provided host"
					utils.LogError(c.logger, err, errMsg)
					return errors.New(errMsg)
				}
				c.cfg.ReRecord.Host = host
				port, err := cmd.Flags().GetUint32("port")
				if err != nil {
					errMsg := "failed to get the provided port"
					utils.LogError(c.logger, err, errMsg)
					return errors.New(errMsg)
				}
				c.cfg.ReRecord.Port = port

				grpcPort, err := cmd.Flags().GetUint32("grpc-port")
				if err != nil {
					errMsg := "failed to get the provided grpcPort"
					utils.LogError(c.logger, err, errMsg)
					return errors.New(errMsg)
				}
				c.cfg.ReRecord.GRPCPort = grpcPort

				c.cfg.Test.Delay, err = cmd.Flags().GetUint64("delay")
				if err != nil {
					errMsg := "failed to get the provided delay"
					utils.LogError(c.logger, err, errMsg)
					return errors.New(errMsg)
				}

				c.cfg.Test.APITimeout, err = cmd.Flags().GetUint64("api-timeout")
				if err != nil {
					errMsg := "failed to get the provided api-timeout"
					utils.LogError(c.logger, err, errMsg)
					return errors.New(errMsg)
				}

				c.cfg.Test.DisableMockUpload, err = cmd.Flags().GetBool("disableMockUpload")
				if err != nil {
					errMsg := "failed to get the provided disableMockUpload"
					utils.LogError(c.logger, err, errMsg)
					return errors.New(errMsg)
				}

				// optional flag to show response diffs during rerecord
				showDiff, err := cmd.Flags().GetBool("show-diff")
				if err != nil {
					errMsg := "failed to get the show-diff flag"
					utils.LogError(c.logger, err, errMsg)
					return errors.New(errMsg)
				}
				c.cfg.ReRecord.ShowDiff = showDiff
				return nil
			}

			// enforce that the test-sets are provided when --must-pass is set to true
			// to prevent accidental deletion of failed testcases in testsets which was due to application changes
			// and not due to flakiness or our internal issue.
			mustPass, err := cmd.Flags().GetBool("must-pass")
			if err != nil {
				errMsg := "failed to get the must-pass flag"
				utils.LogError(c.logger, err, errMsg)
				return errors.New(errMsg)
			}

			if mustPass {
				c.cfg.Test.SkipCoverage = true
				c.cfg.Test.DisableMockUpload = true
			}

			// in mustpass mode, set the maxFlakyChecks count to 3 explicitly,
			// if it is not set through cmd flag.
			if mustPass && !cmd.Flags().Changed("flaky-check-retry") {
				c.cfg.Test.MaxFlakyChecks = 3
			}

			// if the user passes a value for this field, store it
			if cmd.Flags().Changed("flaky-check-retry") {
				c.cfg.Test.MaxFlakyChecks, err = cmd.Flags().GetUint32("flaky-check-retry")
				if err != nil {
					errMsg := "failed to get the provided flaky-check-retry count"
					utils.LogError(c.logger, err, errMsg)
					return errors.New(errMsg)
				}
			}

			// if the user passes a value for this field, store it
			if cmd.Flags().Changed("max-fail-attempts") {
				c.cfg.Test.MaxFailAttempts, err = cmd.Flags().GetUint32("max-fail-attempts")
				if err != nil {
					errMsg := "failed to get the provided max-fail-attempts count"
					utils.LogError(c.logger, err, errMsg)
					return errors.New(errMsg)
				}
			}

			// don't allow zero maxFlakyChecks and if must pass mode is enabled, then maxFailAttempts can't be zero.
			if c.cfg.Test.MaxFlakyChecks == 0 {
				return fmt.Errorf("value for maxFlakyChecks cannot be zero")
			}
			if mustPass && c.cfg.Test.MaxFailAttempts == 0 {
				return fmt.Errorf("in must pass mode, value for maxFailAttempts cannot be zero")
			}

			if mustPass && !cmd.Flags().Changed("test-sets") {
				return fmt.Errorf("--test-sets flag must be set to use --must-pass=true")
			}

			// skip coverage by default if command is of type docker
			if utils.CmdType(c.cfg.CommandType) != "native" && !cmd.Flags().Changed("skip-coverage") {
				c.cfg.Test.SkipCoverage = true
			}

			if c.cfg.Test.Delay <= 5 {
				c.logger.Warn(fmt.Sprintf("Delay is set to %d seconds, incase your app takes more time to start use --delay to set custom delay", c.cfg.Test.Delay))
				if c.cfg.InDocker {
					c.logger.Info(`Example usage: keploy test -c "docker run -p 8080:8080 --network myNetworkName myApplicationImageName" --delay 6`)
				} else {
					c.logger.Info("Example usage: " + cmd.Example)
				}
			}
		}
		globalPassthrough, err := cmd.Flags().GetBool("global-passthrough")
		if err != nil {
			errMsg := "failed to read the global passthrough flag"
			utils.LogError(c.logger, err, errMsg)
			return errors.New(errMsg)
		}
		c.cfg.Record.GlobalPassthrough = globalPassthrough

	case "normalize":
		c.cfg.Path = utils.ToAbsPath(c.logger, c.cfg.Path)
		tests, err := cmd.Flags().GetString("tests")
		if err != nil {
			errMsg := "failed to read tests to be normalized"
			utils.LogError(c.logger, err, errMsg)
			return errors.New(errMsg)
		}
		err = config.SetSelectedTestsNormalize(c.cfg, tests)
		if err != nil {
			errMsg := "failed to normalize the selected tests"
			utils.LogError(c.logger, err, errMsg)
			return errors.New(errMsg)
		}

		c.cfg.Normalize.AllowHighRisk, err = cmd.Flags().GetBool("allow-high-risk")
		if err != nil {
			errMsg := "failed to read allow-high-risk flag"
			utils.LogError(c.logger, err, errMsg)
			return errors.New(errMsg)
		}

	case "templatize":
		c.cfg.Path = utils.ToAbsPath(c.logger, c.cfg.Path)
	case "gen":
		if os.Getenv("API_KEY") == "" {
			utils.LogError(c.logger, nil, "API_KEY is not set")
			return errors.New("API_KEY is not set")
		}
		if (c.cfg.Gen.SourceFilePath == "" && c.cfg.Gen.TestFilePath != "") || c.cfg.Gen.SourceFilePath != "" && c.cfg.Gen.TestFilePath == "" {
			utils.LogError(c.logger, nil, "One of the SourceFilePath and TestFilePath is mentioned. Either provide both or neither")
			return errors.New("sourceFilePath and testFilePath misconfigured")
		} else if c.cfg.Gen.SourceFilePath == "" && c.cfg.Gen.TestFilePath == "" {
			if c.cfg.Gen.TestDir == "" {
				utils.LogError(c.logger, nil, "TestDir is not set, Please specify the test directory")
				return errors.New("TestDir is not set")
			}
		}
	case "agent":
		globalPassthrough, err := cmd.Flags().GetBool("global-passthrough")
		if err != nil {
			errMsg := "failed to read the global passthrough flag"
			utils.LogError(c.logger, err, errMsg)
			return errors.New(errMsg)
		}
		c.cfg.Agent.GlobalPassthrough = globalPassthrough

		isdocker, err := cmd.Flags().GetBool("is-docker")
		if err != nil {
			utils.LogError(c.logger, err, "failed to get is-docker flag")
			return nil
		}
		c.cfg.Agent.IsDocker = isdocker

		enableTesting, err := cmd.Flags().GetBool("enable-testing")
		if err != nil {
			utils.LogError(c.logger, err, "failed to get enable-testing flag")
			return nil
		}
		c.cfg.Agent.EnableTesting = enableTesting

		port, err := cmd.Flags().GetUint32("port")
		if err != nil {
			utils.LogError(c.logger, err, "failed to get port flag")
			return nil
		}
		c.cfg.Agent.AgentPort = port

		clientNSPid, err := cmd.Flags().GetUint32("client-pid")
		if err != nil {
			utils.LogError(c.logger, err, "failed to get clientPID flag")
			return nil
		}
		c.cfg.Agent.ClientNSPID = clientNSPid

		mode, err := cmd.Flags().GetString("mode")
		if err != nil {
			utils.LogError(c.logger, err, "failed to get mode flag")
			return nil
		}

		c.cfg.Agent.Mode = models.Mode(mode)

		proxyPort, err := cmd.Flags().GetUint32("proxy-port")
		if err != nil {
			utils.LogError(c.logger, err, "failed to get proxyPort flag")
			return nil
		}
		c.cfg.Agent.ProxyPort = proxyPort

		dnsPort, err := cmd.Flags().GetUint32("dns-port")
		if err != nil {
			utils.LogError(c.logger, err, "failed to get dnsPort flag")
			return nil
		}
		c.cfg.Agent.DnsPort = dnsPort

<<<<<<< HEAD
		synchronous, err := cmd.Flags().GetBool("synchronous")
		if err != nil {
			errMsg := "failed to get the synchronous flag"
			utils.LogError(c.logger, err, errMsg)
			return errors.New(errMsg)
		}
		c.cfg.Agent.Synchronous = synchronous
=======
		buildDelay, err := cmd.Flags().GetUint64("build-delay")
		if err != nil {
			utils.LogError(c.logger, err, "failed to get build-delay flag")
			return nil // Or return an error
		}
		c.cfg.Agent.BuildDelay = buildDelay

		passThroughPorts, err := cmd.Flags().GetUintSlice("pass-through-ports")
		if err != nil {
			utils.LogError(c.logger, err, "failed to get pass-through-ports flag")
			return nil // Or return an error
		}
		c.cfg.Agent.PassThroughPorts = passThroughPorts
>>>>>>> 1ca61ed2
	}

	return nil
}

func (c *CmdConfigurator) CreateConfigFile(ctx context.Context, defaultCfg config.Config) error {
	defaultCfg = c.UpdateConfigData(defaultCfg)
	toolSvc := tools.NewTools(c.logger, nil, nil, nil, nil, nil, nil)
	configData := defaultCfg
	configDataBytes, err := yaml.Marshal(configData)
	if err != nil {
		utils.LogError(c.logger, err, "failed to marshal config data")
		return errors.New("failed to marshal config data")
	}

	// Ensure the config directory exists before creating the file
	if err := os.MkdirAll(c.cfg.ConfigPath, os.ModePerm); err != nil {
		errMsg := fmt.Sprintf("failed to create config directory: %v", err)
		utils.LogError(c.logger, err, errMsg)
		return errors.New(errMsg)
	}

	configFilePath := filepath.Join(c.cfg.ConfigPath, "keploy.yml")
	err = toolSvc.CreateConfig(ctx, configFilePath, string(configDataBytes))
	if err != nil {
		utils.LogError(c.logger, err, "failed to create config file")
		return errors.New("failed to create config file")
	}
	c.logger.Info("Generated config file based on the flags that are used")
	return nil
}

func (c *CmdConfigurator) UpdateConfigData(defaultCfg config.Config) config.Config {
	defaultCfg.Command = c.cfg.Command
	defaultCfg.Test.Delay = c.cfg.Test.Delay
	defaultCfg.AppName = c.cfg.AppName
	defaultCfg.Test.APITimeout = c.cfg.Test.APITimeout
	defaultCfg.ContainerName = c.cfg.ContainerName
	defaultCfg.Test.IgnoreOrdering = c.cfg.Test.IgnoreOrdering
	defaultCfg.Test.Language = c.cfg.Test.Language
	defaultCfg.DisableANSI = c.cfg.DisableANSI
	defaultCfg.Test.SkipCoverage = c.cfg.Test.SkipCoverage
	defaultCfg.Test.Mocking = c.cfg.Test.Mocking
	defaultCfg.Test.DisableLineCoverage = c.cfg.Test.DisableLineCoverage
	return defaultCfg
}<|MERGE_RESOLUTION|>--- conflicted
+++ resolved
@@ -1225,7 +1225,6 @@
 		}
 		c.cfg.Agent.DnsPort = dnsPort
 
-<<<<<<< HEAD
 		synchronous, err := cmd.Flags().GetBool("synchronous")
 		if err != nil {
 			errMsg := "failed to get the synchronous flag"
@@ -1233,7 +1232,6 @@
 			return errors.New(errMsg)
 		}
 		c.cfg.Agent.Synchronous = synchronous
-=======
 		buildDelay, err := cmd.Flags().GetUint64("build-delay")
 		if err != nil {
 			utils.LogError(c.logger, err, "failed to get build-delay flag")
@@ -1247,7 +1245,6 @@
 			return nil // Or return an error
 		}
 		c.cfg.Agent.PassThroughPorts = passThroughPorts
->>>>>>> 1ca61ed2
 	}
 
 	return nil
