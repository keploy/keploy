--- conflicted
+++ resolved
@@ -290,17 +290,6 @@
 			return errors.New(errMsg)
 		}
 	}
-<<<<<<< HEAD
-	if !c.cfg.EnableANSIColor {
-		logger, err := log.ChangeColorEncoding()
-		*c.logger = *logger
-		if err != nil {
-			errMsg := "failed to change color encoding"
-			utils.LogError(c.logger, err, errMsg)
-			return errors.New(errMsg)
-		}
-		c.logger.Info("Color encoding is disabled")
-=======
 
 	if c.cfg.EnableTesting {
 		// Add mode to logger to debug the keploy during testing
@@ -312,7 +301,17 @@
 			return errors.New(errMsg)
 		}
 		c.cfg.DisableTele = true
->>>>>>> aaa712e2
+	}
+
+	if !c.cfg.EnableANSIColor {
+		logger, err := log.ChangeColorEncoding()
+		*c.logger = *logger
+		if err != nil {
+			errMsg := "failed to change color encoding"
+			utils.LogError(c.logger, err, errMsg)
+			return errors.New(errMsg)
+		}
+		c.logger.Info("Color encoding is disabled")
 	}
 
 	c.logger.Debug("config has been initialised", zap.Any("for cmd", cmd.Name()), zap.Any("config", c.cfg))
