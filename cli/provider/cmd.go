--- conflicted
+++ resolved
@@ -899,8 +899,6 @@
 				}
 			}
 		}
-<<<<<<< HEAD
-=======
 
 		// Parse proto paths early for Docker volume mounting
 		// Only needed for test/rerecord commands before starting Docker
@@ -940,7 +938,6 @@
 		if err != nil {
 			return err
 		}
->>>>>>> dcff7547
 
 		absPath, err := utils.GetAbsPath(c.cfg.Path)
 		if err != nil {
