--- conflicted
+++ resolved
@@ -408,11 +408,8 @@
 		"protoFile":             "proto-file",
 		"protoDir":              "proto-dir",
 		"protoInclude":          "proto-include",
-<<<<<<< HEAD
 		"allowHighRisk":         "allow-high-risk",
-=======
 		"disableMapping":        "disable-mapping",
->>>>>>> f038fdc4
 	}
 
 	if newName, ok := flagNameMapping[name]; ok {
