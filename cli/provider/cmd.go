--- conflicted
+++ resolved
@@ -224,7 +224,6 @@
 		}
 
 	case "record", "test", "rerecord":
-<<<<<<< HEAD
 		if cmd.HasAlias("validate") {
 			cmd.Flags().StringSliceP("services", "s", c.cfg.Contract.Services, "Specify the services for which to generate contracts")
 			cmd.Flags().StringP("path", "p", c.cfg.Contract.Path, "Specify the path to generate contracts")
@@ -239,32 +238,7 @@
 			cmd.Flags().String("driven", c.cfg.Contract.Driven, "Specify the driven flag to validate contracts")
 
 		} else {
-			cmd.Flags().StringP("path", "p", ".", "Path to local directory where generated testcases/mocks are stored")
-			cmd.Flags().Uint32("port", c.cfg.Port, "GraphQL server port used for executing testcases in unit test library integration")
-			cmd.Flags().Uint32("proxy-port", c.cfg.ProxyPort, "Port used by the Keploy proxy server to intercept the outgoing dependency calls")
-			cmd.Flags().Uint32("dns-port", c.cfg.DNSPort, "Port used by the Keploy DNS server to intercept the DNS queries")
-			cmd.Flags().StringP("command", "c", c.cfg.Command, "Command to start the user application")
-
-			cmd.Flags().String("cmd-type", c.cfg.CommandType, "Type of command to start the user application (native/docker/docker-compose)")
-			cmd.Flags().Uint64P("build-delay", "b", c.cfg.BuildDelay, "User provided time to wait docker container build")
-			cmd.Flags().String("container-name", c.cfg.ContainerName, "Name of the application's docker container")
-			cmd.Flags().StringP("network-name", "n", c.cfg.NetworkName, "Name of the application's docker network")
-			cmd.Flags().UintSlice("pass-through-ports", config.GetByPassPorts(c.cfg), "Ports to bypass the proxy server and ignore the traffic")
-			cmd.Flags().Uint64P("app-id", "a", c.cfg.AppID, "A unique name for the user's application")
-			cmd.Flags().String("app-name", c.cfg.AppName, "Name of the user's application")
-			cmd.Flags().Bool("generate-github-actions", c.cfg.GenerateGithubActions, "Generate Github Actions workflow file")
-			cmd.Flags().Bool("in-ci", c.cfg.InCi, "is CI Running or not")
-
-			err = cmd.Flags().MarkHidden("port")
-			if err != nil {
-				errMsg := "failed to mark port as hidden flag"
-				utils.LogError(c.logger, err, errMsg)
-				return errors.New(errMsg)
-			}
-			//add rest of the uncommon flags for record, test, rerecord commands
-			c.AddUncommonFlags(cmd)
-		}
-=======
+
 		cmd.Flags().StringP("path", "p", ".", "Path to local directory where generated testcases/mocks are stored")
 		cmd.Flags().Uint32("proxy-port", c.cfg.ProxyPort, "Port used by the Keploy proxy server to intercept the outgoing dependency calls")
 		cmd.Flags().Uint32("dns-port", c.cfg.DNSPort, "Port used by the Keploy DNS server to intercept the DNS queries")
@@ -281,8 +255,7 @@
 		cmd.Flags().Bool("in-ci", c.cfg.InCi, "is CI Running or not")
 		//add rest of the uncommon flags for record, test, rerecord commands
 		c.AddUncommonFlags(cmd)
->>>>>>> 49d0b718
-
+		}
 	case "keploy":
 		cmd.PersistentFlags().Bool("debug", c.cfg.Debug, "Run in debug mode")
 		cmd.PersistentFlags().Bool("disable-tele", c.cfg.DisableTele, "Run in telemetry mode")
@@ -679,7 +652,7 @@
 					return errors.New(errMsg)
 				}
 
-<<<<<<< HEAD
+
 				testSets, err := cmd.Flags().GetStringSlice("testsets")
 				if err != nil {
 					errMsg := "failed to get the testsets"
@@ -687,7 +660,6 @@
 					return errors.New(errMsg)
 				}
 				config.SetSelectedTests(c.cfg, testSets)
-=======
 			if cmd.Name() == "rerecord" {
 				c.cfg.Test.SkipCoverage = true
 				host, err := cmd.Flags().GetString("host")
@@ -706,12 +678,6 @@
 				c.cfg.ReRecord.Port = port
 				return nil
 			}
->>>>>>> 49d0b718
-
-				if cmd.Name() == "rerecord" {
-					c.cfg.Test.SkipCoverage = true
-					return nil
-				}
 
 				// skip coverage by default if command is of type docker
 				if utils.CmdType(c.cfg.CommandType) != "native" && !cmd.Flags().Changed("skip-coverage") {
