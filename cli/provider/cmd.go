--- conflicted
+++ resolved
@@ -8,7 +8,6 @@
 	"os"
 	"path/filepath"
 
-	"runtime"
 	"strings"
 	"time"
 
@@ -514,19 +513,7 @@
 				}
 			}
 		}
-<<<<<<< HEAD
-		if utils.CmdType(c.cfg.Command) == utils.Empty && runtime.GOOS == "darwin" {
-			err := os.Setenv("RUN_IN_DOCKER", "true")
-			if err != nil {
-				utils.LogError(c.logger, err, "failed to set RUN_IN_DOCKER env variable in darwin")
-				return err
-			}
-		}
-
-		err = StartInDocker(ctx, c.logger, c.cfg)
-=======
 		err := StartInDocker(ctx, c.logger, c.cfg)
->>>>>>> 0e46d1f7
 		if err != nil {
 			return err
 		}
