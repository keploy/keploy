--- conflicted
+++ resolved
@@ -194,12 +194,8 @@
 			utils.LogError(c.logger, err, errMsg)
 			return errors.New(errMsg)
 		}
-<<<<<<< HEAD
+
 	case "record", "test", "rerecord":
-		cmd.Flags().String("configPath", ".", "Path to the local directory where keploy configuration file is stored")
-=======
-	case "record", "test":
->>>>>>> 47f4cc01
 		cmd.Flags().StringP("path", "p", ".", "Path to local directory where generated testcases/mocks are stored")
 		cmd.Flags().Uint32("port", c.cfg.Port, "GraphQL server port used for executing testcases in unit test library integration")
 		cmd.Flags().Uint32("proxyPort", c.cfg.ProxyPort, "Port used by the Keploy proxy server to intercept the outgoing dependency calls")
