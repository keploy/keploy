<h1 align="center"> Welcome to Keploy 👋 </h1>

<p style="text-align:center;" align="center">
  <img align="center" src="https://avatars.githubusercontent.com/u/92252339?s=200&v=4" height="20%" width="20%" />
</p>

<p align="center">
  <a href="CODE_OF_CONDUCT.md" alt="Contributions welcome">
    <img src="https://img.shields.io/badge/Contributions-Welcome-brightgreen?logo=github" /></a>
    
  <a href="https://github.com/keploy/keploy/actions" alt="Tests">
    <img src="https://github.com/keploy/keploy/actions/workflows/go.yml/badge.svg" /></a>
    
  <a href="https://goreportcard.com/report/github.com/keploy/keploy" alt="Go Report Card">
    <img src="https://goreportcard.com/badge/github.com/keploy/keploy" /></a>
    
  <a href="https://join.slack.com/t/keploy/shared_invite/zt-12rfbvc01-o54cOG0X1G6eVJTuI_orSA" alt="Slack">
    <img src=".github/slack.svg" /></a>
  
  <a href="https://docs.keploy.io" alt="Docs">
    <img src=".github/docs.svg" /></a>
    
  <a href="https://gitpod.io/#https://github.com/keploy/samples-go" alt="Gitpod">
    <img src="https://img.shields.io/badge/Gitpod-ready--to--code-FFB45B?logo=gitpod" /></a>

</p>

# Keploy
Keploy is a functional testing toolkit for developers. It **generates E2E tests for APIs (KTests)** along with **mocks or stubs(KMocks)** by recording real API calls.
KTests can be imported as mocks for consumers and vice-versa.

Merge KTests with unit testing libraries(like Go-Test, JUnit..) to track combined test-coverage.

KMocks can also be referenced in existing tests or use anywhere (including any testing framework). KMocks can also be used as tests for the server.   

<img src="https://raw.githubusercontent.com/keploy/docs/main/static/gif/how-keploy-works.gif" width="100%"  alt="Generate Test Case from API call"/>

> Keploy is testing itself with &nbsp;  [![Coverage Status](https://coveralls.io/repos/github/keploy/keploy/badge.svg?branch=main&kill_cache=1)](https://coveralls.io/github/keploy/keploy?branch=main&kill_cache=1) &nbsp;  without writing many test-cases or data-mocks. 😎

[//]: # (<a href="https://www.youtube.com/watch?v=i7OqSVHjY1k"><img alt="link-to-video-demo" src="https://raw.githubusercontent.com/keploy/docs/main/static/img/link-to-demo-video.png" title="Link to Demo Video" width="50%" heigth="50%"/></a>)

## Language Support
![Go](https://img.shields.io/badge/go-%2300ADD8.svg?style=for-the-badge&logo=go&logoColor=white)
![Java](https://img.shields.io/badge/java-%23ED8B00.svg?style=for-the-badge&logo=java&logoColor=white)
![NodeJS](https://img.shields.io/badge/node.js-6DA55F?style=for-the-badge&logo=node.js&logoColor=white)
![Python](https://img.shields.io/badge/python-3670A0?style=for-the-badge&logo=python&logoColor=ffdd54)


## How it works?
#### Safely replays all CRUD operations (including non-idempotent APIs)

Keploy act as a proxy in your application that captures and replays all network interaction served to application from any source.

Visit [How Keploy Works ?](https://docs.keploy.io/docs/keploy-explained/how-keploy-works) to read more in detail.


<img src="https://raw.githubusercontent.com/keploy/docs/main/static/gif/record-replay.gif" width="80%"  alt="Generate Test Case from API call"/>

## Documentation

#### Here you can find the complete [Documentation](https://docs.keploy.io/) which you can refer.

## Contributing
Whether you are a community member or not, we would love your point of view! Feel free to first check out our:-

- [Contribution Guidelines](https://github.com/keploy/keploy/blob/main/CONTRIBUTING.md) - The guide outlines the process for **creating an issue** and **submitting a pull request.**
- [Code of Conduct](https://github.com/keploy/keploy/blob/main/CODE_OF_CONDUCT.md) - By following the guide we've set, your contribution will more likely be accepted if it enhances the project.

## Features

### 1. Export tests and mocks and maintain alongside existing tests

<img src="https://raw.githubusercontent.com/keploy/docs/main/static/gif/record-tc.gif" width="90%"  alt="Generate Test Case from API call"/>

### 2.  Integrates with existing Unit testing frameworks
Keploy has native interoperability as it integrates with popular testing libraries like `go-test`, `junit`. 
Code coverage will be reported with existing plus KTests. It'll also be **integrated in CI pipelines/infrastructure automatically** if you already have `go-test`, `junit` integrated.

<img src="https://raw.githubusercontent.com/keploy/docs/main/static/gif/replay-tc.gif" width="90%"  alt="Generate Test Case from API call"/>

### 3. Accurate Noise Detection
Filters noisy fields in API responses like (timestamps, random values) to ensure high quality tests. 

### 4. Statistical De-duplication 
Ensures that redundant testcases are not generated.

# Quick Installation

<img src="https://cdn4.iconfinder.com/data/icons/logos-and-brands/512/97_Docker_logo_logos-512.png" width="20" height="20"> Docker </img>
-

Keploy can be used on <img src="https://th.bing.com/th/id/R.7802b52b7916c00014450891496fe04a?rik=r8GZM4o2Ch1tHQ&riu=http%3a%2f%2f1000logos.net%2fwp-content%2fuploads%2f2017%2f03%2fLINUX-LOGO.png&ehk=5m0lBvAd%2bzhvGg%2fu4i3%2f4EEHhF4N0PuzR%2fBmC1lFzfw%3d&risl=&pid=ImgRaw&r=0" width="10" height="10"> Linux</img> & <img src="https://cdn.freebiesupply.com/logos/large/2x/microsoft-windows-22-logo-png-transparent.png" width="10" height="10"> Windows</img> through Docker. 

<<<<<<< HEAD
> Support for <img src="https://www.pngplay.com/wp-content/uploads/3/Apple-Logo-Transparent-Images.png" width="10" height="10"> MacOS</img> is work in progress.
=======
> Support for MacOS is work in progress.
>>>>>>> 4a4949ab


### Creating Alias

We need to create a custom network for Keploy since we are using the Docker.  

```zsh
docker network create keploy-network
```

Once the Custom Network is created, now we have to create the alias for the Keploy.

```shell
alias keploy='sudo docker run --name keploy-v2 -p 16789:16789 --network keploy-network --privileged --pid=host -it -v "$(pwd)":/files -v /sys/fs/cgroup:/sys/fs/cgroup -v /sys/kernel/debug:/sys/kernel/debug -v /sys/fs/bpf:/sys/fs/bpf -v /var/run/docker.sock:/var/run/docker.sock --rm ghcr.io/keploy/keploy'
```

### Capture the Testcases

Now, we will use the newly created Alias `keploy` to record the testcases. Run the following command in root directory of the you're application.

> *Note* :- add the `container_name` under your application service  inside the 'docker-compose.yaml'if you are running via `docker-compose up`.

```shell
keploy record -c "Docker_CMD_to_run_user_container --network keploy-network" --containerName "<contianerName>"
```

Make API Calls using [Hoppscotch](https://hoppscotch.io/), [Postman](https://www.postman.com/) or cURL command.

Keploy will capture the API calls you had made to generate the test-suites which will contain the testcases and data mocks into `YAML` format.

### Run the Testcases

Now, we will use the newly created Alias `keployV2` to test the testcases.Run the following command in root directory of the you're application.

```shell
keploy test -c "Docker_CMD_to_run_user_container --network keploy-network" --containerName "<contianerName>" --delay 20
```

> **Docker_CMD_to_run_user_container** is the docker command to run the application.

> If you are using `docker-compose` command to start the application, `--containerName` is required. 

> *Note* :- add the `container_name` under your application service  inside the 'docker-compose.yaml'if you are running via `docker-compose up`.

Voilà! 🧑🏻‍💻 We have the server running!

 Using **Binary** (<img src="https://th.bing.com/th/id/R.7802b52b7916c00014450891496fe04a?rik=r8GZM4o2Ch1tHQ&riu=http%3a%2f%2f1000logos.net%2fwp-content%2fuploads%2f2017%2f03%2fLINUX-LOGO.png&ehk=5m0lBvAd%2bzhvGg%2fu4i3%2f4EEHhF4N0PuzR%2fBmC1lFzfw%3d&risl=&pid=ImgRaw&r=0" width="20" height="20"> Linux</img> / <img src="https://cdn.freebiesupply.com/logos/large/2x/microsoft-windows-22-logo-png-transparent.png" width="20" height="20"> Windows</img>)
-

<<<<<<< HEAD
Keploy can be used on Linux and Windows natively. Support for <img src="https://www.pngplay.com/wp-content/uploads/3/Apple-Logo-Transparent-Images.png" width="15" height="15"> MacOS</img> using Colima is work in progress.
=======
Keploy can be used on Linux and Windows natively. Support for `MacOS` using Colima is work in progress.
>>>>>>> 4a4949ab

<details>
<summary>Guide for native Installation</summary>

> **Note**:- In Windows, **WSL** should be present on the system.

### Download the Keploy Binary.
<<<<<<< HEAD

Download the latest version of Keploy from [here](https://github.com/keploy/keploy/releases/latest/download/keploy_linux_amd64.tar.gz) and extract the files from the zip.

Now, Run the `keploy.exe` file.

### Capture the Testcases. 
Run this command on your terminal to start the recording of API calls:-

```zsh
sudo -E keploy record -c "CMD_TO_RUN_APP"
```
for example, if you are golang framework then the command would be:-

```zsh
sudo -E keploy record -c "relative_path_of_go_binary of your application"
=======
```zsh
docker pull ghcr.io/keploy/keploy
```
### Capture the Testcases. 
Run this command on your terminal to start the recording of API calls:-

```zsh
sudo -E keploy record -c "CMD_TO_RUN_APP"
```
for example, if you are golang framework then the command would be:-

```zsh
sudo -E keploy record -c "relative_path_of_go_binary of your application"
```
### Run the Testcases.
Run this command on your terminal to run the testcases and generate the test coverage report:-

```zsh
sudo -E keploy test -c "CMD_TO_RUN_APP" --delay 10
>>>>>>> 4a4949ab
```
### Run the Testcases.
Run this command on your terminal to run the testcases and generate the test coverage report:-

<<<<<<< HEAD
```zsh
sudo -E keploy test -c "CMD_TO_RUN_APP" --delay 10
```

=======
>>>>>>> 4a4949ab
for example, if you are golang framework then the command would be:-

```zsh
sudo -E keploy test -c "relative_path_of_go_binary of your application" --delay 10
```
</details>

## Keploy Modes
There are 2 Keploy modes:

1. **Record mode** :
	* Record requests, response and all external calls and sends to Keploy server.
	* After keploy server removes duplicates, it then runs the request on the API again to identify noisy fields.
	* Sends the noisy fields to the keploy server to be saved along with the testcase.


2. **Test mode** :
	* Fetches testcases for the app from keploy server.
	* Calls the API with same request payload in testcase.
	* Mocks external calls based on data stored in the testcase.
	* Validates the responses and uploads results to the keploy server

##  Current Limitations
* **Unit Testing**: While Keploy is designed to run alongside unit testing frameworks (Go test, JUnit..) and can add to the overall code coverage, it still generates E2E tests. 

* **Production usage** Keploy is currently focused on generating tests for developers. These tests can be captured from any environment, but we have not tested it on high volume production environments. This would need robust deduplication to avoid too many redundant tests being captured. We do have ideas on building a robust deduplication system [#27](https://github.com/keploy/keploy/issues/27) 

## Resources
🤔 [FAQs](https://docs.keploy.io/docs/keploy-explained/faq)

🕵️‍️ [Why Keploy](https://docs.keploy.io/docs/keploy-explained/why-keploy)

⚙️ [Installation Guide](https://docs.keploy.io/docs/server/server-installation)

📖 [Contribution Guide](https://docs.keploy.io/docs/devtools/server-contrib-guide/)

### Contributors

<p>
  <img src="https://api.vaunt.dev/v1/github/entities/keploy/repositories/keploy/contributors?format=svg&limit=15" width="450" />
</p>

## Community Support  ❤️

We'd love to collaborate with you to make Keploy great. To get started:

[![Slack](https://img.shields.io/badge/Slack-4A154B?style=for-the-badge&logo=slack&logoColor=white)](https://join.slack.com/t/keploy/shared_invite/zt-12rfbvc01-o54cOG0X1G6eVJTuI_orSA)
[![LinkedIn](https://img.shields.io/badge/linkedin-%230077B5.svg?style=for-the-badge&logo=linkedin&logoColor=white)](https://www.linkedin.com/company/keploy/)
[![YouTube](https://img.shields.io/badge/YouTube-%23FF0000.svg?style=for-the-badge&logo=YouTube&logoColor=white)](https://www.youtube.com/channel/UC6OTg7F4o0WkmNtSoob34lg)
[![Twitter](https://img.shields.io/badge/Twitter-%231DA1F2.svg?style=for-the-badge&logo=Twitter&logoColor=white)](https://twitter.com/Keployio)

<!-- markdownlint-restore -->
<!-- prettier-ignore-end -->
<!-- ALL-CONTRIBUTORS-LIST:END --><|MERGE_RESOLUTION|>--- conflicted
+++ resolved
@@ -91,11 +91,7 @@
 
 Keploy can be used on <img src="https://th.bing.com/th/id/R.7802b52b7916c00014450891496fe04a?rik=r8GZM4o2Ch1tHQ&riu=http%3a%2f%2f1000logos.net%2fwp-content%2fuploads%2f2017%2f03%2fLINUX-LOGO.png&ehk=5m0lBvAd%2bzhvGg%2fu4i3%2f4EEHhF4N0PuzR%2fBmC1lFzfw%3d&risl=&pid=ImgRaw&r=0" width="10" height="10"> Linux</img> & <img src="https://cdn.freebiesupply.com/logos/large/2x/microsoft-windows-22-logo-png-transparent.png" width="10" height="10"> Windows</img> through Docker. 
 
-<<<<<<< HEAD
 > Support for <img src="https://www.pngplay.com/wp-content/uploads/3/Apple-Logo-Transparent-Images.png" width="10" height="10"> MacOS</img> is work in progress.
-=======
-> Support for MacOS is work in progress.
->>>>>>> 4a4949ab
 
 
 ### Creating Alias
@@ -145,11 +141,8 @@
  Using **Binary** (<img src="https://th.bing.com/th/id/R.7802b52b7916c00014450891496fe04a?rik=r8GZM4o2Ch1tHQ&riu=http%3a%2f%2f1000logos.net%2fwp-content%2fuploads%2f2017%2f03%2fLINUX-LOGO.png&ehk=5m0lBvAd%2bzhvGg%2fu4i3%2f4EEHhF4N0PuzR%2fBmC1lFzfw%3d&risl=&pid=ImgRaw&r=0" width="20" height="20"> Linux</img> / <img src="https://cdn.freebiesupply.com/logos/large/2x/microsoft-windows-22-logo-png-transparent.png" width="20" height="20"> Windows</img>)
 -
 
-<<<<<<< HEAD
+
 Keploy can be used on Linux and Windows natively. Support for <img src="https://www.pngplay.com/wp-content/uploads/3/Apple-Logo-Transparent-Images.png" width="15" height="15"> MacOS</img> using Colima is work in progress.
-=======
-Keploy can be used on Linux and Windows natively. Support for `MacOS` using Colima is work in progress.
->>>>>>> 4a4949ab
 
 <details>
 <summary>Guide for native Installation</summary>
@@ -157,7 +150,7 @@
 > **Note**:- In Windows, **WSL** should be present on the system.
 
 ### Download the Keploy Binary.
-<<<<<<< HEAD
+
 
 Download the latest version of Keploy from [here](https://github.com/keploy/keploy/releases/latest/download/keploy_linux_amd64.tar.gz) and extract the files from the zip.
 
@@ -173,38 +166,14 @@
 
 ```zsh
 sudo -E keploy record -c "relative_path_of_go_binary of your application"
-=======
-```zsh
-docker pull ghcr.io/keploy/keploy
-```
-### Capture the Testcases. 
-Run this command on your terminal to start the recording of API calls:-
-
-```zsh
-sudo -E keploy record -c "CMD_TO_RUN_APP"
-```
-for example, if you are golang framework then the command would be:-
-
-```zsh
-sudo -E keploy record -c "relative_path_of_go_binary of your application"
 ```
 ### Run the Testcases.
 Run this command on your terminal to run the testcases and generate the test coverage report:-
 
 ```zsh
 sudo -E keploy test -c "CMD_TO_RUN_APP" --delay 10
->>>>>>> 4a4949ab
-```
-### Run the Testcases.
-Run this command on your terminal to run the testcases and generate the test coverage report:-
-
-<<<<<<< HEAD
-```zsh
-sudo -E keploy test -c "CMD_TO_RUN_APP" --delay 10
-```
-
-=======
->>>>>>> 4a4949ab
+
+```
 for example, if you are golang framework then the command would be:-
 
 ```zsh
