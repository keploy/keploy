
<p align="center">
  <img align="center" src="https://docs.keploy.io/img/keploy-logo-dark.svg?s=200&v=4" height="40%" width="40%"  alt="keploy logo"/>
</p>
<h3 align="center">
<b>
⚡️ API tests faster than unit tests, from user traffic ⚡️
</b>
</h3 >
<p align="center">
🌟 The must-have tool for developers in the AI-Gen era 🌟
</p>

---

<h4 align="center">

   <a href="https://twitter.com/Keploy_io">
    <img src="https://img.shields.io/badge/follow-%40keployio-1DA1F2?logo=twitter&style=social" alt="Keploy Twitter" />
  </a>

<a href="https://github.com/Keploy/Keploy/issues">
    <img src="https://img.shields.io/github/stars/keploy/keploy?color=%23EAC54F&logo=github&label=Help us reach 4k stars! Now at:" alt="Help us reach 4k stars!" />
  </a>

  <a href="https://landscape.cncf.io/?item=app-definition-and-development--continuous-integration-delivery--keploy">
    <img src="https://img.shields.io/badge/CNCF%20Landscape-5699C6?logo=cncf&style=social" alt="Keploy CNCF Landscape" />
  </a>

[![Slack](https://img.shields.io/badge/Slack-4A154B?style=for-the-badge&logo=slack&logoColor=white)](https://join.slack.com/t/keploy/shared_invite/zt-2dno1yetd-Ec3el~tTwHYIHgGI0jPe7A)
[![LinkedIn](https://img.shields.io/badge/linkedin-%230077B5.svg?style=for-the-badge&logo=linkedin&logoColor=white)](https://www.linkedin.com/company/keploy/)
[![YouTube](https://img.shields.io/badge/YouTube-%23FF0000.svg?style=for-the-badge&logo=YouTube&logoColor=white)](https://www.youtube.com/channel/UC6OTg7F4o0WkmNtSoob34lg)
[![Twitter](https://img.shields.io/badge/Twitter-%231DA1F2.svg?style=for-the-badge&logo=Twitter&logoColor=white)](https://twitter.com/Keployio)


</h4>


[Keploy](https://keploy.io) is **developer-centric** API testing tool that creates **tests along with built-in-mocks**, faster than unit tests.

Keploy not only records API calls, but also records database calls and replays them during testing, making it **easy to use, powerful, and extensible**.

<img src="https://raw.githubusercontent.com/keploy/docs/main/static/gif/record-tc.gif" width="60%" alt="Convert API calls to test cases"/>

> 🐰 **Fun fact:** Keploy uses itself for testing! Check out our swanky coverage badge: [![Coverage Status](https://coveralls.io/repos/github/keploy/keploy/badge.svg?branch=main&kill_cache=1)](https://coveralls.io/github/keploy/keploy?branch=main&kill_cache=1) &nbsp;

## 📘 Documentation!
Become a Keploy pro with **[Keploy Documentation](https://keploy.io/docs/)**.

<img src="https://raw.githubusercontent.com/keploy/docs/main/static/gif/record-replay.gif" width="100%" alt="Record Replay Testing"/>

# 🚀 Quick Installation

Integrate Keploy by installing the agent locally. No code-changes required.

```shell
curl -O https://raw.githubusercontent.com/keploy/keploy/main/keploy.sh && source keploy.sh
```

##  🎬 Recording Testcases

Start your app wit Keploy to convert API calls as Tests and Mocks/Stubs.

```zsh
keploy record -c "CMD_TO_RUN_APP" 
```
For example, if you're using a simple Python app the `CMD_TO_RUN_APP` would resemble to `python main.py`, for  Golang `go run main.go`, for java `java -jar xyz.jar`, for node `npm start`..

```zsh
keploy record -c "python main.py"
```

## 🧪 Running Tests
Shut down the databases, redis, kafka or any other services your application uses. Keploy doesn't need those during test.
```zsh
keploy test -c "CMD_TO_RUN_APP" --delay 10
```

## ✅ Test Coverage Integration
To integrate with your unit-testing library and see combine test coverage, follow this [test-coverage guide](https://keploy.io/docs/server/sdk-installation/go/).

> ####  **If You Had Fun:** Please leave a 🌟 star on this repo!  It's free, and you'll bring a smile. 😄 👏


## 🤔 Questions?
Reach out to us. We're here to help!

[![Slack](https://img.shields.io/badge/Slack-4A154B?style=for-the-badge&logo=slack&logoColor=white)](https://join.slack.com/t/keploy/shared_invite/zt-2dno1yetd-Ec3el~tTwHYIHgGI0jPe7A)
[![LinkedIn](https://img.shields.io/badge/linkedin-%230077B5.svg?style=for-the-badge&logo=linkedin&logoColor=white)](https://www.linkedin.com/company/keploy/)
[![YouTube](https://img.shields.io/badge/YouTube-%23FF0000.svg?style=for-the-badge&logo=YouTube&logoColor=white)](https://www.youtube.com/channel/UC6OTg7F4o0WkmNtSoob34lg)
[![Twitter](https://img.shields.io/badge/Twitter-%231DA1F2.svg?style=for-the-badge&logo=Twitter&logoColor=white)](https://twitter.com/Keployio)


## 🌐 Language Support
From Go's gopher 🐹 to Python's snake 🐍, we support:

![Go](https://img.shields.io/badge/go-%2300ADD8.svg?style=for-the-badge&logo=go&logoColor=white)
![Java](https://img.shields.io/badge/java-%23ED8B00.svg?style=for-the-badge&logo=java&logoColor=white)
![NodeJS](https://img.shields.io/badge/node.js-6DA55F?style=for-the-badge&logo=node.js&logoColor=white)
![Rust](https://img.shields.io/badge/Rust-darkred?style=for-the-badge&logo=rust&logoColor=white)
![C#](https://img.shields.io/badge/csharp-purple?style=for-the-badge&logo=csharp&logoColor=white)
![Python](https://img.shields.io/badge/python-3670A0?style=for-the-badge&logo=python&logoColor=ffdd54)

## 🫰 Keploy Adopters 🧡

So you and your organisation are using Keploy? That’s great. Please add yourselves to [**this list,**](https://github.com/orgs/keploy/discussions/1765) and we'll send you goodies! 💖


We are happy and proud to have you all as part of our community! 💖

## 🎩 How's the Magic Happen?
Keploy proxy captures and replays **ALL** (CRUD operations, including non-idempotent APIs) of your app's network interactions.


Take a journey to **[How Keploy Works?](https://keploy.io/docs/keploy-explained/how-keploy-works/)** to discover the tricks behind the curtain!

Here are Keploy's core features: 🛠

<<<<<<< HEAD

To install the latest version:

```shell
curl -O https://raw.githubusercontent.com/keploy/keploy/main/keploy.sh && source keploy.sh
```
To install a specific version:

```shell
curl -O https://raw.githubusercontent.com/keploy/keploy/main/keploy.sh && source keploy.sh installKeploy -version=$version
```
#### Example:
```shell
curl -O https://raw.githubusercontent.com/keploy/keploy/main/keploy.sh && source keploy.sh installKeploy -version=v2.0.0-alpha69
```
## Capturing Testcases
=======
- ♻️ **Combined Test Coverage:** Merge your Keploy Tests with your fave testing libraries(JUnit, go-test, py-test, jest) to see a combined test coverage.

>>>>>>> 7e6c1388

- 🤖 **EBPF Instrumentation:** Keploy uses EBPF like a secret sauce to make integration code-less, language-agnostic, and oh-so-lightweight.


- 🌐 **CI/CD Integration:** Run tests with mocks anywhere you like—locally on the CLI, in your CI pipeline (Jenkins, Github Actions..) , or even across a Kubernetes cluster.


- 📽️ **Record-Replay Complex Flows:** Keploy can record and replay complex, distributed API flows as mocks and stubs. It's like having a time machine for your tests—saving you tons of time!


- 🎭 **Multi-Purpose Mocks:** You can also use keploy Mocks, as server Tests!


## 👨🏻‍💻 Let's Build Together! 👩🏻‍💻
Whether you're a newbie coder or a wizard 🧙‍♀️, your perspective is golden. Take a peek at our:

📜 [Contribution Guidelines](https://github.com/keploy/keploy/blob/main/CONTRIBUTING.md)

❤️ [Code of Conduct](https://github.com/keploy/keploy/blob/main/CODE_OF_CONDUCT.md)


## 🐲 Current Limitations!
- **Unit Testing:** While Keploy is designed to run alongside unit testing frameworks (Go test, JUnit..) and can add to the overall code coverage, it still generates integration tests.
- **Production Lands**: Keploy is currently focused on generating tests for developers. These tests can be captured from any environment, but we have not tested it on high volume production environments. This would need robust deduplication to avoid too many redundant tests being captured. We do have ideas on building a robust deduplication system [#27](https://github.com/keploy/keploy/issues/27)

## ✨ Resources!
🤔 [FAQs](https://keploy.io/docs/keploy-explained/faq/)

🕵️‍️ [Why Keploy](https://keploy.io/docs/keploy-explained/why-keploy/)

⚙️ [Installation Guide](https://keploy.io/docs/application-development/)

📖 [Contribution Guide](https://keploy.io/docs/keploy-explained/contribution-guide/)<|MERGE_RESOLUTION|>--- conflicted
+++ resolved
@@ -116,8 +116,6 @@
 
 Here are Keploy's core features: 🛠
 
-<<<<<<< HEAD
-
 To install the latest version:
 
 ```shell
@@ -133,10 +131,8 @@
 curl -O https://raw.githubusercontent.com/keploy/keploy/main/keploy.sh && source keploy.sh installKeploy -version=v2.0.0-alpha69
 ```
 ## Capturing Testcases
-=======
+
 - ♻️ **Combined Test Coverage:** Merge your Keploy Tests with your fave testing libraries(JUnit, go-test, py-test, jest) to see a combined test coverage.
-
->>>>>>> 7e6c1388
 
 - 🤖 **EBPF Instrumentation:** Keploy uses EBPF like a secret sauce to make integration code-less, language-agnostic, and oh-so-lightweight.
 
