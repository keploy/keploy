
<p align="center">
  <img align="center" src="https://docs.keploy.io/img/keploy-logo-dark.svg?s=200&v=4" height="40%" width="40%"  alt="keploy logo"/>
</p>
<h3 align="center">
<b>
⚡️ Backend tests faster than unit-tests, from user traffic ⚡️
</b>
</h3 >
<p align="center">
🌟 The must-have tool for developers in the AI-Gen era 🌟
</p>
<p align="center">

<a href="CODE_OF_CONDUCT.md" alt="Contributions welcome">
    <img src="https://img.shields.io/badge/Contributions-Welcome-brightgreen?logo=github" /></a>
  <a href="https://github.com/keploy/keploy/actions" alt="Tests">
    <img src="https://github.com/keploy/keploy/actions/workflows/go.yml/badge.svg" /></a>

  <a href="https://goreportcard.com/report/github.com/keploy/keploy" alt="Go Report Card">
    <img src="https://goreportcard.com/badge/github.com/keploy/keploy" /></a>

  <a href="https://join.slack.com/t/keploy/shared_invite/zt-12rfbvc01-o54cOG0X1G6eVJTuI_orSA" alt="Slack">
    <img src=".github/slack.svg" /></a>

  <a href="https://docs.keploy.io" alt="Docs">
    <img src=".github/docs.svg" /></a></p>

## 🎤 Introducing Keploy 🐰
Keploy is a **developer-centric** backend testing tool. It makes **backend tests with built-in-mocks**, faster than unit tests, from user traffic, making it **easy-to-use, powerful and extensible**. 🛠

Ready for the magic? Here are Keploy's core features:

- ♻️ **Combined Test Coverage:** Merge your Keploy Tests with your fave testing libraries(junit, go-test, py-test, jest) to see a combined test-coverage.


- 🤖 **EBPF Instrumentation:** Keploy uses EBPF like a secret sauce to make integration code-less, language agnostic, and oh-so-lightweight.


- 🌐 **CI/CD Integration:** Run tests with mocks anywhere you like—locally on the CLI, in your CI pipeline, or even across a Kubernetes cluster. It's testing wherever you want it!


- 🎭 **Multi-Purpose Mocks:** Use 'em in existing tests, as server tests, or just to impress your friends!


- 📽️ **Record-Replay Complex Flows:** Keploy can record and replay complex, distributed API flows as mocks and stubs. It's like having a time machine for your tests—saving you tons of time! 


<img src="https://raw.githubusercontent.com/keploy/docs/main/static/gif/how-keploy-works.gif" width="70%" alt="Generate Test Case from API call"/>


> 🐰 **Fun fact:** Keploy uses itself for testing! Check out our swanky coverage badge: [![Coverage Status](https://coveralls.io/repos/github/keploy/keploy/badge.svg?branch=main&kill_cache=1)](https://coveralls.io/github/keploy/keploy?branch=main&kill_cache=1) &nbsp;

## 🌐 Language Support
From Go's gopher 🐹 to Python's snake 🐍, we support:

![Go](https://img.shields.io/badge/go-%2300ADD8.svg?style=for-the-badge&logo=go&logoColor=white)
![Java](https://img.shields.io/badge/java-%23ED8B00.svg?style=for-the-badge&logo=java&logoColor=white)
![NodeJS](https://img.shields.io/badge/node.js-6DA55F?style=for-the-badge&logo=node.js&logoColor=white)
![Python](https://img.shields.io/badge/python-3670A0?style=for-the-badge&logo=python&logoColor=ffdd54)

## 🎩 How's the Magic Happen?
Our magical 🧙‍♂️ Keploy proxy captures and replays **ALL**(CRUD operations, including non-idempotent APIs) your app's network interactions.


Take a journey to **[How Keploy Works?](https://docs.keploy.io/docs/keploy-explained/how-keploy-works)** to discover the tricks behind the curtain!

<img src="https://raw.githubusercontent.com/keploy/docs/main/static/gif/record-replay.gif" width="50%" alt="Generate Test Case from API call"/>

## 📘 Get Schooled!
Become a Keploy pro with our **[Documentation](https://docs.keploy.io/)**.

# Quick Installation

Using **Binary** (<img src="https://th.bing.com/th/id/R.7802b52b7916c00014450891496fe04a?rik=r8GZM4o2Ch1tHQ&riu=http%3a%2f%2f1000logos.net%2fwp-content%2fuploads%2f2017%2f03%2fLINUX-LOGO.png&ehk=5m0lBvAd%2bzhvGg%2fu4i3%2f4EEHhF4N0PuzR%2fBmC1lFzfw%3d&risl=&pid=ImgRaw&r=0" width="20" height="20"> Linux</img> / <img src="https://cdn.freebiesupply.com/logos/large/2x/microsoft-windows-22-logo-png-transparent.png" width="20" height="20"> WSL</img>)
-

Keploy can be utilized on Linux natively and through WSL on Windows.

### Download the Keploy Binary.


```zsh
curl --silent --location "https://github.com/keploy/keploy/releases/latest/download/keploy_linux_amd64.tar.gz" | tar xz -C /tmp

sudo mkdir -p /usr/local/bin && sudo mv /tmp/keploy /usr/local/bin && keploy
```

<details>
 <summary> <strong> ARM Architecture </strong> </summary>

```zsh
curl --silent --location "https://github.com/keploy/keploy/releases/latest/download/keploy_linux_arm64.tar.gz" | tar xz -C /tmp

sudo mkdir -p /usr/local/bin && sudo mv /tmp/keploy /usr/local/bin && keploy
```

</details>

### Capturing Testcases
To initiate the recording of API calls, execute this command in your terminal where you usually run your app, if you 
have to set any environment variables do it like you usually do it:

```zsh
<<<<<<< HEAD
sudo -E env PATH=$PATH keploy record -c "CMD_TO_RUN_APP"
=======
sudo -E keploy record -c "CMD_TO_RUN_APP" 
>>>>>>> a7fb045c
```
For instance, if you're using a simple Golang program, the command would resemble:

```zsh
sudo -E env PATH=$PATH keploy record -c "go run main.go"
```

### Running Testcases
To run the testcases and generate a test coverage report, use this terminal command where you usually run your app, if 
you have to set any environment variables do it like you usually do it:

```zsh
<<<<<<< HEAD
sudo -E env PATH=$PATH keploy test -c "CMD_TO_RUN_APP" --delay 10

=======
sudo -E keploy test -c "CMD_TO_RUN_APP" --delay 10
>>>>>>> a7fb045c
```

For example, if you're using a Golang framework, the command would be:

```zsh
sudo -E env PATH=$PATH keploy test -c "go run main.go" --delay 10
```

<img src="https://cdn4.iconfinder.com/data/icons/logos-and-brands/512/97_Docker_logo_logos-512.png" width="20" height="20"> Docker Installation </img>
-

Keploy can be used on <img src="https://th.bing.com/th/id/R.7802b52b7916c00014450891496fe04a?rik=r8GZM4o2Ch1tHQ&riu=http%3a%2f%2f1000logos.net%2fwp-content%2fuploads%2f2017%2f03%2fLINUX-LOGO.png&ehk=5m0lBvAd%2bzhvGg%2fu4i3%2f4EEHhF4N0PuzR%2fBmC1lFzfw%3d&risl=&pid=ImgRaw&r=0" width="10" height="10"> Linux</img> & <img src="https://cdn.freebiesupply.com/logos/large/2x/microsoft-windows-22-logo-png-transparent.png" width="10" height="10"> Windows</img> through [Docker](https://docs.docker.com/engine/install).

> **️ Note:** <img src="https://www.pngplay.com/wp-content/uploads/3/Apple-Logo-Transparent-Images.png" width="15" height="15"> MacOS</img> users need to install [Colima](https://github.com/abiosoft/colima#installation). <img src="https://cdn.freebiesupply.com/logos/large/2x/microsoft-windows-22-logo-png-transparent.png" width="10" height="10"/> Windows users need to install [WSL](https://learn.microsoft.com/en-us/windows/wsl/install#install-wsl-command).


### Creating alias

Let's create an alias for Keploy:

```shell
alias keploy='sudo docker run --pull always --name keploy-v2 -p 16789:16789 --privileged --pid=host -it -v "$(pwd)":/files -v /sys/fs/cgroup:/sys/fs/cgroup -v /sys/kernel/debug:/sys/kernel/debug -v /sys/fs/bpf:/sys/fs/bpf -v /var/run/docker.sock:/var/run/docker.sock --rm ghcr.io/keploy/keploy'
```

### Recording Testcases and Data Mocks

Here are few points to consider before recording!
- If you're running via **docker compose**, ensure to include the `<CONTAINER_NAME>` under your application service in the docker-compose.yaml file [like this](https://github.com/keploy/samples-python/blob/9d6cf40da2eb75f6e035bedfb30e54564785d5c9/flask-mongo/docker-compose.yml#L14).
- You must run the containers on a network, if not, ensure all your containers are on same network with external property true - [like this](https://github.com/keploy/samples-python/blob/9d6cf40da2eb75f6e035bedfb30e54564785d5c9/flask-mongo/docker-compose.yml#L24). Replace the **network name** (`--network` flag) to your custom network if you changed it above, like <backend> network in given example.
- `Docker_CMD_to_run_user_container` refers to the Docker **command for launching** the application.

Utilize the keploy alias we created to capture testcases. **Execute** the following command within your application's **root directory**.

```shell
keploy record -c "Docker_CMD_to_run_user_container --network <network_name>" --containerName "<container_name>"
```
Perform API calls using tools like [Hoppscotch](https://hoppscotch.io/), [Postman](https://www.postman.com/), or cURL commands.

Keploy will capture the API calls you've conducted, generating test suites comprising **testcases (KTests) and data mocks (KMocks)** in `YAML` format.

### Running Testcases

Now, use the keployV2 Alias we created to execute the testcases. Follow these steps in the **root directory** of your application.

When using **docker-compose** to start the application, it's important to ensure that the `--containerName` parameter matches the container name in your `docker-compose.yaml` file.


```shell
keploy test -c "Docker_CMD_to_run_user_container --network <network_name>" --containerName "<container_name>" --delay 20
```

Voilà! 🧑🏻‍💻 We have the tests with data mocks running! 🐰🎉

You'll be able to see the test-cases that ran with the results report on the console as well locally in the `testReport` directory.

## 🤔 Questions?
Reach out to us. We're here to help!

[![Slack](https://img.shields.io/badge/Slack-4A154B?style=for-the-badge&logo=slack&logoColor=white)](https://join.slack.com/t/keploy/shared_invite/zt-12rfbvc01-o54cOG0X1G6eVJTuI_orSA)
[![LinkedIn](https://img.shields.io/badge/linkedin-%230077B5.svg?style=for-the-badge&logo=linkedin&logoColor=white)](https://www.linkedin.com/company/keploy/)
[![YouTube](https://img.shields.io/badge/YouTube-%23FF0000.svg?style=for-the-badge&logo=YouTube&logoColor=white)](https://www.youtube.com/channel/UC6OTg7F4o0WkmNtSoob34lg)
[![Twitter](https://img.shields.io/badge/Twitter-%231DA1F2.svg?style=for-the-badge&logo=Twitter&logoColor=white)](https://twitter.com/Keployio)

## 💖 Let's Build Together!
Whether you're a newbie coder or a wizard 🧙‍♀️, your perspective is golden. Take a peek at our:

📜 [Contribution Guidelines](https://github.com/keploy/keploy/blob/main/CONTRIBUTING.md)

❤️ [Code of Conduct](https://github.com/keploy/keploy/blob/main/CODE_OF_CONDUCT.md)


## 🌟 Features

### **🚀 Export, maintain, and show off tests and mocks!**

<img src="https://raw.githubusercontent.com/keploy/docs/main/static/gif/record-tc.gif" width="90%"  alt="Generate Test Case from API call"/>

### **🤝 Shake hands with popular testing frameworks – Go-Test, JUnit, Py-Test, Jest and more!**

<img src="https://raw.githubusercontent.com/keploy/docs/main/static/gif/replay-tc.gif" width="90%"  alt="Generate Test Case from API call"/>

### **🕵️ Detect noise with surgeon-like precision!**
Filters noisy fields in API responses like (timestamps, random values) to ensure high quality tests.

### **📊 Say 'Hello' to higher coverage!**
Keploy ensures that redundant testcases are not generated.


## 🐲 The Challenges We Face!
- **Unit Testing:** While Keploy is designed to run alongside unit testing frameworks (Go test, JUnit..) and can add to the overall code coverage, it still generates E2E tests.
- **Production Lands**: Keploy is currently focused on generating tests for developers. These tests can be captured from any environment, but we have not tested it on high volume production environments. This would need robust deduplication to avoid too many redundant tests being captured. We do have ideas on building a robust deduplication system [#27](https://github.com/keploy/keploy/issues/27)

## ✨ Resources!
🤔 [FAQs](https://docs.keploy.io/docs/keploy-explained/faq)

🕵️‍️ [Why Keploy](https://docs.keploy.io/docs/keploy-explained/why-keploy)

⚙️ [Installation Guide](https://docs.keploy.io/docs/server/server-installation)

📖 [Contribution Guide](https://docs.keploy.io/docs/devtools/server-contrib-guide/)


## 🌟 Hall of Contributors
<p>
  <img src="https://api.vaunt.dev/v1/github/entities/keploy/repositories/keploy/contributors?format=svg&limit=18" width="100%"  alt="contributors"/>
</p><|MERGE_RESOLUTION|>--- conflicted
+++ resolved
@@ -102,11 +102,7 @@
 have to set any environment variables do it like you usually do it:
 
 ```zsh
-<<<<<<< HEAD
 sudo -E env PATH=$PATH keploy record -c "CMD_TO_RUN_APP"
-=======
-sudo -E keploy record -c "CMD_TO_RUN_APP" 
->>>>>>> a7fb045c
 ```
 For instance, if you're using a simple Golang program, the command would resemble:
 
@@ -119,12 +115,7 @@
 you have to set any environment variables do it like you usually do it:
 
 ```zsh
-<<<<<<< HEAD
 sudo -E env PATH=$PATH keploy test -c "CMD_TO_RUN_APP" --delay 10
-
-=======
-sudo -E keploy test -c "CMD_TO_RUN_APP" --delay 10
->>>>>>> a7fb045c
 ```
 
 For example, if you're using a Golang framework, the command would be:
