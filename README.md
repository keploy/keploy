
<p align="center">
  <img align="center" src="https://docs.keploy.io/img/keploy-logo-dark.svg?s=200&v=4" height="40%" width="40%"  alt="keploy logo"/>
</p>
<h3 align="center">
<b>
⚡️ Backend tests faster than unit tests, from user traffic ⚡️
</b>
</h3 >
<p align="center">
🌟 The must-have tool for developers in the AI-Gen era 🌟
</p>
<p align="center">

<a href="CODE_OF_CONDUCT.md" alt="Contributions welcome">
    <img src="https://img.shields.io/badge/Contributions-Welcome-brightgreen?logo=github" /></a>
  <a href="https://github.com/keploy/keploy/actions" alt="Tests">
    <img src="https://github.com/keploy/keploy/actions/workflows/go.yml/badge.svg" /></a>

  <a href="https://goreportcard.com/report/github.com/keploy/keploy" alt="Go Report Card">
    <img src="https://goreportcard.com/badge/github.com/keploy/keploy" /></a>

  <a href="https://join.slack.com/t/keploy/shared_invite/zt-12rfbvc01-o54cOG0X1G6eVJTuI_orSA" alt="Slack">
    <img src=".github/slack.svg" /></a>

  <a href="https://docs.keploy.io" alt="Docs">
    <img src=".github/docs.svg" /></a></p>

## 🎤 Introducing Keploy 🐰
Keploy is a **developer-centric** backend testing tool. It makes **backend tests with built-in-mocks**, faster than unit tests, from user traffic, making it **easy to use, powerful, and extensible**. 🛠

Ready for the magic? Here are Keploy's core features:

- ♻️ **Combined Test Coverage:** Merge your Keploy Tests with your fave testing libraries(JUnit, go-test, py-test, jest) to see a combined test coverage.


- 🤖 **EBPF Instrumentation:** Keploy uses EBPF like a secret sauce to make integration code-less, language-agnostic, and oh-so-lightweight.


- 🌐 **CI/CD Integration:** Run tests with mocks anywhere you like—locally on the CLI, in your CI pipeline, or even across a Kubernetes cluster. It's testing wherever you want it!


- 🎭 **Multi-Purpose Mocks:** Use 'em in existing tests, as server tests, or just to impress your friends!


- 📽️ **Record-Replay Complex Flows:** Keploy can record and replay complex, distributed API flows as mocks and stubs. It's like having a time machine for your tests—saving you tons of time!


<img src="https://raw.githubusercontent.com/keploy/docs/main/static/gif/how-keploy-works.gif" width="70%" alt="Generate Test Case from API call"/>


> 🐰 **Fun fact:** Keploy uses itself for testing! Check out our swanky coverage badge: [![Coverage Status](https://coveralls.io/repos/github/keploy/keploy/badge.svg?branch=main&kill_cache=1)](https://coveralls.io/github/keploy/keploy?branch=main&kill_cache=1) &nbsp;

## 🌐 Language Support
From Go's gopher 🐹 to Python's snake 🐍, we support:

![Go](https://img.shields.io/badge/go-%2300ADD8.svg?style=for-the-badge&logo=go&logoColor=white)
![Java](https://img.shields.io/badge/java-%23ED8B00.svg?style=for-the-badge&logo=java&logoColor=white)
![NodeJS](https://img.shields.io/badge/node.js-6DA55F?style=for-the-badge&logo=node.js&logoColor=white)
![Python](https://img.shields.io/badge/python-3670A0?style=for-the-badge&logo=python&logoColor=ffdd54)

## 🎩 How's the Magic Happen?
Our magical 🧙‍♂️ Keploy proxy captures and replays **ALL**(CRUD operations, including non-idempotent APIs) of your app's network interactions.


Take a journey to **[How Keploy Works?](https://docs.keploy.io/docs/keploy-explained/how-keploy-works)** to discover the tricks behind the curtain!

<img src="https://raw.githubusercontent.com/keploy/docs/main/static/gif/record-replay.gif" width="50%" alt="Generate Test Case from API call"/>

## 📘 Get Schooled!
Become a Keploy pro with our **[Documentation](https://docs.keploy.io/)**.

# Quick Installation

Keploy can be utilized on Linux natively and through WSL on Windows.

### One touch install Keploy.
 
 ```
  curl -O https://raw.githubusercontent.com/keploy/keploy/main/keploy.sh && source keploy.sh
```

<<<<<<< HEAD
</details>

### Capturing Testcases
=======
### Capturing Test cases
>>>>>>> b4819073
To initiate the recording of API calls, execute this command in your terminal where you usually run your app, if you
have to set any environment variables do it like you usually do it:

```zsh
keploy record -c "CMD_TO_RUN_APP"
```
For instance, if you're using a simple Golang program, the command would resemble:

```zsh
keploy record -c "go run main.go"
```

### Running Testcases
<<<<<<< HEAD
To run the testcases and generate a test coverage report, use this terminal command where you usually run your app, if
=======
To run the test cases and generate a test coverage report, use this terminal command where you usually run your app, if
>>>>>>> b4819073
you have to set any environment variables do it like you usually do it:

```zsh
keploy test -c "CMD_TO_RUN_APP" --delay 10
```

For example, if you're using a Golang framework, the command would be:

```zsh
keploy test -c "go run main.go" --delay 10
```

<img src="https://cdn4.iconfinder.com/data/icons/logos-and-brands/512/97_Docker_logo_logos-512.png" width="20" height="20">Docker setup </img>
-

Keploy can be used on <img src="https://th.bing.com/th/id/R.7802b52b7916c00014450891496fe04a?rik=r8GZM4o2Ch1tHQ&riu=http%3a%2f%2f1000logos.net%2fwp-content%2fuploads%2f2017%2f03%2fLINUX-LOGO.png&ehk=5m0lBvAd%2bzhvGg%2fu4i3%2f4EEHhF4N0PuzR%2fBmC1lFzfw%3d&risl=&pid=ImgRaw&r=0" width="10" height="10"> Linux</img> & <img src="https://cdn.freebiesupply.com/logos/large/2x/microsoft-windows-22-logo-png-transparent.png" width="10" height="10"> Windows</img> through [Docker](https://docs.docker.com/engine/install).

> **️ Note:** <img src="https://www.pngplay.com/wp-content/uploads/3/Apple-Logo-Transparent-Images.png" width="15" height="15"> MacOS</img> users need to install [Colima](https://github.com/abiosoft/colima#installation). <img src="https://cdn.freebiesupply.com/logos/large/2x/microsoft-windows-22-logo-png-transparent.png" width="10" height="10"/> Windows users need to install [WSL](https://learn.microsoft.com/en-us/windows/wsl/install#install-wsl-command).

<<<<<<< HEAD
### Add the required commands to your DockerFile
```Dockerfile
...
# Download the ca.crt file
RUN curl -o ca.crt https://raw.githubusercontent.com/keploy/keploy/main/pkg/proxy/asset/ca.crt

RUN curl -o setup_ca.sh https://raw.githubusercontent.com/keploy/keploy/main/pkg/proxy/asset/setup_ca.sh

# Give execute permission to the setup_ca.sh script
RUN chmod +x setup_ca.sh
...

# Run the CA setup script and then run the application server
CMD ["/bin/bash", "-c", "source ./setup_ca.sh && <your app running command>"]
```
Note: Also add **curl** installation command if **curl** is not installed on your image
### Creating alias

Let's create an alias for Keploy:

```shell
alias keploy='sudo docker run --pull always --name keploy-v2 -p 16789:16789 --privileged --pid=host -it -v "$(pwd)":/files -v /sys/fs/cgroup:/sys/fs/cgroup -v /sys/kernel/debug:/sys/kernel/debug -v /sys/fs/bpf:/sys/fs/bpf -v /var/run/docker.sock:/var/run/docker.sock --rm ghcr.io/keploy/keploy'
```

=======
>>>>>>> b4819073
### Recording Testcases and Data Mocks

Here are a few points to consider before recording!
- If you're running via **docker-compose**, ensure to include the `<CONTAINER_NAME>` under your application service in the docker-compose.yaml file [like this](https://github.com/keploy/samples-python/blob/9d6cf40da2eb75f6e035bedfb30e54564785d5c9/flask-mongo/docker-compose.yml#L14).
- You must run all of the containers on the same network when you're using **docker run command** (you can add your custom **network name** using `--network` flag in **docker run command**).
- In your **Docker Compose** file, every container should run on the same network.
- `Docker_CMD_to_run_user_container` refers to the Docker **command for launching** the application.

To capture test cases, **Execute** the following command within your application's **root directory**.

```shell
keploy record -c "Docker_CMD_to_run_user_container --network <network_name>" --containerName "<container_name>"
```
Perform API calls using tools like [Hoppscotch](https://hoppscotch.io/), [Postman](https://www.postman.com/), or cURL commands.

Keploy will capture the API calls you've conducted, generating test suites comprising **test cases (KTests) and data mocks (KMocks)** in `YAML` format.

### Running Testcases

To execute the test cases, follow these steps in the **root directory** of your application.

When using **docker-compose** to start the application, it's important to ensure that the `--containerName` parameter matches the container name in your `docker-compose.yaml` file.


```shell
keploy test -c "Docker_CMD_to_run_user_container --network <network_name>" --containerName "<container_name>" --delay 20
```

Voilà! 🧑🏻‍💻 We have the tests with data mocks running! 🐰🎉

You'll be able to see the test cases that ran with the results report on the console as well as locally in the `testReport` directory.

## 🤔 Questions?
Reach out to us. We're here to help!

[![Slack](https://img.shields.io/badge/Slack-4A154B?style=for-the-badge&logo=slack&logoColor=white)](https://join.slack.com/t/keploy/shared_invite/zt-12rfbvc01-o54cOG0X1G6eVJTuI_orSA)
[![LinkedIn](https://img.shields.io/badge/linkedin-%230077B5.svg?style=for-the-badge&logo=linkedin&logoColor=white)](https://www.linkedin.com/company/keploy/)
[![YouTube](https://img.shields.io/badge/YouTube-%23FF0000.svg?style=for-the-badge&logo=YouTube&logoColor=white)](https://www.youtube.com/channel/UC6OTg7F4o0WkmNtSoob34lg)
[![Twitter](https://img.shields.io/badge/Twitter-%231DA1F2.svg?style=for-the-badge&logo=Twitter&logoColor=white)](https://twitter.com/Keployio)

## 💖 Let's Build Together!
Whether you're a newbie coder or a wizard 🧙‍♀️, your perspective is golden. Take a peek at our:

📜 [Contribution Guidelines](https://github.com/keploy/keploy/blob/main/CONTRIBUTING.md)

❤️ [Code of Conduct](https://github.com/keploy/keploy/blob/main/CODE_OF_CONDUCT.md)


## 🌟 Features

### **🚀 Export, maintain, and show off tests and mocks!**

<img src="https://raw.githubusercontent.com/keploy/docs/main/static/gif/record-tc.gif" width="90%"  alt="Generate Test Case from API call"/>

### **🤝 Shake hands with popular testing frameworks – Go-Test, JUnit, Py-Test, Jest, and more!**

<img src="https://raw.githubusercontent.com/keploy/docs/main/static/gif/replay-tc.gif" width="90%"  alt="Generate Test Case from API call"/>

### **🕵️ Detect noise with surgeon-like precision!**
Filters noisy fields in API responses like (timestamps, and random values) to ensure high-quality tests.

### **📊 Say 'Hello' to higher coverage!**
Keploy ensures that redundant test cases are not generated.


## 🐲 The Challenges We Face!
- **Unit Testing:** While Keploy is designed to run alongside unit testing frameworks (Go test, JUnit..) and can add to the overall code coverage, it still generates E2E tests.
- **Production Lands**: Keploy is currently focused on generating tests for developers. These tests can be captured from any environment, but we have not tested them on high-volume production environments. This would need robust deduplication to avoid too many redundant tests being captured. We do have ideas on building a robust deduplication system [#27](https://github.com/keploy/keploy/issues/27)

## ✨ Resources!
🤔 [FAQs](https://docs.keploy.io/docs/keploy-explained/faq)

🕵️‍️ [Why Keploy](https://docs.keploy.io/docs/keploy-explained/why-keploy)

⚙️ [Installation Guide](https://docs.keploy.io/docs/server/server-installation)

📖 [Contribution Guide](https://docs.keploy.io/docs/devtools/server-contrib-guide/)


## 🌟 Hall of Contributors
<p>
  <img src="https://api.vaunt.dev/v1/github/entities/keploy/repositories/keploy/contributors?format=svg&limit=18" width="100%"  alt="contributors"/>
</p>

### Available Awards

| Name | Icon | Description |
| ---- | ---- | ----------- |
| Docs Maker | <img src="https://raw.githubusercontent.com/sonichigo/keploy/main/.vaunt/badge/docs_hero.png" width="150" alt="docs-icon" /> | Awarded for helping in improving Keploy documentation! |
| Every Bit Counts | <img src="https://raw.githubusercontent.com/sonichigo/keploy/main/.vaunt/badge/commit_hero.png" width="150" alt="commit-icon"/> | No commit is too small! |
| Pull Request Hero | <img src="https://raw.githubusercontent.com/sonichigo/keploy/main/.vaunt/badge/pull_request_hero.png" width="150" alt="PR-hero-icon" /> | You're a PR hero, rock on! |
| Closer| <img src="https://raw.githubusercontent.com/sonichigo/keploy/main/.vaunt/badge/closer.png" width="150" alt="closer-icon" /> | Only closers get coffee! |<|MERGE_RESOLUTION|>--- conflicted
+++ resolved
@@ -80,13 +80,9 @@
   curl -O https://raw.githubusercontent.com/keploy/keploy/main/keploy.sh && source keploy.sh
 ```
 
-<<<<<<< HEAD
-</details>
-
-### Capturing Testcases
-=======
+
 ### Capturing Test cases
->>>>>>> b4819073
+
 To initiate the recording of API calls, execute this command in your terminal where you usually run your app, if you
 have to set any environment variables do it like you usually do it:
 
@@ -100,11 +96,9 @@
 ```
 
 ### Running Testcases
-<<<<<<< HEAD
-To run the testcases and generate a test coverage report, use this terminal command where you usually run your app, if
-=======
+
 To run the test cases and generate a test coverage report, use this terminal command where you usually run your app, if
->>>>>>> b4819073
+
 you have to set any environment variables do it like you usually do it:
 
 ```zsh
@@ -124,33 +118,6 @@
 
 > **️ Note:** <img src="https://www.pngplay.com/wp-content/uploads/3/Apple-Logo-Transparent-Images.png" width="15" height="15"> MacOS</img> users need to install [Colima](https://github.com/abiosoft/colima#installation). <img src="https://cdn.freebiesupply.com/logos/large/2x/microsoft-windows-22-logo-png-transparent.png" width="10" height="10"/> Windows users need to install [WSL](https://learn.microsoft.com/en-us/windows/wsl/install#install-wsl-command).
 
-<<<<<<< HEAD
-### Add the required commands to your DockerFile
-```Dockerfile
-...
-# Download the ca.crt file
-RUN curl -o ca.crt https://raw.githubusercontent.com/keploy/keploy/main/pkg/proxy/asset/ca.crt
-
-RUN curl -o setup_ca.sh https://raw.githubusercontent.com/keploy/keploy/main/pkg/proxy/asset/setup_ca.sh
-
-# Give execute permission to the setup_ca.sh script
-RUN chmod +x setup_ca.sh
-...
-
-# Run the CA setup script and then run the application server
-CMD ["/bin/bash", "-c", "source ./setup_ca.sh && <your app running command>"]
-```
-Note: Also add **curl** installation command if **curl** is not installed on your image
-### Creating alias
-
-Let's create an alias for Keploy:
-
-```shell
-alias keploy='sudo docker run --pull always --name keploy-v2 -p 16789:16789 --privileged --pid=host -it -v "$(pwd)":/files -v /sys/fs/cgroup:/sys/fs/cgroup -v /sys/kernel/debug:/sys/kernel/debug -v /sys/fs/bpf:/sys/fs/bpf -v /var/run/docker.sock:/var/run/docker.sock --rm ghcr.io/keploy/keploy'
-```
-
-=======
->>>>>>> b4819073
 ### Recording Testcases and Data Mocks
 
 Here are a few points to consider before recording!
@@ -158,6 +125,24 @@
 - You must run all of the containers on the same network when you're using **docker run command** (you can add your custom **network name** using `--network` flag in **docker run command**).
 - In your **Docker Compose** file, every container should run on the same network.
 - `Docker_CMD_to_run_user_container` refers to the Docker **command for launching** the application.
+
+# Add the required commands to your DockerFile
+
+```Dockerfile
+...
+# Download the ca.crt file
+RUN curl -o ca.crt https://raw.githubusercontent.com/keploy/keploy/main/pkg/proxy/asset/ca.crt
+
+RUN curl -o setup_ca.sh https://raw.githubusercontent.com/keploy/keploy/main/pkg/proxy/asset/setup_ca.sh
+
+# Give execute permission to the setup_ca.sh script
+RUN chmod +x setup_ca.sh
+...
+
+# Run the CA setup script and then run the application server
+CMD ["/bin/bash", "-c", "source ./setup_ca.sh && <your app running command>"]
+```
+Note: Also add **curl** installation command if **curl** is not installed on your image
 
 To capture test cases, **Execute** the following command within your application's **root directory**.
 
