--- conflicted
+++ resolved
@@ -143,10 +143,7 @@
 		}
 		res = append(res, mock)
 	}
-<<<<<<< HEAD
 	return res, nil
-=======
-	return res
 }
 
 func ToHttpHeader(mockHeader map[string]string) http.Header {
@@ -163,5 +160,4 @@
 		header[i] = strings.Join(j, ", ")
 	}
 	return header
->>>>>>> e23016cd
 }