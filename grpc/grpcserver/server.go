--- conflicted
+++ resolved
@@ -323,9 +323,7 @@
 		Deps:  deps,
 		Noise: noise,
 		Mocks: request.Mocks,
-<<<<<<< HEAD
 	}}, request.TestCasePath, request.MockPath, graph.DEFAULT_COMPANY, request.Remove, request.Replace)
-=======
 		Type:  request.Type,
 	}
 	if request.GrpcReq != nil {
@@ -341,7 +339,6 @@
 		}
 	}
 	inserted, err := srv.tcSvc.Insert(ctx, []models.TestCase{tc}, request.TestCasePath, request.MockPath, graph.DEFAULT_COMPANY)
->>>>>>> d98def23
 	if err != nil {
 		srv.logger.Error("error putting testcase", zap.Error(err))
 		return nil, err
