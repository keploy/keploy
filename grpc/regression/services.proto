--- conflicted
+++ resolved
@@ -24,14 +24,11 @@
   string TestCasePath = 7;
   string MockPath = 8;
   repeated Mock Mocks = 9;
-<<<<<<< HEAD
   repeated string Remove = 10;
   map<string, string> Replace = 11;
-=======
-  string Type = 10;
-  GrpcReq GrpcReq = 11;
-  GrpcResp GrpcResp = 12;
->>>>>>> d98def23
+  string Type = 12;
+  GrpcReq GrpcReq = 13;
+  GrpcResp GrpcResp = 14;
 }
 
 
