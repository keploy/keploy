--- conflicted
+++ resolved
@@ -116,11 +116,7 @@
 type HTTPReq {
   protoMajor: Int!
   protoMinor: Int!
-<<<<<<< HEAD
-  url: string
-=======
   url: String
->>>>>>> dee05d32
   urlParam: [Kv]
   header: [Header]
   method: Method!
